# -*- coding: utf-8 -*-
"""
Created on Wed Jun 30 11:11:25 2021

@author: pearsonra
"""

import unittest
import json
import pathlib
import gc
import rioxarray
import shapely
import geopandas
import shutil
import dotenv
import os
import sys
import pytest
import logging
import numpy

from src.geofabrics import runner

<<<<<<< HEAD
@pytest.mark.skipif(
    sys.platform != "linux", reason="Skip test if not linux"
)
=======

@pytest.mark.skipif(sys.platform != "linux", reason="Linux test - this is less strict")
>>>>>>> ca69064c
class Test(unittest.TestCase):
    """A class to test the basic river bathymetry estimation functionality
    contained in processor.RiverBathymetryGenerator.

    Tests run include:
        1. test_result_geofabric_linux - Test the geofabric layers are as expected
        2. test_result_geofabric_windows - Test the geofabric layers are as expected
    """

    @classmethod
    def setUpClass(cls):
        """Create a CatchmentGeometry object and then run the DemGenerator processing
        chain to download remote files and produce a DEM prior to testing."""
        name = "test_many_stages_wellington"
        test_path = pathlib.Path().cwd() / "tests" / name

        # Setup logging
        logging.basicConfig(
            filename=test_path / "test.log",
            encoding="utf-8",
            level=logging.INFO,
            force=True,
        )
        logging.info(f"In {name}")

        # load in the test instructions
        instruction_file_path = test_path / "instruction.json"
        with open(instruction_file_path, "r") as file_pointer:
            cls.instructions = json.load(file_pointer)
        # Load in environment variables to get and set the private API keys
        dotenv.load_dotenv()
        linz_key = os.environ.get("LINZ_API", None)
        cls.instructions["default"] = {
            "datasets": {"vector": {"linz": {"key": linz_key}}}
        }

        # Remove any files from last test, then create a results directory
        cls.cache_dir = test_path / "data"
        cls.results_dir = cls.cache_dir / "results"
        cls.tearDownClass()
        cls.results_dir.mkdir()

        # create fake catchment boundary
        x0 = 1768072
        y0 = 5473816
        x1 = 1769545
        y1 = 5472824
        catchment = shapely.geometry.Polygon([(x0, y0), (x1, y0), (x1, y1), (x0, y1)])
        catchment = geopandas.GeoSeries([catchment])
        catchment = catchment.set_crs(
            cls.instructions["dem"]["output"]["crs"]["horizontal"]
        )

        # save faked catchment boundary - used as land boundary as well
        catchment_file = cls.results_dir / "catchment.geojson"
        catchment.to_file(catchment_file)

        # Run pipeline - download files and generated DEM
        runner.from_instructions_dict(cls.instructions)

    @classmethod
    def tearDownClass(cls):
        """Remove created cache directory and included created and downloaded files at
        the end of the test."""

        gc.collect()
        cls.clean_data_folder()

    @classmethod
    def clean_data_folder(cls):
        """Remove all generated or downloaded files from the data directory,
        but with only warnings if files can't be removed."""

        assert cls.cache_dir.exists(), (
            "The data directory that should include the comparison benchmark dem file "
            "doesn't exist"
        )

        # Cycle through all folders within the cache dir deleting their contents
        for path in cls.cache_dir.iterdir():
            if path.is_dir():
                for file in path.glob("*"):  # only files
                    if file.is_file():
                        try:
                            file.unlink()
                        except (Exception, PermissionError) as caught_exception:
                            logging.warning(
                                f"Caught error {caught_exception} during "
                                f"rmtree of {file}. Supressing error. You "
                                "will have to manually delete."
                            )
                    elif file.is_dir():
                        try:
                            shutil.rmtree(file)
                        except (Exception, PermissionError) as caught_exception:
                            logging.warning(
                                f"Caught error {caught_exception} during "
                                f"rmtree of {file}. Supressing error. You "
                                "will have to manually delete."
                            )
                try:
                    shutil.rmtree(path)
                except (Exception, PermissionError) as caught_exception:
                    logging.warning(
                        f"Caught error {caught_exception} during rmtree of "
                        f"{path}. Supressing error. You will have to manually "
                        "delete."
                    )

    @pytest.mark.skipif(sys.platform != "win32", reason="Windows test - this is strict")
    def test_result_geofabric_windows(self):
        """A basic comparison between the generated and benchmark DEM"""

        # Load in benchmark
        file_path = (
            self.cache_dir / self.instructions["roughness"]["data_paths"]["benchmark"]
        )
        with rioxarray.rioxarray.open_rasterio(file_path, masked=True) as benchmark:
            benchmark.load()
        # Load in test
        file_path = (
            self.results_dir
            / self.instructions["roughness"]["data_paths"]["result_geofabric"]
        )
        with rioxarray.rioxarray.open_rasterio(file_path, masked=True) as test:
            test.load()
        # Compare the generated and benchmark elevations
        diff_array = (
            test.z.data[~numpy.isnan(test.z.data)]
            - benchmark.z.data[~numpy.isnan(benchmark.z.data)]
        )
        logging.info(f"DEM elevation diff is: {diff_array[diff_array != 0]}")
        numpy.testing.assert_array_almost_equal(
            test.z.data,
            benchmark.z.data,
            err_msg="The generated result_geofabric has different elevation data from "
            "the benchmark_dem",
        )
        # Compare the generated and benchmark roughness
        diff_array = (
            test.zo.data[~numpy.isnan(test.zo.data)]
            - benchmark.zo.data[~numpy.isnan(benchmark.zo.data)]
        )
        logging.info(f"Roughness diff is: {diff_array[diff_array != 0]}")
        numpy.testing.assert_array_almost_equal(
            test.zo.data,
            benchmark.zo.data,
            err_msg="The generated result_geofabric has different roughness data from "
            "the benchmark_dem",
        )

        # explicitly free memory as xarray seems to be hanging onto memory
        del test
        del benchmark

    @pytest.mark.skipif(
        sys.platform != "linux", reason="Linux test - this is less strict"
    )
    def test_result_geofabric_linux(self):
        """A basic comparison between the generated and benchmark DEM"""

        # load in benchmark
        file_path = (
            self.cache_dir / self.instructions["roughness"]["data_paths"]["benchmark"]
        )
        with rioxarray.rioxarray.open_rasterio(file_path, masked=True) as benchmark:
            benchmark.load()
        # Load in test
        file_path = (
            self.results_dir
            / self.instructions["roughness"]["data_paths"]["result_geofabric"]
        )
        with rioxarray.rioxarray.open_rasterio(file_path, masked=True) as test:
            test.load()
        # Get data generated from LiDAR
        lidar_mask = (test.data_source.data == 1) & (benchmark.data_source.data == 1)

        # Compare the generated and benchmark elevations
        lidar_diff = test.z.data[lidar_mask] - benchmark.z.data[lidar_mask]
        numpy.testing.assert_array_almost_equal(
            test.z.data[lidar_mask],
            benchmark.z.data[lidar_mask],
            decimal=6,
            err_msg="The generated test has significantly different elevation from the "
            f"benchmark where there is LiDAR: {lidar_diff}",
        )

        diff_array = (
            test.z.data[~numpy.isnan(test.z.data)]
            - benchmark.z.data[~numpy.isnan(test.z.data)]
        )
        logging.info(f"DEM array diff is: {diff_array[diff_array != 0]}")
        threshold = 10e-6
        percent = 2.5
        number_above_threshold = len(diff_array[numpy.abs(diff_array) > threshold])
        self.assertTrue(
            number_above_threshold < len(diff_array) * percent / 100,
            f"More than {percent}% of DEM values differ by more than {threshold} on Linux test"
            f" run: {diff_array[numpy.abs(diff_array) > threshold]} or "
            f"{number_above_threshold / len(diff_array.flatten()) * 100}%",
        )
        # Compare the generated and benchmark roughnesses
        diff_array = test.zo.data - benchmark.zo.data
        numpy.testing.assert_array_almost_equal(
            test.zo.data,
            benchmark.zo.data,
            decimal=1,
            err_msg="The generated test has significantly different roughness from the "
            f"benchmark where there is LiDAR: {diff_array}",
        )

        # explicitly free memory as xarray seems to be hanging onto memory
        del test
        del benchmark


if __name__ == "__main__":
    unittest.main()<|MERGE_RESOLUTION|>--- conflicted
+++ resolved
@@ -22,14 +22,10 @@
 
 from src.geofabrics import runner
 
-<<<<<<< HEAD
+
 @pytest.mark.skipif(
     sys.platform != "linux", reason="Skip test if not linux"
 )
-=======
-
-@pytest.mark.skipif(sys.platform != "linux", reason="Linux test - this is less strict")
->>>>>>> ca69064c
 class Test(unittest.TestCase):
     """A class to test the basic river bathymetry estimation functionality
     contained in processor.RiverBathymetryGenerator.
