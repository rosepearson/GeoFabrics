--- conflicted
+++ resolved
@@ -154,16 +154,9 @@
 
     def test_correct_datasets(self):
         """A test to see if the correct datasets were downloaded"""
-<<<<<<< HEAD
+
         downloads_dir = self.cache_dir / "downloads"
         dataset_dirs = [downloads_dir / dataset for dataset in self.DATATYPES]
-=======
-        downloads_dir = self.cache_dir / "downloads" / "lidar"
-        dataset_dirs = [
-            self.cache_dir / "downloads" / dataset for dataset in self.DATATYPES
-        ]
->>>>>>> a51fb3c1
-
         # Check the right dataset is downloaded - self.DATASET
         self.assertEqual(
             len(
