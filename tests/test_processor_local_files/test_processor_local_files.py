--- conflicted
+++ resolved
@@ -135,21 +135,14 @@
                                                masked=True) as benchmark_dem:
             benchmark_dem.load()
 
-<<<<<<< HEAD
-        # load in rsult DEM
-=======
->>>>>>> 64b2d0ba
+        # load in result DEM
         with rioxarray.rioxarray.open_rasterio(self.instructions['instructions']['data_paths']['result_dem'],
                                                masked=True) as saved_dem:
             saved_dem.load()
 
-<<<<<<< HEAD
-        # compare the generated and benchmark DEMs
+        # compare DEMs - load from file as rioxarray.rioxarray.open_rasterio ignores index order
         diff_array = saved_dem.data-benchmark_dem.data
         print(f"DEM array diff is: {diff_array[diff_array != 0]}")
-=======
-        # compare DEMs - load from file as rioxarray.rioxarray.open_rasterio ignores index order
->>>>>>> 64b2d0ba
         numpy.testing.assert_array_almost_equal(saved_dem.data, benchmark_dem.data,
                                                 err_msg="The generated result_dem has different data from the " +
                                                 "benchmark_dem")
