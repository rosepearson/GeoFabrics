# -*- coding: utf-8 -*-
"""
This module contains classes associated with characterising channel geometry
information.
"""

import geopandas
import pandas
import pathlib
import shapely
import numpy
import xarray
import scipy
import scipy.signal
import scipy.interpolate
import matplotlib.pyplot
import logging


class Channel:
    """A class to define a channel centre line from a digital network."""

    def __init__(
        self,
        channel: geopandas.GeoDataFrame,
        resolution: float,
        sampling_direction: int = 1,
    ):
        """A channel centreline and functions to support sampling or smoothing
        the centreline.

        Parameters
        ----------

        channel
            The channel to estimate bathymetry along defined as a polyline.
        resolution
            The resolution to sample at.
        sampling_direction
            The ordering of the points in the polylines.
        """

        self.channel = channel
        self.resolution = resolution
        self.sampling_direction = sampling_direction

    @classmethod
    def from_network(
        cls,
        network_file: pathlib.Path,
        crs: int,
        starting_id: int,
        resolution: float,
        area_threshold: float,
        name_dict: dict,
        sampling_direction: int = -1,
    ):
        """Create a channel object from a REC file.

        Parameters
        ----------

        network
            Contains geometry and relational information between upstream and downstream
            reaches.
        starting_id
            The ID of the reach to trace upstream from.
        name_dict
            The column names of the network.
        area_threshold
            The minimum upstream area for upstream reaches to be included.
        resolution
            The resolution of the upstream polyline trace to create from the network.
        sampling_direction
            The direction to sample each reach polyline. 1 if each reach is defined
            downstream to upstream, -1 otherwise.
        """

        # Load in network and remove unneeded columns
        network = geopandas.read_file(network_file).to_crs(crs)
        # Drop any non-required columns
        network = network[
            [
                name_dict["id"],
                name_dict["to_node"],
                name_dict["from_node"],
                name_dict["flow"],
                name_dict["mannings_n"],
                name_dict["area"],
                "geometry",
            ]
        ]
        network = network.rename(
            columns={value: key for key, value in name_dict.items()}
        )
        assert len(network["id"]) == len(network["id"].unique()), (
            "The reach IDs much be unique in for the network to be valid, but there are"
            "duplicates"
        )
        reaches = cls._get_up_stream_reaches(
            network=network,
            starting_id=starting_id,
            area_threshold=area_threshold,
        )
        channel = cls(
            channel=reaches,
            resolution=resolution,
            sampling_direction=sampling_direction,
        )
        return channel

    @classmethod
    def _get_up_stream_reaches(
        cls,
        network: geopandas.GeoDataFrame,
        starting_id: int,
        area_threshold: float = None,
    ):
        """A function to trace the largest network branch upstream from a starting id.

        There must only be one reference to each ID, and no circular relationships in
        the to_node and from_node's.'

        Parameters
        ----------

        network
            Contains geometry and relational information between upstream and downstream
            reaches.
        starting_id
            The ID of the reach to trace upstream from.
        name_dict
            The column names of the network.
        area_threshold
            The minimum upstream area for upstream reaches to be included.
        """
        reaches_index = network[network["id"] == starting_id].index.tolist()

        # While loop with several break statements and asserts to avoid run-away code
        while True:
            upstream_reaches = network[
                network["to_node"] == network.loc[reaches_index[-1]]["from_node"]
            ][["area", "id"]]
            if len(upstream_reaches) == 0:
                # No more upstream reached
                break
            # Select the reach with the largest upstream area
            max_index = upstream_reaches["area"].idxmax()
            if (
                area_threshold is not None
                and upstream_reaches.loc[max_index]["area"] < area_threshold
            ):
                # The minimum upstream area threshold has been reached
                break
            next_index = upstream_reaches.loc[max_index]["id"]
            assert next_index not in numpy.array(reaches_index), (
                "The same reach ID is referenced twice indicating circular network "
                "connections"
            )
            reaches_index.append(network[network["id"] == next_index].index[0])
        reaches = network.loc[reaches_index]
        return reaches

    def get_parametric_spline_fit_points(self, k: int = 3, spacing: float = None):
        """Return the spline smoothed polyline points created from two splines defining
        a parametric curve fit to points along the channel. The curve is resampled at
        even spacing once the splines are fit.
        If no spacing is provided the channel corner points are used, if a spacing is
        provided the channel corner points with sampling at the spacing are used.

        Parameters
        ----------

        k
            The polynomial degree. Should be off. 1 <= k <= 5.
        spacing
            The spacing between sampled points along straight segments
        """

        # Get points along channel
        if spacing is None:
            xy = self._get_corner_points(
                channel=self.channel, sampling_direction=self.sampling_direction
            )
        else:
            xy = self.get_spaced_points_with_corners(
                channel=self.channel,
                sampling_direction=self.sampling_direction,
                spacing=spacing,
            )
        if len(xy[0]) > 3:  # default k= 3, must be greater to fit with knots
            xy = self._fit_spline_between_xy(xy, k)
        spline_channel = shapely.geometry.LineString(xy.T)
        # resample at even spacing
        xy = []
        for distance in numpy.arange(
            0, spline_channel.length + self.resolution / 2, self.resolution
        ):
            xy.append(spline_channel.interpolate(distance))
        spline_channel = shapely.geometry.LineString(xy)
        return numpy.array(spline_channel.xy)

    def get_parametric_spline_fit(self, k: int = 3, spacing: float = None):
        """Return the spline smoothed polyline created from two splines defining a
        parametric curve fit to points along the channel. The curve is resampled at even
        spacing once the splines are fit.
        If no spacing is provided the channel corner points are used, if a spacing is
        provided the channel corner points with sampling at the spacing are used.

        Parameters
        ----------

        k
            The polynomial degree. Should be off. 1 <= k <= 5.
        spacing
            The spacing between sampled points along straight segments
        """

        # Get spline points
        xy = self.get_parametric_spline_fit_points(k=k, spacing=spacing)
        # create dataframe
        spline_channel = shapely.geometry.LineString(xy.T)
        spline_channel = geopandas.GeoDataFrame(
            geometry=[spline_channel], crs=self.channel.crs
        )
        return spline_channel

    def get_b_spline_fit(
        self, smoothing_multiplier: float = 50, spacing: float = None
    ) -> numpy.ndarray:
        """Return the spline smoothed polyline created using a B-spline fit to corner
        points.
        If no spacing is provided the channel corner points are used, if a spacing is
        provided the channel corner points with sampling at the spacing are used.

        Parameters
        ----------

        smoothing_multiplier
            The polynomial degree. Should be off. 1 <= k <= 5.
        spacing
            The spacing between sampled points along straight segments
        """
        xy = self.get_b_spline_fit_points(
            smoothing_multiplier=smoothing_multiplier, spacing=spacing
        )
        spline_channel = shapely.geometry.LineString(xy)
        spline_channel = geopandas.GeoDataFrame(
            geometry=[spline_channel], crs=self.channel.crs
        )
        return spline_channel

    def get_b_spline_fit_points(
        self, smoothing_multiplier: float = 50, spacing: float = None
    ) -> numpy.ndarray:
        """Return the spline smoothed polyline points created using a B-spline fit to
        corner points.
        If no spacing is provided the channel corner points are used, if a spacing is
        provided the channel corner points with sampling at the spacing are used.

        Parameters
        ----------

        smoothing_multiplier
            The polynomial degree. Should be off. 1 <= k <= 5.
        spacing
            The spacing between sampled points along straight segments
        """
        if spacing is None:
            xy = self._get_corner_points(
                channel=self.channel, sampling_direction=self.sampling_direction
            )
        else:
            xy = self.get_spaced_points_with_corners(
                channel=self.channel,
                sampling_direction=self.sampling_direction,
                spacing=spacing,
            )
        if len(xy[0]) > 3:  # There must be more than three points to fit a spline
            xy = self._fit_spline_through_xy(xy, smoothing_multiplier)
        return xy.T

    def get_channel_catchment(self, corridor_radius: float) -> geopandas.GeoDataFrame:
        """Create a catchment from the smooth channel and the specified
        radius.

        Parameters
        ----------

        corridor_radius
            The radius of the channel corridor. This will determine the width of
            the channel catchment.
        """

        smooth_channel = self.get_parametric_spline_fit()
        channel_catchment = geopandas.GeoDataFrame(
            geometry=smooth_channel.buffer(corridor_radius)
        )
        return channel_catchment

    def _remove_duplicate_points(cls, xy: numpy.ndarray) -> numpy.ndarray:
        """Remove duplicate xy pairs in a list of xy points.

        Parameters
        ----------

        xy
            A paired n x 2 array of x, y points.
        """
        xy_unique, indices = numpy.unique(xy, axis=1, return_index=True)
        indices.sort()
        xy = xy[:, indices]
        return xy

    def _get_corner_points(cls, channel, sampling_direction: int) -> numpy.ndarray:
        """Extract the corner points from the provided polyline.

        Parameters
        ----------

        channel
            A data frame with the geometry defining the channel centreline.
        sample_direction
            Are the reaches sampled in the same direction they are ordered.
            1 if in the same direction, -1 if in the opposite direction.
        """

        x = []
        y = []
        for line_string in channel.geometry:
            xy = line_string.xy
            x.extend(xy[0][::sampling_direction])
            y.extend(xy[1][::sampling_direction])
        xy = numpy.array([x, y])
        xy = cls._remove_duplicate_points(xy)
        return xy

    def get_spaced_points(
        self, channel, spacing: float, sampling_direction: int
    ) -> numpy.ndarray:
        """Sample at the specified spacing along the entire line.

        Parameters
        ----------

        channel
            A data frame with the geometry defining the channel centreline.
        spacing
            The spacing between sampled points along straight segments
        sample_direction
            Are the reaches sampled in the same direction they are ordered.
            1 if in the same direction, -1 if in the opposite direction.
        """

        # Combine the channel centreline into a single geometry
        xy_corner_points = self._get_corner_points(channel, sampling_direction)
        line_string = shapely.geometry.LineString(xy_corner_points.T)

        # Calculate the number of segments to break the line into.
        number_segment_samples = max(numpy.round(line_string.length / spacing), 2)
        segment_resolution = line_string.length / (number_segment_samples - 1)

        # Equally space points along the entire line string
        xy_spaced = [
            line_string.interpolate(i * segment_resolution)
            for i in numpy.arange(0, number_segment_samples, 1)
        ]

        # Check for and remove duplicate points
        xy = numpy.array(shapely.geometry.LineString(xy_spaced).xy)
        xy = self._remove_duplicate_points(xy)

        return xy

    def get_spaced_points_with_corners(
        self, channel, spacing: float, sampling_direction: int
    ) -> numpy.ndarray:
        """Sample at the specified spacing along each straight segment.

        Parameters
        ----------

        channel
            A data frame with the geometry defining the channel centreline.
        spacing
            The spacing between sampled points along straight segments
        sample_direction
            Are the reaches sampled in the same direction they are ordered.
            1 if in the same direction, -1 if in the opposite direction.
        """

        # Combine the channel centreline into a single geometry
        xy_corner_points = self._get_corner_points(channel, sampling_direction)
        line_string = shapely.geometry.LineString(xy_corner_points.T)

        xy_segment = line_string.xy
        x = xy_segment[0]
        y = xy_segment[1]
        xy_spaced = []

        # Cycle through each segment sampling along it
        for i in numpy.arange(0, len(x) - 1, 1):
            line_segment = shapely.geometry.LineString(
                [[x[i], y[i]], [x[i + 1], y[i + 1]]]
            )

            number_segment_samples = max(numpy.round(line_segment.length / spacing), 2)
            segment_resolution = line_segment.length / (number_segment_samples - 1)

            xy_spaced.extend(
                [
                    line_segment.interpolate(i * segment_resolution)
                    for i in numpy.arange(0, number_segment_samples)
                ]
            )
        # Check for and remove duplicate points
        xy = numpy.array(shapely.geometry.LineString(xy_spaced).xy)
        xy = self._remove_duplicate_points(xy)

        return xy

    def _fit_spline_through_xy(
        self, xy: numpy.ndarray, smoothing_multiplier: float
    ) -> numpy.ndarray:
        """Fits a B-spline representation of the curve represented by xy. This is
        sampled at the channel resolution.

        Parameters
        ----------

        xy
            A paired n x 2 array of x, y points.
        smoothing_multiplier
            This is multiplied by the number of aligned_centreline points and
            passed into the scipy.interpolate.splprep.
        """

        smoothing_factor = smoothing_multiplier * len(xy[0])

        tck_tuple, u_input = scipy.interpolate.splprep(xy, s=smoothing_factor)

        # Sample every roughly res along the spine with rough line length estimate
        line_length = shapely.geometry.LineString(xy.T).length
        sample_step_u = 1 / round(line_length / self.resolution)
        # Increase sample range 1 past in each direction to avoid shrtinage of the line
        u_sampled = numpy.arange(-sample_step_u, 1 + 2 * sample_step_u, sample_step_u)
        xy_sampled = scipy.interpolate.splev(u_sampled, tck_tuple)
        xy_sampled = numpy.array(xy_sampled)

        return xy_sampled

    def _fit_spline_between_xy(self, xy: numpy.ndarray, k: int) -> numpy.ndarray:
        """Fits two splines using knots to define a parametric curve made of x(t) and
        y(t) curves.
        Note that the xy points must be evenly spaced if the output points are to be
        evenly spaced.

        Parameters
        ----------

        xy
            A paired n x 2 array of x, y points.
        k
            The polynomial degree. Should be off. 1 <= k <= 5.
        """

        num_points = len(xy[0])

        assert num_points > k, (
            "scipy.interpolate require num_points > k." + "Select a larger k."
        )

        knotspace = range(num_points)
        knots = scipy.interpolate.InterpolatedUnivariateSpline(
            knotspace, knotspace, k=k
        ).get_knots()
        knots_full = numpy.concatenate(([knots[0]] * k, knots, [knots[-1]] * k))

        tckX = knots_full, xy[0], k
        tckY = knots_full, xy[1], k

        splineX = scipy.interpolate.UnivariateSpline._from_tck(tckX)
        splineY = scipy.interpolate.UnivariateSpline._from_tck(tckY)

        # get number of points to sample spline at
        line_length = shapely.geometry.LineString(xy.T).length
        number_of_samples = round(line_length / self.resolution)

        u_sampled = numpy.linspace(0, len(xy[0]) - 1, number_of_samples)
        x_sampled = splineX(u_sampled)
        y_sampled = splineY(u_sampled)

        return numpy.array([x_sampled, y_sampled])


class InterpolateMeasuredElevations:
    """Interpolate measured river bed elevations. Requires LineStrings of
    riverbed elevations, and the LineStrings defining the left and right
    riverbank."""

    def __init__(
        self,
        riverbank_file: pathlib.Path,
        measured_cross_sections: pathlib.Path,
        cross_section_spacing: int,
    ):
        """Setup for interpolating the measured riverbed elevations along
        equally spaced cross sections."""
        self.riverbanks = geopandas.read_file(riverbank_file)
        self.measured_sections.read_file(measured_cross_sections)
        self.cross_section_spacing = cross_section_spacing

        self.check_valid_inputs()

    def check_valid_inputs(self):
        """Check expected entries in the input data"""

        # Check expected riverbank information
        if (
            len(self.riverbanks.columns) != 2
            and "Name" not in self.riverbanks.columns
            and "geometry" not in self.riverbanks.columns
        ):
            raise Exception(
                "Unexpected columns for self.riverbanks. Expecting"
                " ['Name', 'geometry'], but got"
                f" {self.riverbanks.columns}"
            )

        if (
            len(self.riverbanks) != 2
            and not (self.riverbanks["Name"] == "Right").any()
            and not (self.riverbanks["Name"] == "Left").any()
        ):
            raise Exception(
                "Unexpected row for self.riverbanks. Expecting two"
                " rows with names ['Right', 'Left'], but got"
                f" {self.riverbanks['Name']}"
            )

        if self.riverbanks.iloc[0].geometry.interpolate(0, normalized=True).distance(
            self.riverbanks.loc[1].geometry.interpolate(0, normalized=True)
        ) > self.riverbanks.iloc[0].geometry.interpolate(0, normalized=True).distance(
            self.riverbanks.loc[1].geometry.interpolate(1, normalized=True)
        ) or (
            self.riverbanks.iloc[0]
            .geometry.interpolate(1, normalized=True)
            .distance(self.riverbanks.loc[1].geometry.interpolate(1, normalized=True))
            > self.riverbanks.iloc[0]
            .geometry.interpolate(1, normalized=True)
            .distance(self.riverbanks.loc[1].geometry.interpolate(0, normalized=True))
        ):
            logging.Warning(
                "It appears that the `right` and `left` banks are"
                "defined in different directions based on the "
                "relative distance between the endpoints. Please "
                "define both as either upstream or downstream."
            )

        if self.riverbanks.crs is None:
            raise Exception(
                "self.riverbanks must have a valid crs. Instead"
                f"has {self.riverbanks.crs}"
            )

        if (
            self.measured_sections.crs is None
            or self.riverbanks.crs != self.measured_sections.crs
        ):
            raise Exception(
                "self.measured_sections must have a valid crs that matches self.riverbanks. Instead"
                f"has {self.measured_sections.crs}"
            )

<<<<<<< HEAD
    def interpolate(self, samples_per_section: int, thalweg_centre: bool = True):
        """ Interpolate with equally spaced points along each cross section
=======
    def interpolate(self, number_samples: int, thalweg_centre: bool = True):
        """Interpolate with equally spaced points along each cross section
>>>>>>> 1d64b7cc

        Parameters
        ----------

        number_samples
            The number of samples along each cross section."""

        # Define river polygon and clip the measured sections
        polygon = geopandas.GeoDataFrame(
            geometry=[
                shapely.geometry.Polygon(
                    numpy.append(
                        self.riverbanks[self.riverbanks["Name"] == "Right"]
                        .iloc[0]
                        .geometry.coords,
                        self.riverbanks[self.riverbanks["Name"] == "Left"]
                        .iloc[0]
                        .geometry.coords[::-1],
                        axis=0,
                    )
                )
            ],
            crs=self.riverbanks.crs,
        )
        # Clip measured sections
        self.measured_sections = self.measured_sections.clip(polygon).sort_index()
        measured_sections_exploded = self.measured_sections.apply(
            lambda row: shapely.geometry.MultiPoint(row["geometry"].coords), axis=1
        ).explode(index_parts=True)

        # work out number of cross sections
        n_cross_sections = round(
            self.riverbanks.length.max() / self.cross_section_spacing
        )

        # Split riverbank polylines
        cross_sections = self.riverbanks.copy(deep=True)
        normalised_sample_locations = numpy.arange(
            0, 1 + 1 / n_cross_sections, 1 / n_cross_sections
        )
        cross_sections["geometry"] = cross_sections["geometry"].apply(
            lambda row: shapely.geometry.LineString(
                row.interpolate(normalised_sample_locations, normalized=True)
            )
        )

        # Reshape to separate right and left column - split lines to points
        cross_sections = cross_sections.explode(index_parts=True)
        cross_sections = pandas.concat(
            [
                cross_sections[cross_sections["Name"] == "Right"]
                .droplevel(0)
                .geometry.rename("Right"),
                cross_sections[cross_sections["Name"] == "Left"]
                .droplevel(0)
                .geometry.rename("Left"),
            ],
            axis=1,
        )

        # Create cross sections
        cross_sections["Sections"] = cross_sections.apply(
            lambda row: shapely.geometry.LineString([row["Right"], row["Left"]]), axis=1
        )

        # Define the node spacings along the cross sections
        if thalweg_centre:
            self.thalweg_centred_spacing(samples_per_section, cross_sections)
        else:
            self.uniform_spacing(samples_per_section, cross_sections)

        # Explode the cross section points
        cross_sections_exploded = (
            cross_sections[["Cross Sections"]]
            .set_geometry("Cross Sections", crs=self.riverbanks.crs)
            .explode(index_parts=True)
        )

        # Map measured section values then interpolated down/up river
        nearest_cross_section_point_indices = measured_sections_exploded.apply(
            lambda row: row.distance(
                cross_sections["Cross Sections"].explode(index_parts=True)
            ).idxmin()
        ).unique()
        cross_sections_exploded["z"] = numpy.nan
        cross_sections_exploded.loc[
            nearest_cross_section_point_indices, "z"
        ] = cross_sections_exploded.loc[
            nearest_cross_section_point_indices, "Cross Sections"
        ].apply(
            lambda point: measured_sections_exploded.loc[
                point.distance(measured_sections_exploded).idxmin()
            ].z
        )
        cross_sections_exploded["z"] = (
            cross_sections_exploded["z"]
            .groupby(level=1, group_keys=False)
            .apply(lambda group: group.interpolate(limit_direction="both"))
        )

        # Return river polygon and sampled cross sections
        return polygon, cross_sections_exploded

<<<<<<< HEAD
    def uniform_spacing(self, samples_per_section: int, cross_sections):
        """ Interpolate with equally spaced points along each cross section
=======
    def uniform_spacing(self, number_samples: int, cross_sections):
        """Interpolate with equally spaced points along each cross section
>>>>>>> 1d64b7cc

        Parameters
        ----------

        number_samples
            The number of samples along each cross section."""
<<<<<<< HEAD
        normalised_node_locations = numpy.arange(0,
                                                     1 + 1.0/samples_per_section,
                                                     1.0/samples_per_section)
        cross_sections['Cross Sections'] = (
            cross_sections['Cross Sections'].apply(
                lambda line:
                    shapely.geometry.MultiPoint(
                        line.interpolate(normalised_node_locations,
                                         normalized=True))
                    )
                )

    def thalweg_centred_spacing(self, samples_per_section: int,
                                cross_sections: geopandas.GeoDataFrame,
                                measured_sections_exploded: geopandas.GeoDataFrame):
        """ Interpolate with equal number of equally spaced points on each side
=======
        normalised_node_locations = numpy.arange(
            0, 1 + 1.0 / number_samples, 1.0 / number_samples
        )
        cross_sections["Cross Sections"] = cross_sections["Cross Sections"].apply(
            lambda line: shapely.geometry.MultiPoint(
                line.interpolate(normalised_node_locations, normalized=True)
            )
        )

    def thalweg_centred_spacing(
        self,
        number_samples: int,
        cross_sections: geopandas.GeoDataFrame,
        measured_sections_exploded: geopandas.GeoDataFrame,
    ):
        """Interpolate with equal number of equally spaced points on each side
>>>>>>> 1d64b7cc
        of the Thalweg.

        Parameters
        ----------

        number_samples
            The number of samples along each cross section."""

        # Calculate the normalised thalweg location at each measured section
        def calculate_normalised_thalweg_location(indices: tuple, sections_exploded):
            """Tuple of the section index, and the point index along the section"""
            thalweg_point = sections_exploded[indices]
            left_bank_distance = thalweg_point.distance(
                sections_exploded.loc[indices[0]][0]
            )
            right_bank_distance = thalweg_point.distance(
                sections_exploded.loc[indices[0]][
                    len(sections_exploded.loc[indices[0]]) - 1
                ]
            )
            normalised_thalweg_location = left_bank_distance / (
                left_bank_distance + right_bank_distance
            )

            return normalised_thalweg_location

        thalweg_indices = (
            measured_sections_exploded.apply(lambda row: row.z)
            .groupby(level=0)
            .idxmin()
        )
        thalweg_points = measured_sections_exploded[thalweg_indices]

        # Linearly interpolate the normalised Thalewg location along the cross sections
<<<<<<< HEAD
        cross_sections['Thalweg ratio'] = numpy.nan
        cross_sections.loc[thalweg_indices.apply(lambda row: cross_sections['Cross Sections'].distance(thalweg_points[row]).idxmin()),
                           'Thalweg ratio'] = thalweg_indices.apply(lambda row: calculate_normalised_thalweg_location(row, measured_sections_exploded)).array
        cross_sections['Thalweg ratio'].interpolate(limit_direction='both', inplace=True)

        # Define equal sample locations on each side of the Thalweg
        def split_line_to_nodes(line, thalweg_ratio, samples_per_section):
            """ Split line into n_nodes points half equally spaced on each side of the Thalweg"""
            normalised_node_locations = numpy.concatenate([numpy.arange(0,
                                                                        thalweg_ratio,
                                                                        thalweg_ratio/samples_per_section),
                                                           numpy.arange(thalweg_ratio,
                                                                        1 + (1-thalweg_ratio)/samples_per_section,
                                                                        (1-thalweg_ratio)/samples_per_section)])
            return shapely.geometry.MultiPoint(line.interpolate(normalised_node_locations, normalized=True))
        # Apply the function for sampling along each cross section
        cross_sections['Cross Sections'] = cross_sections[['Cross Sections', 'Thalweg ratio']].apply(
            lambda row: split_line_to_nodes(row['Cross Sections'], row['Thalweg ratio'], samples_per_section=samples_per_section), axis=1)
=======
        cross_sections["Thalweg ratio"] = numpy.nan
        cross_sections.loc[
            thalweg_indices.apply(
                lambda row: cross_sections["Cross Sections"]
                .distance(thalweg_points[row])
                .idxmin()
            ),
            "Thalweg ratio",
        ] = thalweg_indices.apply(
            lambda row: calculate_normalised_thalweg_location(
                row, measured_sections_exploded
            )
        ).array
        cross_sections["Thalweg ratio"].interpolate(
            limit_direction="both", inplace=True
        )

        # Define equal sample locations on each side of the Thalweg
        def split_line_to_nodes(line, thalweg_ratio, number_samples):
            """Split line into n_nodes points half equally spaced on each side of the Thalweg"""
            normalised_node_locations = numpy.concatenate(
                [
                    numpy.arange(0, thalweg_ratio, thalweg_ratio / number_samples),
                    numpy.arange(
                        thalweg_ratio,
                        1 + (1 - thalweg_ratio) / number_samples,
                        (1 - thalweg_ratio) / number_samples,
                    ),
                ]
            )
            return shapely.geometry.MultiPoint(
                line.interpolate(normalised_node_locations, normalized=True)
            )

        # Apply the function for sampling along each cross section
        cross_sections["Cross Sections"] = cross_sections[
            ["Cross Sections", "Thalweg ratio"]
        ].apply(
            lambda row: split_line_to_nodes(
                row["Cross Sections"],
                row["Thalweg ratio"],
                number_samples=number_samples,
            ),
            axis=1,
        )
>>>>>>> 1d64b7cc


class ChannelCharacteristics:
    """A class to estimate the width, slope and other characteristics of a
    channel from a detailed DEM and a river network."""

    def __init__(
        self,
        gnd_dem: xarray.Dataset,
        veg_dem: xarray.Dataset,
        cross_section_spacing: float,
        resolution: float,
        debug: bool = False,
    ):
        """Setup for estimating river characteristics from DEM cross sections.

        gnd_dem
            The ground DEM along the channel
        veg_dem
            The vegetation DEM along the channel
        cross_section_spacing
            The spacing down channel of the cross sections.
        resolution
            The resolution to sample at.
        """

        self.gnd_dem = gnd_dem
        self.veg_dem = veg_dem
        self.cross_section_spacing = cross_section_spacing
        self.resolution = resolution
        self.transect_radius = None
        self.debug = debug

    @property
    def number_of_samples(self) -> int:
        """Return the number of samples to take along cross_sections. This should
        be an odd number. Subtract 1 instead of adding to ensure within the
        generated DEM."""

        assert (
            self.transect_radius is not None
        ), "Transect radius must be set before this is called"
        return int(self.transect_radius / self.resolution) * 2 - 1

    def calculate_min_z_start_i(self, min_z_search_radius) -> int:
        """Return the starting index of samples along each transect to begin
        looking for the minimum z.

        Parameters
        ----------

        min_z_search_radius
            The distance to search from the centre.
        """

        number_min_z_samples = int(min_z_search_radius / self.resolution) * 2 - 1

        return int((self.number_of_samples - number_min_z_samples) / 2)

    def calculate_min_z_stop_i(self, min_z_search_radius) -> int:
        """Return the stopping index of samples along each transect to begin
        looking for the minimum z.

        Parameters
        ----------

        min_z_search_radius
            The distance to search from the centre.
        """

        return int(
            self.number_of_samples - self.calculate_min_z_start_i(min_z_search_radius)
        )

    @property
    def centre_index(self) -> int:
        """Return the centre index for samples taken along a transect."""
        return int(numpy.floor(self.number_of_samples / 2))

    def _segment_slope(self, x_array, y_array, index):
        """Return the slope and length characteristics of a line segment.

        Parameters
        ----------

        x_array
            The x values of all polyline nodes.
        y_array
            The y values of all polyline nodes.
        index
            The segment index (the index of the starting node in the segment)
        """
        length = numpy.sqrt(
            (x_array[index + 1] - x_array[index]) ** 2
            + (y_array[index + 1] - y_array[index]) ** 2
        )
        dx = (x_array[index + 1] - x_array[index]) / length
        dy = (y_array[index + 1] - y_array[index]) / length
        return dx, dy, length

    def node_centred_reach_cross_section(self, sampled_channel: geopandas.GeoDataFrame):
        """Calculate cross_sections along a channel at the midpoint of each
        segment.

        Parameters
        ----------

        sampled_channel
            The sampled channel defined as a single polyline. Any branches described
            separately.
        """

        cross_sections_dict = {
            "geometry": [],
            "nx": [],
            "ny": [],
            "length": [],
            "mid_x": [],
            "mid_y": [],
        }

        assert len(sampled_channel) == 1, (
            "Expect only one polyline "
            f"geometry per channel. Instead got {len(sampled_channel)}"
        )

        (x_array, y_array) = sampled_channel.iloc[0].geometry.xy
        for i in range(len(x_array)):
            # calculate slope along segment
            if i == 0:
                # first segment - slope of next segment
                dx, dy, length = self._segment_slope(x_array, y_array, i)
            elif i == len(x_array) - 1:
                # last segment - slope of previous segment
                dx, dy, length = self._segment_slope(x_array, y_array, i - 1)
            else:
                # slope of the length weighted mean of both segments
                dx_prev, dy_prev, l_prev = self._segment_slope(x_array, y_array, i)
                dx_next, dy_next, l_next = self._segment_slope(x_array, y_array, i - 1)
                dx = (dx_prev * l_prev + dx_next * l_next) / (l_prev + l_next)
                dy = (dy_prev * l_prev + dy_next * l_next) / (l_prev + l_next)
                length = (l_prev + l_next) / 2
            normal_x = -dy
            normal_y = dx

            # record normal to a segment nx and ny
            cross_sections_dict["nx"].append(normal_x)
            cross_sections_dict["ny"].append(normal_y)

            # calculate transect - using effectively nx and ny
            cross_sections_dict["geometry"].append(
                shapely.geometry.LineString(
                    [
                        [
                            x_array[i] - self.transect_radius * normal_x,
                            y_array[i] - self.transect_radius * normal_y,
                        ],
                        [x_array[i], y_array[i]],
                        [
                            x_array[i] + self.transect_radius * normal_x,
                            y_array[i] + self.transect_radius * normal_y,
                        ],
                    ]
                )
            )
            cross_sections_dict["mid_x"].append(x_array[i])
            cross_sections_dict["mid_y"].append(y_array[i])

            # record the length of the line segment
            cross_sections_dict["length"].append(length)
        cross_sections = geopandas.GeoDataFrame(
            cross_sections_dict, crs=sampled_channel.crs
        )
        return cross_sections

    def _estimate_water_level_and_slope(self, cross_sections: geopandas.GeoDataFrame):
        """Estimate the water level and slope from the minimum z heights along
        the sampled cross_sections after applying appropiate smoothing and
        constraints to ensure it is monotonically increasing. Values are stored
        in the cross_sections.

        Parameters
        ----------

        cross_sections
            The cross_sections with geometry defined as polylines.
        """

        # Min z values as the water surface. Ensure no NaN
        cross_sections["min_z_centre"] = cross_sections["min_z_centre"].interpolate(
            "index", limit_direction="both"
        )
        # Unimodal enforaces monotonically increasing
        cross_sections["min_z_centre_unimodal"] = self._unimodal_smoothing(
            cross_sections["min_z_centre"]
        )

        # Set the water z value to use for width thresholding
        cross_sections["min_z_water"] = cross_sections["min_z_centre_unimodal"]

        # Slope from the water surface - interpolate to fill any Nan
        cross_sections["slope"] = (
            cross_sections["min_z_water"].diff() / self.cross_section_spacing
        )
        cross_sections["slope"] = cross_sections["slope"].interpolate(
            "index", limit_direction="both"
        )

        # Slopes for a range of smoothings
        for smoothing_distance in [50, 250, 500, 1000]:
            # ensure odd number of samples so array length preserved
            smoothing_samples = int(
                numpy.ceil(smoothing_distance / self.cross_section_spacing)
            )
            smoothing_samples = int(smoothing_samples / 2) * 2 + 1
            label = f"{smoothing_distance/1000}km"

            # Smoothed min_z_centre_unimodal
            cross_sections[
                f"min_z_centre_unimodal_mean_{label}"
            ] = self._rolling_mean_with_padding(
                cross_sections["min_z_centre_unimodal"], smoothing_samples
            )

            # Smoothed slope
            cross_sections[f"slope_mean_{label}"] = self._rolling_mean_with_padding(
                cross_sections["slope"], smoothing_samples
            )

    def _smooth_widths_and_thresholds(self, cross_sections: geopandas.GeoDataFrame):
        """Record the valid and reolling mean of the calculated thresholds and widths

        Parameters
        ----------

        cross_sections
            The elevations and calculated widths and thresholds for each sampled cross
            section
        """

        invalid_mask = numpy.logical_not(cross_sections["valid"])

        # Tidy up widths - pull out the valid widths
        cross_sections["valid_widths"] = cross_sections["widths"]
        cross_sections.loc[invalid_mask, "valid_widths"] = numpy.nan
        widths_no_nan = cross_sections["valid_widths"].interpolate(
            "index", limit_direction="both"
        )

        # Flat widths
        cross_sections["valid_flat_widths"] = cross_sections["flat_widths"]
        cross_sections.loc[invalid_mask, "valid_flat_widths"] = numpy.nan
        flat_widths_no_nan = cross_sections["valid_flat_widths"].interpolate(
            "index", limit_direction="both"
        )

        # Tidy up thresholds - pull out the valid thresholds
        cross_sections["valid_threhold"] = cross_sections["threshold"]
        cross_sections.loc[invalid_mask, "valid_threhold"] = numpy.nan
        thresholds_no_nan = cross_sections["valid_threhold"].interpolate(
            "index", limit_direction="both"
        )

        # Cycle through and caluclate the rolling mean
        for smoothing_distance in [50, 150, 200, 250]:
            # ensure odd number of samples so array length preserved
            smoothing_samples = int(
                numpy.ceil(smoothing_distance / self.cross_section_spacing)
            )
            smoothing_samples = int(smoothing_samples / 2) * 2 + 1
            label = f"{smoothing_distance/1000}km"

            # Apply the rolling mean to each
            cross_sections[f"widths_mean_{label}"] = self._rolling_mean_with_padding(
                widths_no_nan, smoothing_samples
            )
            cross_sections[
                f"flat_widths_mean_{label}"
            ] = self._rolling_mean_with_padding(flat_widths_no_nan, smoothing_samples)
            cross_sections[
                f"thresholds_mean_{label}"
            ] = self._rolling_mean_with_padding(thresholds_no_nan, smoothing_samples)

            """cross_sections[f'widths_Savgol_{label}'] = scipy.signal.savgol_filter(
                cross_sections['widths'].interpolate('index', limit_direction='both'),
                smoothing_samples,  # Ensure odd. number of samples included
                3)  # Polynomial order"""

    def _rolling_mean_with_padding(
        self, data: geopandas.GeoSeries, number_of_samples: int
    ) -> numpy.ndarray:
        """Calculate the rolling mean of an array after padding the array with
        the edge value to ensure the derivative is smooth.

        Parameters
        ----------

        data
            The array to pad then smooth.
        number_of_samples
            The width in samples of the averaging filter
        """
        assert (
            number_of_samples > 0 and type(number_of_samples) == int
        ), "Must be more than 0 and an int"
        rolling_mean = (
            numpy.convolve(
                numpy.pad(data, int(number_of_samples / 2), "symmetric"),
                numpy.ones(number_of_samples),
                "valid",
            )
            / number_of_samples
        )
        return rolling_mean

    def sample_cross_sections(
        self, cross_sections: geopandas.GeoDataFrame, min_z_search_radius: float
    ):
        """Return the elevations along the cross_section sampled at the
        sampling resolution. Also add the measured 'min_z_centre' values to
        the cross_sections.

        Parameters
        ----------

        cross_sections
            The cross_sections with geometry defined as polylines.
        min_z_search_radius
            The distance to search from the centre.

        """

        # The number of transect samples - ensure odd - defined from the first
        sample_index_array = numpy.arange(
            -numpy.floor(self.number_of_samples / 2),
            numpy.floor(self.number_of_samples / 2) + 1,
            1,
        )

        min_z_start_i = self.calculate_min_z_start_i(min_z_search_radius)
        min_z_stop_i = self.calculate_min_z_stop_i(min_z_search_radius)

        cross_section_elevations = {"gnd_elevations": [], "veg_elevations": []}
        min_z_centre = []

        # create tree of ground values to sample from
        grid_x, grid_y = numpy.meshgrid(self.gnd_dem.x, self.gnd_dem.y)
        xy_in = numpy.concatenate(
            [[grid_x.flatten()], [grid_y.flatten()]], axis=0
        ).transpose()
        gnd_tree = scipy.spatial.KDTree(xy_in)

        # create tree of vegetation values to sample from
        grid_x, grid_y = numpy.meshgrid(self.veg_dem.x, self.veg_dem.y)
        xy_in = numpy.concatenate(
            [[grid_x.flatten()], [grid_y.flatten()]], axis=0
        ).transpose()
        veg_tree = scipy.spatial.KDTree(xy_in)

        # cycle through each transect - calculate sample points then look up
        for index, row in cross_sections.iterrows():
            # Calculate xx, and yy points to sample at
            xx = row["mid_x"] + sample_index_array * self.resolution * row["nx"]
            yy = row["mid_y"] + sample_index_array * self.resolution * row["ny"]
            xy_points = numpy.concatenate([[xx], [yy]], axis=0).transpose()

            # Sample the vegetation elevations at along the transect
            distances, indices = veg_tree.query(xy_points)
            elevations = self.veg_dem.z.data.flatten()[indices]
            cross_section_elevations["veg_elevations"].append(elevations)

            # Sample the ground elevations at along the transect
            distances, indices = gnd_tree.query(xy_points)
            elevations = self.gnd_dem.z.data.flatten()[indices]
            cross_section_elevations["gnd_elevations"].append(elevations)

            # Find the min elevation along the middle of each cross section
            if (
                len(elevations[min_z_start_i:min_z_stop_i])
                - numpy.sum(numpy.isnan(elevations[min_z_start_i:min_z_stop_i]))
                > 0
            ):
                min_index = numpy.nanargmin(elevations[min_z_start_i:min_z_stop_i])
                min_z_centre.append(elevations[min_z_start_i + min_index])
            else:
                min_z_centre.append(numpy.nan)
        # Set min_z in the cross sections
        cross_sections["min_z_centre"] = min_z_centre

        return cross_section_elevations

    def fixed_thresholded_widths_from_centre_within_radius(
        self,
        cross_sections: geopandas.GeoDataFrame,
        cross_section_elevations: dict,
        threshold: float,
        resolution: float,
        search_radius: float,
        min_channel_width: float,
    ):
        """Estimate width based on a thresbold of bank height above water level.
        Start in the centre and work out. Doesn't detect banks until a value
        less than the threshold has been detected. Takes the widest channel within
        the radius.'

        Parameters
        ----------

        cross_sections
            The cross_sections with geometry defined as polylines.
        cross_section_elevations
            The sampled elevations along the cross_sections.
        threshold
            The height above the water level to detect as a bank.
        resolution
            The resolution to sample at.
        search_radius
            The distance to search side to side from the centre index.
        min_channel_width
            The minimum width of a 'valid' channel.
        """

        search_radius_index = int(search_radius / self.resolution)
        widths = {
            "widths": [],
            "first_bank_i": [],
            "last_bank_i": [],
            "channel_count": [],
        }

        for j in range(len(cross_section_elevations["gnd_elevations"])):
            assert (
                len(cross_section_elevations["gnd_elevations"][j])
                == self.number_of_samples
            ), "Expect fixed length"

            gnd_samples = cross_section_elevations["gnd_elevations"][j]
            veg_samples = cross_section_elevations["veg_elevations"][j]
            start_index = self.centre_index
            z_water = cross_sections.iloc[j]["min_z_water"]

            start_i, stop_i, channel_count = self.fixed_threshold_width(
                gnd_samples=gnd_samples,
                veg_samples=veg_samples,
                start_index=start_index,
                z_water=z_water,
                threshold=threshold,
                search_radius_index=search_radius_index,
                min_channel_width=min_channel_width,
            )

            # assign the longest width
            widths["first_bank_i"].append(start_i)
            widths["last_bank_i"].append(stop_i)
            widths["widths"].append((stop_i - start_i) * resolution)
            widths["channel_count"].append(channel_count)
        for key in widths.keys():
            cross_sections[key] = widths[key]
        # Record if the width is valid - only one possible channel that starts and ends
        # within the samples
        valid_mask = cross_sections["channel_count"] == 1
        valid_mask &= cross_sections["first_bank_i"] > 0
        valid_mask &= cross_sections["last_bank_i"] < self.number_of_samples - 1
        cross_sections["valid"] = valid_mask

    def variable_thresholded_widths_from_centre_within_radius(
        self,
        cross_sections: geopandas.GeoDataFrame,
        cross_section_elevations: dict,
        threshold: float,
        resolution: float,
        search_radius: float,
        maximum_threshold: float,
        min_channel_width=float,
    ):
        """Estimate width based on a thresbold of bank height above water level.
        Start in the centre and work out. Doesn't detect banks until a value
        less than the threshold has been detected. Takes the widest channel within
        the radius.'

        Parameters
        ----------

        cross_sections
            The cross_sections with geometry defined as polylines.
        cross_section_elevations
            The sampled elevations along the cross_sections.
        threshold
            The height above the water level to detect as a bank.
        resolution
            The resolution to sample at.
        search_radius
            The distance to search side to side from the centre index.
        maximum_threshold
            The maximum amount to increase the bank height before stopping.
        min_channel_width
            The minimum width of a 'valid' channel.
        """

        search_radius_index = int(search_radius / self.resolution)

        widths = {
            "widths": [],
            "first_bank_i": [],
            "last_bank_i": [],
            "threshold": [],
            "channel_count": [],
            "flat_widths": [],
            "first_flat_bank_i": [],
            "last_flat_bank_i": [],
        }

        for j in range(len(cross_section_elevations["gnd_elevations"])):
            logging.info(
                f"Variable thresholding cross section {j} out of "
                f"{len(cross_section_elevations['gnd_elevations'])}"
            )
            assert (
                len(cross_section_elevations["gnd_elevations"][j])
                == self.number_of_samples
            ), "Expect fixed length"

            gnd_samples = cross_section_elevations["gnd_elevations"][j]
            veg_samples = cross_section_elevations["veg_elevations"][j]
            start_index = self.centre_index
            z_water = cross_sections.iloc[j]["min_z_water"]

            # Get width based on fixed threshold
            start_i, stop_i, channel_count = self.fixed_threshold_width(
                gnd_samples=gnd_samples,
                veg_samples=veg_samples,
                start_index=start_index,
                z_water=z_water,
                threshold=threshold,
                search_radius_index=search_radius_index,
                min_channel_width=min_channel_width,
            )

            widths["first_flat_bank_i"].append(start_i)
            widths["last_flat_bank_i"].append(stop_i)
            widths["flat_widths"].append((stop_i - start_i) * resolution)

            # Iterate out from the fixed threshold width until the banks go down, or the
            # max threshold is reached
            maximum_z = z_water + maximum_threshold
            if numpy.isnan(start_i) or numpy.isnan(stop_i):
                # No valid width to begin with
                dz_bankfull = numpy.nan
            else:
                # Iterate out from the fixed threshold width until the banks go down,
                # or the max threshold is reached
                z_bankfull = numpy.nanmin(gnd_samples[[start_i, stop_i]])
                start_i_bf = start_i
                stop_i_bf = stop_i
                dwidth = 1  # Change in width this iteration

                while (
                    start_i_bf > 0
                    and stop_i_bf < self.number_of_samples - 1
                    and dwidth > 0
                ):
                    dwidth = 0

                    # break if going down - TODO do after other side finished increasing
                    if gnd_samples[start_i_bf - 1] < numpy.nanmax(
                        [gnd_samples[start_i_bf], z_bankfull]
                    ) or gnd_samples[stop_i_bf + 1] < numpy.nanmax(
                        [gnd_samples[stop_i_bf], z_bankfull]
                    ):
                        break
                    # if not, extend whichever bank is lower
                    if gnd_samples[start_i_bf - 1] > gnd_samples[stop_i_bf + 1]:
                        stop_i_bf += 1
                        dwidth += 1
                    elif gnd_samples[start_i_bf - 1] < gnd_samples[stop_i_bf + 1]:
                        start_i_bf -= 1
                        dwidth += 1
                    elif gnd_samples[start_i_bf - 1] == gnd_samples[stop_i_bf + 1]:
                        start_i_bf -= 1
                        stop_i_bf += 1
                        dwidth += 2
                    else:
                        # extend if value is nan and not vegetated
                        if numpy.isnan(gnd_samples[start_i_bf - 1]) and numpy.isnan(
                            veg_samples[start_i_bf - 1]
                        ):
                            start_i_bf -= 1
                            dwidth += 1
                        if numpy.isnan(gnd_samples[stop_i_bf + 1]) and numpy.isnan(
                            veg_samples[start_i_bf + 1]
                        ):
                            stop_i_bf += 1
                            dwidth += 1
                    # Break if the threshold has been meet before updating maz_z
                    if (
                        gnd_samples[start_i_bf] >= maximum_z
                        or gnd_samples[stop_i_bf] >= maximum_z
                    ):
                        break  # todo - set to the max specified threshold
                    # Break if ground is nan, but there are vegatation returns
                    if numpy.isnan(gnd_samples[start_i_bf]) and not numpy.isnan(
                        veg_samples[start_i_bf]
                    ):
                        break  # todo - look at waikanae and consider checking the vegetation hights and only saying bank fill if over threshold or going down
                    if numpy.isnan(gnd_samples[stop_i_bf]) and not numpy.isnan(
                        veg_samples[stop_i_bf]
                    ):
                        break
                    # update maximum value so far
                    if not numpy.isnan(
                        [gnd_samples[start_i_bf], gnd_samples[stop_i_bf]]
                    ).all():
                        z_bankfull = max(
                            z_bankfull,
                            numpy.nanmin(
                                [gnd_samples[start_i_bf], gnd_samples[stop_i_bf]]
                            ),
                        )
                # Set the detected bankful values
                dz_bankfull = z_bankfull - z_water
                start_i = start_i_bf
                stop_i = stop_i_bf
            # assign the longest width
            widths["first_bank_i"].append(start_i)
            widths["last_bank_i"].append(stop_i)
            widths["widths"].append((stop_i - start_i) * resolution)
            widths["threshold"].append(dz_bankfull)
            widths["channel_count"].append(channel_count)
        for key in widths.keys():
            cross_sections[key] = widths[key]
        # Record if the width is valid - only one possible channel that starts and ends
        # within the samples
        valid_mask = cross_sections["channel_count"] == 1
        valid_mask &= cross_sections["first_bank_i"] > 0
        valid_mask &= cross_sections["last_bank_i"] < self.number_of_samples - 1
        valid_mask &= cross_sections["threshold"] < maximum_threshold
        valid_mask &= numpy.logical_not(numpy.isnan(cross_sections["threshold"]))
        cross_sections["valid"] = valid_mask

    def fixed_threshold_width(
        self,
        gnd_samples: numpy.ndarray,
        veg_samples: numpy.ndarray,
        start_index: int,
        z_water: float,
        threshold: float,
        search_radius_index: int,
        min_channel_width: float,
    ):
        """Calculate the maximum width for a cross section given a fixed
        threshold - checking outwards, forwards and backwards within the
        search radius.

        Parameters
        ----------

        gnd_samples
            The ground elevations for a single cross section.
        veg_samples
            The vegrtation elevations for the same cross section.
        start_index
            The index to start the outward search from.
        z_water
            The elevation of the water.
        threshold
            The height above the water level to detect as a bank.
        search_radius_index
            The distance in indices to search for the start of a channel away
            from the start_index
        min_channel_width
            The minimum width of a 'valid' channel.
        """

        start_i_list = []
        stop_i_list = []

        forwards_index = start_index
        backwards_index = start_index

        # check outwards
        start_i, stop_i = self.fixed_threshold_width_outwards(
            gnd_samples=gnd_samples,
            veg_samples=veg_samples,
            start_index=start_index,
            z_water=z_water,
            threshold=threshold,
        )
        if not numpy.isnan(start_i) and not numpy.isnan(stop_i):
            start_i_list.append(start_i)
            stop_i_list.append(stop_i)
            forwards_index = stop_i + 1
            backwards_index = start_i - 1
        # check forwards
        while forwards_index - start_index < search_radius_index:
            start_i, stop_i = self.fixed_threshold_width_forwards(
                gnd_samples=gnd_samples,
                veg_samples=veg_samples,
                start_index=forwards_index,
                z_water=z_water,
                threshold=threshold,
                stop_index=start_index + search_radius_index,
            )
            if not numpy.isnan(start_i) and not numpy.isnan(stop_i):
                start_i_list.append(start_i)
                stop_i_list.append(stop_i)
                forwards_index = stop_i + 1
            else:
                break
        # check backwards
        while start_index - backwards_index < search_radius_index:
            start_i, stop_i = self.fixed_threshold_width_backwards(
                gnd_samples=gnd_samples,
                veg_samples=veg_samples,
                start_index=backwards_index,
                z_water=z_water,
                threshold=threshold,
                stop_index=start_index - search_radius_index,
            )
            if not numpy.isnan(start_i) and not numpy.isnan(stop_i):
                start_i_list.append(start_i)
                stop_i_list.append(stop_i)
                backwards_index = start_i - 1
            else:
                break
        # cycle through getting the longest width
        start_i = numpy.nan
        stop_i = numpy.nan
        longest_width = 0
        channel_count = 0
        for i in range(len(start_i_list)):
            channel_width = stop_i_list[i] - start_i_list[i]
            if channel_width > longest_width:
                longest_width = stop_i_list[i] - start_i_list[i]
                start_i = start_i_list[i]
                stop_i = stop_i_list[i]
            if channel_width >= min_channel_width:
                channel_count += 1
        return start_i, stop_i, channel_count

    def fixed_threshold_width_outwards(
        self,
        gnd_samples: numpy.ndarray,
        veg_samples: numpy.ndarray,
        start_index: int,
        z_water: float,
        threshold: float,
    ):
        """If the start_index is nan or less than the threshold, then cycle
        outwards until each side has gone above the threshold.

        Parameters
        ----------

        gnd_samples
            The ground elevations for a single cross section.
        veg_samples
            The vegrtation elevations for the same cross section.
        start_index
            The index to start the outward search from.
        z_water
            The elevation of the water.
        threshold
            The height above the water level to detect as a bank.

        """

        start_i = numpy.nan
        stop_i = numpy.nan

        if veg_samples[start_index] - z_water < threshold or (
            numpy.isnan(veg_samples[start_index])
        ):
            for i in numpy.arange(0, self.number_of_samples + 1, 1):
                # work forward checking height
                if start_index + i < self.number_of_samples and numpy.isnan(stop_i):
                    gnd_elevation_over_minimum = veg_samples[start_index + i] - z_water

                    # Detect banks - either ground above threshold, or no ground with
                    # vegetation over threshold
                    if numpy.isnan(stop_i) and gnd_elevation_over_minimum > threshold:
                        # Leaving the channel
                        stop_i = start_index + i
                # work backward checking height
                if start_index - i >= 0 and numpy.isnan(start_i):
                    gnd_elevation_over_minimum = veg_samples[start_index - i] - z_water

                    # Detect bank
                    if numpy.isnan(start_i) and gnd_elevation_over_minimum > threshold:
                        # Leaving the channel
                        start_i = start_index - i
                # break if both edges detected
                if not numpy.isnan(start_i) and not numpy.isnan(stop_i):
                    break
                # break if both ends of the sampled cross section reached
                if (
                    start_index + i >= self.number_of_samples - 1
                    and start_index - i <= 0
                ):
                    if numpy.isnan(start_i):
                        start_i = 0
                    if numpy.isnan(stop_i):
                        stop_i = self.number_of_samples - 1
                    break
        return start_i, stop_i

    def fixed_threshold_width_forwards(
        self,
        gnd_samples: numpy.ndarray,
        veg_samples: numpy.ndarray,
        start_index: int,
        z_water: float,
        threshold: float,
        stop_index: int,
    ):
        """Check for channels approaching forward.

        Parameters
        ----------

        gnd_samples
            The ground elevations for a single cross section.
        veg_samples
            The vegrtation elevations for the same cross section.
        start_index
            The index to start the outward search from.
        z_water
            The elevation of the water.
        threshold
            The height above the water level to detect as a bank.
        stop_index
            The maximum index to search through
        """

        for i in numpy.arange(start_index, stop_index + 1, 1):
            # check if in channel
            start_i, stop_i = self.fixed_threshold_width_outwards(
                gnd_samples=gnd_samples,
                veg_samples=veg_samples,
                start_index=i,
                z_water=z_water,
                threshold=threshold,
            )

            # break if both edges detected
            if not numpy.isnan(start_i) and not numpy.isnan(stop_i):
                break
        return start_i, stop_i

    def fixed_threshold_width_backwards(
        self,
        gnd_samples: numpy.ndarray,
        veg_samples: numpy.ndarray,
        start_index: int,
        z_water: float,
        threshold: float,
        stop_index: int,
    ):
        """Check for channels approaching backwards.

        Parameters
        ----------

        gnd_samples
            The ground elevations for a single cross section.
        veg_samples
            The vegrtation elevations for the same cross section.
        start_index
            The index to start the outward search from.
        z_water
            The elevation of the water.
        threshold
            The height above the water level to detect as a bank.
        stop_index
            The minimum index to search through
        """

        start_i = numpy.nan
        stop_i = numpy.nan

        for i in numpy.arange(start_index, stop_index - 1, -1):
            # Check if in channel
            start_i, stop_i = self.fixed_threshold_width_outwards(
                gnd_samples=gnd_samples,
                veg_samples=veg_samples,
                start_index=i,
                z_water=z_water,
                threshold=threshold,
            )

            # break if both edges detected
            if not numpy.isnan(start_i) and not numpy.isnan(stop_i):
                break
        return start_i, stop_i

    def _plot_results(
        self,
        cross_sections: geopandas.GeoDataFrame,
        threshold: float,
        aligned_channel: geopandas.GeoDataFrame = None,
        initial_spline: geopandas.GeoDataFrame = None,
        plot_cross_sections: bool = True,
    ):
        """Function used for debugging or interactively to visualised the
        samples and widths

        Parameters
        ----------

        cross_sections
            The cross_sections with geometry defined as polylines with width
            estimates.
        threshold
            The bank detection threshold.
        aligned_channel
            The aligned channel generated from the cross_sections
        initial_spline
            Channel centre spline at the start of the current operation.
        plot_cross_sections
            Plot the cross_sections or not.
        """

        # Plot cross_sections, widths, and centrelines on the DEM
        f, ax = matplotlib.pyplot.subplots(figsize=(40, 20))
        self.gnd_dem.z.plot(ax=ax, label="DEM")
        if plot_cross_sections:
            cross_sections.plot(
                ax=ax, color="aqua", linewidth=1, label="cross_sections"
            )
        cross_sections[cross_sections["valid"]].set_geometry("width_line").plot(
            ax=ax, color="red", linewidth=1.5, label="Valid widths"
        )
        cross_sections[numpy.logical_not(cross_sections["valid"])].set_geometry(
            "width_line"
        ).plot(ax=ax, color="salmon", linewidth=1.5, label="Invalid widths")
        if aligned_channel is not None:
            aligned_channel.plot(
                ax=ax, linewidth=2, color="green", zorder=4, label="Aligned channel"
            )
        if initial_spline is not None:
            initial_spline.plot(
                ax=ax, linewidth=2, color="blue", zorder=3, label="REC smooth splne"
            )
        if "perturbed_midpoints" in cross_sections.columns:
            cross_sections.set_geometry("perturbed_midpoints").plot(
                ax=ax, color="aqua", zorder=5, markersize=5, label="Perturbed midpoints"
            )
        ax.set(title=f"Raster Layer with Vector Overlay. Thresh {threshold}")
        ax.axis("off")
        matplotlib.pyplot.legend()
        matplotlib.pyplot.show()

        # Plot the various min_z values if they have been added to the cross_sections
        f, ax = matplotlib.pyplot.subplots(figsize=(40, 20))
        min_z_columns = [
            column_name
            for column_name in cross_sections.columns
            if "min_z" in column_name
        ]
        if len(min_z_columns) > 0:
            cross_sections[min_z_columns].plot(ax=ax)
        # Plot the widths
        f, ax = matplotlib.pyplot.subplots(figsize=(20, 10))
        width_columns = [
            column_name
            for column_name in cross_sections.columns
            if "widths" in column_name
        ]
        if len(width_columns) > 0:
            cross_sections[width_columns].plot(ax=ax)
        # Plot the slopes
        f, ax = matplotlib.pyplot.subplots(figsize=(20, 10))
        slope_columns = [
            column_name
            for column_name in cross_sections.columns
            if "slope" in column_name
        ]
        if len(slope_columns) > 0:
            cross_sections[slope_columns].plot(ax=ax)
        matplotlib.pyplot.ylim((0, None))

    def _create_flat_water_polygon(self, cross_sections: geopandas.GeoDataFrame):
        """Create a polygon of the flat water from spline's of each bank.

        Parameters
        ----------

        cross_sections
            The cross_sections with geometry defined as polylines with width
            estimates.
        """

        # Only use the valid widths
        channel_mask = cross_sections["valid"]

        # Get the 'flat water' first bank - +1 to move just inwards
        bank_offset = self.resolution * (
            cross_sections.loc[channel_mask, "first_flat_bank_i"]
            + 1
            - self.centre_index
        )
        start_xy = numpy.vstack(
            [
                (
                    cross_sections.loc[channel_mask, "mid_x"]
                    + cross_sections.loc[channel_mask, "nx"] * bank_offset
                ).array,
                (
                    cross_sections.loc[channel_mask, "mid_y"]
                    + cross_sections.loc[channel_mask, "ny"] * bank_offset
                ).array,
            ]
        ).T
        start_xy = start_xy[numpy.logical_not(numpy.isnan(start_xy).any(axis=1))]
        start_xy = geopandas.GeoDataFrame(
            geometry=[shapely.geometry.LineString(start_xy)], crs=cross_sections.crs
        )
        start_xy = Channel(start_xy, resolution=self.cross_section_spacing)
        start_xy_spline = start_xy.get_parametric_spline_fit_points()

        # Get the 'flat water' last bank - -1 to move just inwards
        bank_offset = self.resolution * (
            cross_sections.loc[channel_mask, "last_flat_bank_i"] - 1 - self.centre_index
        )
        stop_xy = numpy.vstack(
            [
                (
                    cross_sections.loc[channel_mask, "mid_x"]
                    + bank_offset * cross_sections.loc[channel_mask, "nx"]
                ).array,
                (
                    cross_sections.loc[channel_mask, "mid_y"]
                    + bank_offset * cross_sections.loc[channel_mask, "ny"]
                ).array,
            ]
        ).T
        stop_xy = stop_xy[numpy.logical_not(numpy.isnan(stop_xy).any(axis=1))]
        stop_xy = geopandas.GeoDataFrame(
            geometry=[shapely.geometry.LineString(stop_xy)], crs=cross_sections.crs
        )
        stop_xy = Channel(stop_xy, resolution=self.cross_section_spacing)
        stop_xy_spline = stop_xy.get_parametric_spline_fit_points()

        flat_water_polygon = shapely.geometry.Polygon(
            numpy.concatenate((start_xy_spline, stop_xy_spline[:, ::-1]), axis=1).T
        )
        flat_water_polygon = geopandas.GeoDataFrame(
            geometry=[flat_water_polygon], crs=cross_sections.crs
        )
        return flat_water_polygon

    def _centreline_from_width_spline(
        self, cross_sections: geopandas.GeoDataFrame, smoothing_multiplier
    ):
        """Fit a spline through the width centres with a healthy dose of
        smoothing.

        Parameters
        ----------

        cross_sections
            The cross_sections with geometry defined as polylines with width
            estimates.
        smoothing_multiplier
            The smoothing multiplier to apply to the spline fit.
        """

        # Only use the valid widths
        channel_mask = cross_sections["valid"]

        # Calculate the offset distance between the transect and width centres
        widths_centre_offset = self.resolution * (
            (
                cross_sections.loc[channel_mask, "first_bank_i"]
                + cross_sections.loc[channel_mask, "last_bank_i"]
            )
            / 2
            - self.centre_index
        )

        # Calculate the location of the centre point between the banks
        widths_centre_xy = numpy.vstack(
            [
                (
                    cross_sections.loc[channel_mask, "mid_x"]
                    + widths_centre_offset * cross_sections.loc[channel_mask, "nx"]
                ).array,
                (
                    cross_sections.loc[channel_mask, "mid_y"]
                    + widths_centre_offset * cross_sections.loc[channel_mask, "ny"]
                ).array,
            ]
        ).T
        widths_centre_xy = widths_centre_xy[
            numpy.logical_not(numpy.isnan(widths_centre_xy).any(axis=1))
        ]

        # Fit a spline to the centre points
        widths_centre_line = geopandas.GeoDataFrame(
            geometry=[shapely.geometry.LineString(widths_centre_xy)],
            crs=cross_sections.crs,
        )
        widths_centre_line = Channel(
            widths_centre_line, resolution=self.cross_section_spacing
        )

        aligned_spline = widths_centre_line.get_b_spline_fit(smoothing_multiplier)
        return aligned_spline

    def _unimodal_smoothing(self, y: numpy.ndarray):
        """Fit a monotonically increasing cublic spline to the data.

        Monotonically increasing cublic splines
        - https://stats.stackexchange.com/questions/467126/monotonic-splines-in-python
        - https://analyticalsciencejournals.onlinelibrary.wiley.com/doi/epdf/10.1002/cem.935

        At end could fit non-monotonic fit. unconstrained_polynomial_fit = numpy.linalg
        .solve(E + la * D3.T @ D3, y)

        Parameters
        ----------

        y
            A 1D array of data to fit a monotonically increasing polynomial fit to.
        """

        x = numpy.arange(len(y))

        # Prepare bases (Imat) and penalty
        dd = 3
        la = 100
        kp = 10000000
        E = numpy.eye(len(x))
        D3 = numpy.diff(E, n=dd, axis=0)
        D1 = numpy.diff(E, n=1, axis=0)

        # Monotone smoothing
        ws = numpy.zeros(len(x) - 1)
        # Iterative process to improve the monotonic fit
        max_iterations = 30
        for it in range(max_iterations):
            Ws = numpy.diag(ws * kp)

            # Polynomial fit, monotonically constrained
            mon_cof = numpy.linalg.solve(E + la * D3.T @ D3 + D1.T @ Ws @ D1, y)
            ws_new = (D1 @ mon_cof < 0.0) * 1

            # Break criteria for the monotonic fit - break if no change
            if numpy.sum(ws != ws_new) == 0:
                break
            ws = ws_new
        return mon_cof

    def _apply_bank_width(
        self,
        mid_x: float,
        mid_y: float,
        nx: float,
        ny: float,
        first_bank_i: int,
        last_bank_i: int,
    ):
        """Generate a line for each width for visualisation.

        Parameters
        ----------

        mid_x
            The x centre of the transect.
        mid_x
            The y centre of the transect.
        nx
            Transect normal x-component.
        ny
            Transect normal y-component.
        first_bank_i
            The index of the first bank along the transect.
        last_bank_i
            The index of the last bank along the transect.
        """
        return shapely.geometry.LineString(
            [
                [
                    mid_x + (first_bank_i - self.centre_index) * nx * self.resolution,
                    mid_y + (first_bank_i - self.centre_index) * ny * self.resolution,
                ],
                [
                    mid_x + (last_bank_i - self.centre_index) * nx * self.resolution,
                    mid_y + (last_bank_i - self.centre_index) * ny * self.resolution,
                ],
            ]
        )

    def _apply_midpoint(
        self,
        mid_x: float,
        mid_y: float,
        nx: float,
        ny: float,
        first_bank_i: int,
        last_bank_i: int,
    ):
        """Generate a line for each width for visualisation.

        Parameters
        ----------

        mid_x
            The x centre of the transect.
        mid_x
            The y centre of the transect.
        nx
            Transect normal x-component.
        ny
            Transect normal y-component.
        first_bank_i
            The index of the first bank along the transect.
        last_bank_i
            The index of the last bank along the transect.
        """
        mid_i = (first_bank_i + last_bank_i) / 2
        return shapely.geometry.Point(
            [
                mid_x + (mid_i - self.centre_index) * nx * self.resolution,
                mid_y + (mid_i - self.centre_index) * ny * self.resolution,
            ]
        )

    def align_channel(
        self,
        threshold: float,
        search_radius: float,
        min_channel_width: float,
        initial_channel: Channel,
        width_centre_smoothing_multiplier: float,
        cross_section_radius: float,
    ):
        """Estimate the channel centre from transect samples

        Parameters
        ----------

        threshold
            The height above the water level to detect as a bank.
        search_radius
            The distance to search side to side from the centre index.
        min_channel_width
            The minimum width of a 'valid' channel.
        initial_channel
            The initial channel centreline to align.
        width_centre_smoothing_multiplier
            The number of cross_sections to include in the downstream spline
            smoothing.
        cross_section_radius
            The radius (or 1/2 length) of the cross sections along which to
            sample.
        """

        assert (
            cross_section_radius >= search_radius
        ), "The transect radius must be >= the min_z_radius"
        self.transect_radius = cross_section_radius

        # Sample channel
        sampled_channel = initial_channel.get_parametric_spline_fit()

        # Create cross_sections
        cross_sections = self.node_centred_reach_cross_section(
            sampled_channel=sampled_channel
        )

        # Sample along cross_sections
        cross_section_elevations = self.sample_cross_sections(
            cross_sections=cross_sections, min_z_search_radius=search_radius
        )

        # Estimate water surface level and slope - Smooth slope upstream over 1km
        self._estimate_water_level_and_slope(cross_sections=cross_sections)

        # Bank estimates - outside in
        self.fixed_thresholded_widths_from_centre_within_radius(
            cross_sections=cross_sections,
            cross_section_elevations=cross_section_elevations,
            threshold=threshold,
            search_radius=search_radius,
            min_channel_width=min_channel_width,
            resolution=self.resolution,
        )

        # Separate out valid and invalid widths
        cross_sections["valid_widths"] = cross_sections["widths"]
        cross_sections.loc[
            numpy.logical_not(cross_sections["valid"]), "valid_widths"
        ] = numpy.nan

        # Create channel polygon with erosion and dilation to reduce sensitivity to poor
        # width measurements
        aligned_channel = self._centreline_from_width_spline(
            cross_sections=cross_sections,
            smoothing_multiplier=width_centre_smoothing_multiplier,
        )

        # Optoinal outputs
        if self.debug:
            # Add width linestring to the cross_sections
            cross_sections["width_line"] = cross_sections.apply(
                lambda x: self._apply_bank_width(
                    x["mid_x"],
                    x["mid_y"],
                    x["nx"],
                    x["ny"],
                    x["first_bank_i"],
                    x["last_bank_i"],
                ),
                axis=1,
            )
            # Plot results
            self._plot_results(
                cross_sections=cross_sections,
                threshold=threshold,
                plot_cross_sections=False,
                aligned_channel=aligned_channel,
                initial_spline=sampled_channel,
            )
        return aligned_channel, cross_sections

    def estimate_width_and_slope(
        self,
        aligned_channel: geopandas.GeoDataFrame,
        threshold: float,
        max_threshold: float,
        cross_section_radius: float,
        search_radius: float,
        min_channel_width: float,
    ):
        """Estimate the channel centre from transect samples

        Parameters
        ----------

        aligned_channel
            The channel centre line. Should be in the channel bed.
        threshold
            The height height above the water level to detect as a bank.
        max_threshold
            The maximum height above water level to detect as a bank (i.e. not
            a cliff)
        cross_section_radius
            The radius (or 1/2 length) of the cross sections along which to
            sample.
        search_radius
            The distance to search side to side from the centre index.
        min_channel_width
            The minimum width of a 'valid' channel.

        """

        assert (
            cross_section_radius >= search_radius
        ), "The transect radius must be >= the min_z_radius"
        assert (
            max_threshold > threshold
        ), "The max threshold must be greater than the threshold"
        self.transect_radius = cross_section_radius

        # Create cross_sections
        cross_sections = self.node_centred_reach_cross_section(
            sampled_channel=aligned_channel
        )

        # Sample along cross_sections
        cross_section_elevations = self.sample_cross_sections(
            cross_sections=cross_sections, min_z_search_radius=search_radius
        )

        # Estimate water surface level and slope
        self._estimate_water_level_and_slope(cross_sections=cross_sections)

        # Estimate widths
        self.variable_thresholded_widths_from_centre_within_radius(
            cross_sections=cross_sections,
            cross_section_elevations=cross_section_elevations,
            threshold=threshold,
            resolution=self.resolution,
            search_radius=min_channel_width,
            maximum_threshold=max_threshold,
            min_channel_width=min_channel_width,
        )

        # generate a flat water polygon
        river_polygon = self._create_flat_water_polygon(
            cross_sections=cross_sections,
        )

        # Midpoints of the river polygon - buffer slightly to ensure intersection at the
        # start and end
        cross_sections["river_polygon_midpoint"] = cross_sections.apply(
            lambda row: row.geometry.intersection(
                river_polygon.buffer(self.resolution / 10).iloc[0]
            ).centroid,
            axis=1,
        )

        # Width and threshod smoothing - rolling mean
        self._smooth_widths_and_thresholds(cross_sections=cross_sections)

        # Optional outputs
        if self.debug:
            # A line defining the extents of the bankfull width at that cross section
            cross_sections["width_line"] = cross_sections.apply(
                lambda row: self._apply_bank_width(
                    row["mid_x"],
                    row["mid_y"],
                    row["nx"],
                    row["ny"],
                    row["first_bank_i"],
                    row["last_bank_i"],
                ),
                axis=1,
            )

            # The 'flat water' midpoint
            cross_sections["flat_midpoint"] = cross_sections.apply(
                lambda row: self._apply_midpoint(
                    row["mid_x"],
                    row["mid_y"],
                    row["nx"],
                    row["ny"],
                    row["first_flat_bank_i"],
                    row["last_flat_bank_i"],
                ),
                axis=1,
            )
            # Plot results
            self._plot_results(
                cross_sections=cross_sections,
                threshold=threshold,
                aligned_channel=aligned_channel,
                plot_cross_sections=False,
            )
        # Return results
        return cross_sections, river_polygon<|MERGE_RESOLUTION|>--- conflicted
+++ resolved
@@ -538,6 +538,7 @@
                 f" {self.riverbanks['Name']}"
             )
 
+        # Check the riverbank lines are both in the same direction
         if self.riverbanks.iloc[0].geometry.interpolate(0, normalized=True).distance(
             self.riverbanks.loc[1].geometry.interpolate(0, normalized=True)
         ) > self.riverbanks.iloc[0].geometry.interpolate(0, normalized=True).distance(
@@ -572,13 +573,8 @@
                 f"has {self.measured_sections.crs}"
             )
 
-<<<<<<< HEAD
     def interpolate(self, samples_per_section: int, thalweg_centre: bool = True):
         """ Interpolate with equally spaced points along each cross section
-=======
-    def interpolate(self, number_samples: int, thalweg_centre: bool = True):
-        """Interpolate with equally spaced points along each cross section
->>>>>>> 1d64b7cc
 
         Parameters
         ----------
@@ -682,20 +678,14 @@
         # Return river polygon and sampled cross sections
         return polygon, cross_sections_exploded
 
-<<<<<<< HEAD
     def uniform_spacing(self, samples_per_section: int, cross_sections):
         """ Interpolate with equally spaced points along each cross section
-=======
-    def uniform_spacing(self, number_samples: int, cross_sections):
-        """Interpolate with equally spaced points along each cross section
->>>>>>> 1d64b7cc
 
         Parameters
         ----------
 
         number_samples
             The number of samples along each cross section."""
-<<<<<<< HEAD
         normalised_node_locations = numpy.arange(0,
                                                      1 + 1.0/samples_per_section,
                                                      1.0/samples_per_section)
@@ -712,24 +702,6 @@
                                 cross_sections: geopandas.GeoDataFrame,
                                 measured_sections_exploded: geopandas.GeoDataFrame):
         """ Interpolate with equal number of equally spaced points on each side
-=======
-        normalised_node_locations = numpy.arange(
-            0, 1 + 1.0 / number_samples, 1.0 / number_samples
-        )
-        cross_sections["Cross Sections"] = cross_sections["Cross Sections"].apply(
-            lambda line: shapely.geometry.MultiPoint(
-                line.interpolate(normalised_node_locations, normalized=True)
-            )
-        )
-
-    def thalweg_centred_spacing(
-        self,
-        number_samples: int,
-        cross_sections: geopandas.GeoDataFrame,
-        measured_sections_exploded: geopandas.GeoDataFrame,
-    ):
-        """Interpolate with equal number of equally spaced points on each side
->>>>>>> 1d64b7cc
         of the Thalweg.
 
         Parameters
@@ -764,7 +736,6 @@
         thalweg_points = measured_sections_exploded[thalweg_indices]
 
         # Linearly interpolate the normalised Thalewg location along the cross sections
-<<<<<<< HEAD
         cross_sections['Thalweg ratio'] = numpy.nan
         cross_sections.loc[thalweg_indices.apply(lambda row: cross_sections['Cross Sections'].distance(thalweg_points[row]).idxmin()),
                            'Thalweg ratio'] = thalweg_indices.apply(lambda row: calculate_normalised_thalweg_location(row, measured_sections_exploded)).array
@@ -783,53 +754,6 @@
         # Apply the function for sampling along each cross section
         cross_sections['Cross Sections'] = cross_sections[['Cross Sections', 'Thalweg ratio']].apply(
             lambda row: split_line_to_nodes(row['Cross Sections'], row['Thalweg ratio'], samples_per_section=samples_per_section), axis=1)
-=======
-        cross_sections["Thalweg ratio"] = numpy.nan
-        cross_sections.loc[
-            thalweg_indices.apply(
-                lambda row: cross_sections["Cross Sections"]
-                .distance(thalweg_points[row])
-                .idxmin()
-            ),
-            "Thalweg ratio",
-        ] = thalweg_indices.apply(
-            lambda row: calculate_normalised_thalweg_location(
-                row, measured_sections_exploded
-            )
-        ).array
-        cross_sections["Thalweg ratio"].interpolate(
-            limit_direction="both", inplace=True
-        )
-
-        # Define equal sample locations on each side of the Thalweg
-        def split_line_to_nodes(line, thalweg_ratio, number_samples):
-            """Split line into n_nodes points half equally spaced on each side of the Thalweg"""
-            normalised_node_locations = numpy.concatenate(
-                [
-                    numpy.arange(0, thalweg_ratio, thalweg_ratio / number_samples),
-                    numpy.arange(
-                        thalweg_ratio,
-                        1 + (1 - thalweg_ratio) / number_samples,
-                        (1 - thalweg_ratio) / number_samples,
-                    ),
-                ]
-            )
-            return shapely.geometry.MultiPoint(
-                line.interpolate(normalised_node_locations, normalized=True)
-            )
-
-        # Apply the function for sampling along each cross section
-        cross_sections["Cross Sections"] = cross_sections[
-            ["Cross Sections", "Thalweg ratio"]
-        ].apply(
-            lambda row: split_line_to_nodes(
-                row["Cross Sections"],
-                row["Thalweg ratio"],
-                number_samples=number_samples,
-            ),
-            axis=1,
-        )
->>>>>>> 1d64b7cc
 
 
 class ChannelCharacteristics:
