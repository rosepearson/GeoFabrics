# -*- coding: utf-8 -*-
"""
This module contains classes associated with manipulating vector data.
"""
import geopandas
import pandas
import shapely
import numpy
import pathlib
import typing
import logging

RASTER_TYPE = numpy.float32


class CatchmentGeometry:
    """A class defining revelant catchment regions by polygons.

    The CRS is a dictionary containing the EPSG code for a 'horizontal' and
    'vertical' datum.

    Specifically, this defines polygon regions like 'land', 'foreshore',
    'offshore', and ensures all regions are defined in the same CRS.

    The 'land', 'foreshore' and 'offshore' regions are clipped within the
    'catchment', but do not overlap. The 'land' is polygon is defined by a
    specified polygon which is clipped within the 'catchment'. The 'foreshore'
    is defined as a 'foreshore_buffer' x 'resolution' outward buffer from the
    'land' and within the 'catchment' extents. The 'offshore' region is any
    remaining region within the 'catchment' and outside the 'land' and
    'foreshore' polygons.

    It also supports functions for determining how much of a region is outside an
    exclusion zone. I.E. is outside
    `lidar_extents` see class method land_and_foreshore_without_lidar for an example.

    It is initalised with the catchment. The land must be added before the other regions
    (i.e. land, offshore,
    foreshore, etc) can be accessed."""

    def __init__(
        self,
        catchment_file: typing.Union[str, pathlib.Path],
        crs: dict,
        resolution: float,
        foreshore_buffer: int = 2,
    ):
        self._catchment = geopandas.read_file(catchment_file)
        self.crs = crs
        self.resolution = resolution
        self.foreshore_buffer = foreshore_buffer

        # set catchment CRS
        self._catchment = self._catchment.to_crs(self.crs["horizontal"])

        # values set in setup once land has been specified
        self._land = None
        self._full_land = None
        self._foreshore = None
        self._land_and_foreshore = None
        self._foreshore_and_offshore = None
        self._offshore = None

    def _set_up(self):
        """Define the main catchment regions and ensure the CRS is set for
        each region"""

        self._full_land = self._full_land.to_crs(self.crs["horizontal"])

        # Clip and remove any sub pixel regions
        self._land = self._catchment.clip(self._full_land, keep_geom_type=True)
        self._land = self._land[self._land.area > self.resolution * self.resolution]

        self._foreshore_and_offshore = self.catchment.overlay(
            self.land, how="difference"
        )

        # Buffer and clip and remove any sub pixel regions
        self._land_and_foreshore = geopandas.GeoDataFrame(
            {"geometry": self.land.buffer(self.resolution * self.foreshore_buffer)},
            crs=self.crs["horizontal"],
        )
        self._land_and_foreshore = self._catchment.clip(
            self._land_and_foreshore, keep_geom_type=True
        )
        self._land_and_foreshore = self._land_and_foreshore[
            self._land_and_foreshore.area > self.resolution * self.resolution
        ]

        self._foreshore = self._land_and_foreshore.overlay(self.land, how="difference")

        self._offshore = self.catchment.overlay(
            self.land_and_foreshore, how="difference"
        )

        assert len(self._catchment) == 1, (
            "The catchment is made of multiple separate polygons it must be a single "
            + "polygon object - a MultiPolygon is fine"
        )

    def _assert_land_set(self):
        """Check to make sure the 'land' has been set."""
        assert self._land is not None, (
            "Land has not been set yet. This must be set before anything other than the"
            " `catchment` can be returned from a `CatchmentGeometry` object"
        )

    @property
    def catchment(self):
        """Return the catchment region"""

        return self._catchment

    @property
    def land(self):
        """Return the catchment land region"""

        self._assert_land_set()
        return self._land

    @property
    def full_land(self):
        """Return the full land region"""

        self._assert_land_set()
        return self._full_land

    @land.setter
    def land(self, land_file: typing.Union[str, pathlib.Path]):
        """Set the land region and finish setup."""

        self._full_land = geopandas.read_file(land_file)

        self._set_up()

    @property
    def foreshore(self):
        """Return the catchment foreshore region"""

        self._assert_land_set()
        return self._foreshore

    @property
    def land_and_foreshore(self):
        """Return the catchment land and foreshore region"""

        self._assert_land_set()
        return self._land_and_foreshore

    @property
    def foreshore_and_offshore(self):
        """Return the catchment foreshore and offshore region"""

        self._assert_land_set()
        return self._foreshore_and_offshore

    @property
    def offshore(self):
        """Return the catchment offshore region"""

        self._assert_land_set()
        return self._offshore

    def land_and_foreshore_without_lidar(self, dense_extents: geopandas.GeoDataFrame):
        """Return the land and foreshore region without LiDAR"""

        self._assert_land_set()

        if dense_extents is None:
            logging.warning(
                "In CatchmentGeometry dense extents are `None` so "
                " `land_and_foreshore_without_lidar` is returning `land_and_foreshore`"
            )
            return self.land_and_foreshore
        # Clip to remove any offshore regions before doing a difference overlay. Drop
        # any sub-pixel polygons.
        land_and_foreshore_with_lidar = dense_extents.clip(
            self.land_and_foreshore, keep_geom_type=True
        )
        land_and_foreshore_with_lidar = land_and_foreshore_with_lidar[
            land_and_foreshore_with_lidar.area > self.resolution * self.resolution
        ]
        land_and_foreshore_without_lidar = self.land_and_foreshore.overlay(
            land_and_foreshore_with_lidar, how="difference"
        )

        return land_and_foreshore_without_lidar

    def offshore_without_lidar(self, dense_extents: geopandas.GeoDataFrame):
        """Return the offshore region without LiDAR"""

        self._assert_land_set()

        if dense_extents is None:
            logging.warning(
                "In CatchmentGeometry dense extents are `None` so "
                "`offshore_without_lidar` is returning `offshore`"
            )
            return self.offshore
        elif (
            self.offshore.area.sum() == 0
        ):  # There is no offshore region - return an empty dataframe
            return self.offshore
        # Clip to remove any offshore regions before doing a difference overlay. Drop
        # any sub-pixel polygons.
        offshore_with_lidar = dense_extents.clip(self.offshore, keep_geom_type=True)
        offshore_with_lidar = offshore_with_lidar[
            offshore_with_lidar.area > self.resolution**2
        ]
        offshore_without_lidar = geopandas.overlay(
            self.offshore, offshore_with_lidar, how="difference"
        )

        return offshore_without_lidar

    def offshore_dense_data_edge(self, dense_extents: geopandas.GeoDataFrame):
        """Return the offshore edge of where there is 'dense data' i.e. LiDAR or
        reference DEM"""

        self._assert_land_set()

        if dense_extents is None:
            logging.warning(
                "In CatchmentGeometry dense extents are `None` so "
                "`offshore_dense_data_edge` is returning `None`"
            )
            return None
        # the foreshore and whatever lidar extents are offshore
        offshore_foreshore_dense_data_extents = geopandas.GeoDataFrame(
            {
                "geometry": [
                    shapely.ops.unary_union(
                        [self.foreshore.loc[0].geometry, dense_extents.loc[0].geometry]
                    )
                ]
            },
            crs=self.crs["horizontal"],
        )
        offshore_foreshore_dense_data_extents = (
            offshore_foreshore_dense_data_extents.clip(
                self.foreshore_and_offshore, keep_geom_type=True
            )
        )

        # deflate this - this will be taken away from the
        # offshore_foreshore_dense_data_extents to give the edge
        deflated_dense_data_extents = geopandas.GeoDataFrame(
            {
                "geometry": offshore_foreshore_dense_data_extents.buffer(
                    self.resolution * -self.foreshore_buffer
                )
            },
            crs=self.crs["horizontal"],
        )

        # get the difference between them
        if deflated_dense_data_extents.area.sum() > 0:
            offshore_dense_data_edge = offshore_foreshore_dense_data_extents.overlay(
                deflated_dense_data_extents, how="difference"
            )
        else:
            offshore_dense_data_edge = offshore_foreshore_dense_data_extents
        offshore_dense_data_edge = offshore_dense_data_edge.clip(
            self.foreshore_and_offshore, keep_geom_type=True
        )
        return offshore_dense_data_edge

    def offshore_no_dense_data(self, lidar_extents):
        """Return the offshore area where there is no 'dense data' i.e. LiDAR"""

        assert len(lidar_extents) == 1, "LiDAR extents has a length greater than 1"

        assert self._land is not None, (
            "Land has not been set yet. This must be set before anything other than the"
            + " `catchment` can be returned from a `CatchmentGeometry` object"
        )

        # lidar extents are offshore - drop any sub pixel areas
        offshore_dense_data = lidar_extents.clip(self.offshore, keep_geom_type=True)
        offshore_dense_data = offshore_dense_data[
            offshore_dense_data.area > self.resolution * self.resolution
        ]

        # get the difference between them
        offshore_no_dense_data = self.offshore.overlay(
            offshore_dense_data, how="difference"
        )

        return offshore_no_dense_data


class BathymetryContours:
    """A class for sampling from bathymetry contours.

    Assumes contours to be sampled to the catchment_geometry resolution"""

    def __init__(
        self,
        contour_file: str,
        catchment_geometry: CatchmentGeometry,
        z_label=None,
        exclusion_extent=None,
    ):
        self._contour = geopandas.read_file(contour_file)
        self.catchment_geometry = catchment_geometry
        self.z_label = z_label

        self._extent = None

        self._set_up(exclusion_extent)

    def _set_up(self, exclusion_extent):
        """Set CRS and clip to catchment"""

        self._contour = self._contour.to_crs(self.catchment_geometry.crs["horizontal"])

        # Define a large offshore area to keep ocean contours in - to ensure correct
        # interpolation behaviour near the edges
        offshore = self.catchment_geometry.offshore
        offshore = geopandas.GeoDataFrame(
            geometry=offshore.buffer(numpy.sqrt(offshore.area.sum()))
        )
        offshore = offshore.overlay(self.catchment_geometry.land, how="difference")

        if exclusion_extent is not None:
            # Remove areas already covered by LiDAR - drop any polygons less than a
            # pixel in area
            exclusion_extent = exclusion_extent.clip(offshore, keep_geom_type=True)
            exclusion_extent = exclusion_extent[
                exclusion_extent.area > self.catchment_geometry.resolution**2
            ]
            self._extent = offshore.overlay(exclusion_extent, how="difference")
        else:
            self._extent = offshore
        # Keep only contours in the 'extents' i.e. inside the catchment and outside any
        # exclusion_extent
        self._contour = self._contour.clip(self._extent, keep_geom_type=True)
        self._contour = self._contour.reset_index(drop=True)

        # Convert any 'GeometryCollection' objects to 'MultiLineString' objects
        # - dropping any points
        if (self._contour.geometry.type == "GeometryCollection").any():
            geometry_list = []
            for geometry_row in self._contour.geometry:
                if geometry_row.geometryType() in {"LineString", "MultiLineString"}:
                    geometry_list.append(geometry_row)
                elif geometry_row.geometryType() == "GeometryCollection":
                    geometry_list.append(
                        shapely.geometry.MultiLineString(
                            [
                                geometry_element
                                for geometry_element in geometry_row
                                if geometry_element.geometryType() == "LineString"
                            ]
                        )
                    )
            self._contour.set_geometry(geometry_list, inplace=True)

    def sample_contours(self, resolution: float) -> numpy.ndarray:
        """Sample the contours at the specified resolution."""

        assert (
            resolution > 0
        ), f"The sampling resolution must be greater than 0, but is {resolution}."

        points_df = self._contour.geometry.apply(
            lambda row: shapely.geometry.MultiPoint(
                [
                    row.interpolate(i * resolution)
                    for i in range(int(numpy.ceil(row.length / resolution)))
                ]
            )
        )

        points = numpy.empty(
            [points_df.apply(lambda row: len(row.geoms)).sum()],
            dtype=[("X", RASTER_TYPE), ("Y", RASTER_TYPE), ("Z", RASTER_TYPE)],
        )

        # Extract the x, y and z values from the Shapely MultiPoints and possibly a
        # depth column
        points["X"] = numpy.concatenate(
            points_df.apply(lambda row: [row_i.x for row_i in row.geoms]).to_list()
        )
        points["Y"] = numpy.concatenate(
            points_df.apply(lambda row: [row_i.y for row_i in row.geoms]).to_list()
        )
        if self.z_label is None:
            points["Z"] = (
                numpy.concatenate(
                    points_df.apply(
                        lambda row: [row_i.z for row_i in row.geoms]
                    ).to_list()
                )
                * -1
            )
        else:
            points["Z"] = (
                numpy.concatenate(
                    [
                        numpy.ones(len(points_df.loc[i].geoms))
                        * self._contour[self.z_label].loc[i]
                        for i in range(len(points_df))
                    ]
                )
                * -1
            )
        return points


class MarineBathymetryPoints:
    """A class for accesing marine bathymetry points. These can be used as
    depths to interpolate elevations offshore."""

    def __init__(
        self,
        points_file: str,
        catchment_geometry: CatchmentGeometry,
        exclusion_extent=None,
    ):
        self._points = geopandas.read_file(points_file)
        self.catchment_geometry = catchment_geometry

        self._extent = None

        self._set_up(exclusion_extent)

    def _set_up(self, exclusion_extent):
        """Set CRS and clip to catchment"""

        self._points = self._points.to_crs(self.catchment_geometry.crs["horizontal"])

        if exclusion_extent is not None:
            exclusion_extent = exclusion_extent.clip(
                self.catchment_geometry.offshore, keep_geom_type=True
            )
            self._extent = self.catchment_geometry.offshore.overlay(
                exclusion_extent, how="difference"
            )
        else:
            self._extent = self.catchment_geometry.offshore
        self._points = self._points.clip(self._extent, keep_geom_type=True)
        self._points = self._points.reset_index(drop=True)

    @property
    def points(self):
        """Return the points"""

        return self._points

    @property
    def x(self):
        """The x values"""

        if self._x is None:
            self._x = self._points.points.apply(
                lambda row: row["geometry"][0].x, axis=1
            ).to_numpy()
        return self._x

    @property
    def y(self):
        """The y values"""

        if self._y is None:
            self._y = self._points.points.apply(
                lambda row: row["geometry"][0].y, axis=1
            ).to_numpy()
        return self._y

    @property
    def z(self):
        """The z values"""

        if self._z is None:
            # map depth to elevation
            self._z = (
                self._points.points.apply(
                    lambda row: row["geometry"][0].z, axis=1
                ).to_numpy()
                * -1
            )
        return self._z


class EstimatedBathymetryPoints:
    """A class for accessing river and mouth bathymetry points. Paired river
    and mouth elevation and polygon files are expected. These depths can be
    used to interpolate elevations within the river and mouth polygon.
    """

    DEPTH_LABEL = "elevation"
    TYPE_LABEL = "type"
    BANK_HEIGHT_LABEL = "bank_height"
    WIDTH_LABEL = "width"

    def __init__(
        self,
        points_files: list,
        polygon_files: list,
        catchment_geometry: CatchmentGeometry,
        type_labels: list,
        z_labels: list = None,
    ):
        self.catchment_geometry = catchment_geometry

        self.z_label = z_labels is not None
        self._points = None
        self._polygon = None

        self._set_up(points_files, polygon_files, z_labels, type_labels)

    def _set_up(
        self, points_files: list, polygon_files: list, z_labels: list, type_labels: list
    ):
        """Load point and polygon files and concatentate and clip to the catchment."""

        assert len(points_files) == len(polygon_files), (
            "The polygon and point lists should all be the same length. Instead there "
            f"are {len(points_files)} points files and {len(polygon_files)} polygon "
            "files"
        )
        assert z_labels is None or len(points_files) == len(
            z_labels
        ), "Either all points should include z-values, or all have a label."
        assert len(points_files) == len(
            type_labels
        ), "All bathy points should have a type label.Instead there are "
        f"{len(points_files)} points files and {len(type_labels)} type labels"

        # Points - rename depth labels to standard if a non standard one is specified
        points_i = geopandas.read_file(points_files[0])
        points_i[self.TYPE_LABEL] = type_labels[0]
        if z_labels is not None:
            points_i = points_i.rename(columns={z_labels[0]: self.DEPTH_LABEL})
        columns_i = [self.DEPTH_LABEL, self.TYPE_LABEL, "geometry"]
        if self.BANK_HEIGHT_LABEL in points_i.columns:
            columns_i.append(self.BANK_HEIGHT_LABEL)
        if self.WIDTH_LABEL in points_i.columns:
            columns_i.append(self.WIDTH_LABEL)
        points_i = points_i[columns_i]
        points_list = [points_i]
        # Polygon where the points are relevent
        polygon_i = geopandas.read_file(polygon_files[0])
        polygon_i[self.TYPE_LABEL] = type_labels[0]
        polygon_list = [polygon_i]
        for i in range(1, len(points_files)):
            # Points - rename depth labels to standard if  specified
            points_i = geopandas.read_file(points_files[i])
            points_i[self.TYPE_LABEL] = type_labels[i]
            if z_labels is not None and z_labels[i] != self.DEPTH_LABEL:
                points_i = points_i.rename(columns={z_labels[i]: self.DEPTH_LABEL})
            columns_i = [self.DEPTH_LABEL, self.TYPE_LABEL, "geometry"]
            if self.BANK_HEIGHT_LABEL in points_i.columns:
                columns_i.append(self.BANK_HEIGHT_LABEL)
            if self.WIDTH_LABEL in points_i.columns:
                columns_i.append(self.WIDTH_LABEL)
            points_i = points_i[columns_i]
            points_list.append(points_i)
            # Polygon where the points are relevent
            polygon_i = geopandas.read_file(polygon_files[i])
            polygon_i[self.TYPE_LABEL] = type_labels[i]
            polygon_list.append(polygon_i)
        # Set CRS, clip to size and reset index
        points = geopandas.GeoDataFrame(
            pandas.concat(points_list, ignore_index=True), crs=points_list[0].crs
        )
        points = points.to_crs(self.catchment_geometry.crs["horizontal"])
        polygon = geopandas.GeoDataFrame(
            pandas.concat(polygon_list, ignore_index=True), crs=polygon_list[0].crs
        )
        polygon = polygon.to_crs(self.catchment_geometry.crs["horizontal"])
        points = points.clip(polygon.buffer(0), keep_geom_type=True)
        points = points.clip(self.catchment_geometry.catchment, keep_geom_type=True)
        points = points.reset_index(drop=True)

        # Set to class members
        self._points = points
        self._polygon = polygon

    def filtered_polygons(self, type_label: str = None) -> geopandas.GeoDataFrame:
        """Return the polygon filtered by any type label."""
        polygon = (
            self._polygon
            if type_label is None
            else self._polygon[self._polygon["type"] == type_label]
        )
        return polygon

    def filtered_points(self, type_label: str = None) -> numpy.ndarray:
        """Return the points as a single array."""

        points = (
            self._points
            if type_label is None
            else self._points[self._points["type"] == type_label]
        )

        points_array = numpy.empty(
            [len(points)],
            dtype=[("X", RASTER_TYPE), ("Y", RASTER_TYPE), ("Z", RASTER_TYPE)],
        )

        if len(points_array) == 0:
            logging.warning(
                f"No estimated waterway points with type label {type_label}"
            )
            return points_array
        # Extract the x, y and z values from the Shapely MultiPoints and possibly a
        # depth column
        points_array["X"] = points.apply(lambda row: row.geometry.x, axis=1).to_list()
        points_array["Y"] = points.apply(lambda row: row.geometry.y, axis=1).to_list()
        if self.z_label:
            points_array["Z"] = points.apply(
                lambda row: row[self.DEPTH_LABEL], axis=1
            ).to_list()
        else:
            points_array["Z"] = points.apply(
                lambda row: row.geometry.z, axis=1
            ).to_list()
        return points_array

    def bank_heights_exist(self, type_label: str) -> bool:
        """Return true if the bank heights are defined in array"""
        return (
            self.BANK_HEIGHT_LABEL in self._points.columns
            and self._points[self._points["type"] == type_label][
                self.BANK_HEIGHT_LABEL
            ].any()
        )

    def filtered_bank_height_points(self, type_label: str = None) -> numpy.ndarray:
        """Return the points with 'Z' being the estimated bank height as a single array."""

        # Filter the points by the type label
        points = (
            self._points
            if type_label is None
            else self._points[self._points["type"] == type_label]
        )

        points_array = numpy.empty(
            [len(points)],
            dtype=[("X", RASTER_TYPE), ("Y", RASTER_TYPE), ("Z", RASTER_TYPE)],
        )

        # Extract the x, y and z values from the Shapely MultiPoints and possibly a
        # depth column
        points_array["X"] = points.apply(lambda row: row.geometry.x, axis=1).to_list()
        points_array["Y"] = points.apply(lambda row: row.geometry.y, axis=1).to_list()

        # Pull out the bank heights
        points_array["Z"] = points.apply(
            lambda row: row[self.BANK_HEIGHT_LABEL], axis=1
        ).to_list()
        return points_array

    @property
    def points(self):
        """Return the points"""

        return self._points

    @property
    def x(self):
        """The x values"""

        if self._x is None:
            self._x = self._points.points.apply(
                lambda row: row["geometry"][0].x, axis=1
            ).to_numpy()
        return self._x

    @property
    def y(self):
        """The y values"""

        if self._y is None:
            self._y = self._points.points.apply(
                lambda row: row["geometry"][0].y, axis=1
            ).to_numpy()
        return self._y

    @property
    def z(self):
        """The z values"""

        if self.z_label:
            self._z = self._points.apply(
                lambda row: row[self.DEPTH_LABEL], axis=1
            ).to_list()
        else:
            self._z = self._points.apply(lambda row: row.geometry.z, axis=1).to_list()
        return self._z


class TileInfo:
    """A class for working with tiling information."""

    def __init__(self, tile_file: str, catchment_geometry: CatchmentGeometry):
        self._tile_info = geopandas.read_file(tile_file)
        self.catchment_geometry = catchment_geometry

        self.file_name = None

        self._set_up()

    def _set_up(self):
        """Set CRS and select all tiles partially within the catchment, and look up the
        file column name"""

        self._tile_info = self._tile_info.to_crs(
            self.catchment_geometry.crs["horizontal"]
        )
        self._tile_info = geopandas.sjoin(
            self._tile_info, self.catchment_geometry.catchment
        )
        self._tile_info = self._tile_info.reset_index(drop=True)

        column_names = self._tile_info.columns

        column_name_matches = [
            name for name in column_names if "filename" == name.lower()
        ]
        column_name_matches.extend(
            [name for name in column_names if "file_name" == name.lower()]
        )

        assert len(column_name_matches) == 1, (
            "No single `file name` column detected in the tile file with"
            + f" columns: {column_names}"
        )
        self.file_name = column_name_matches[0]

    @property
    def tile_names(self):
        """Return the names of all tiles within the catchment"""

        return self._tile_info[self.file_name]


class RiverMouthFan:
    """A class for creating an appropiate river mouth fan to transition from
    river depth estimates to the ocean bathymetry values. This fan region defines a
    transition from river to coast within a fan shaped polygon (15 degrees on each
                                                                side).
    The fan begins with the most downstream river width estimate, and ends with the
    first contour of either more than 2x the depth of the mouth. This aims to ensure
    their is a defined fan that is slightly deeper than the surrounding during
    the transition. A fan is caculated for both river bed elevation approach.
    TODO In future,it may move to defining the width as 10x the mouth width.
    If no width at mouth - move back to where there is a valid width

    Attributes:
        crs  The horizontal CRS to be used. i.e. EPSG:2193
        cross_section_spacing  The spacing in (m) of the sampled cross sections.
        aligned_channel_file  Thefile name for the aligned river channel file.
        river_bathymetry_file  The file name for the river bathymetry values.
        ocean_contour_file  The file name for the ocean contours.
        ocean_contour_depth_label  The column label for the depth values.
    """

    FAN_ANGLE = 30
    FAN_MAX_LENGTH = 10_000

    def __init__(
        self,
        aligned_channel_file: str,
        river_bathymetry_file: str,
        river_polygon_file: str,
        ocean_contour_file: str,
        crs: int,
        cross_section_spacing: float,
        elevation_labels: list,
        ocean_contour_depth_label: str = None,
    ):
        self.crs = crs
        self.cross_section_spacing = cross_section_spacing
        self.aligned_channel_file = aligned_channel_file
        self.river_polygon_file = river_polygon_file
        self.river_bathymetry_file = river_bathymetry_file
        self.ocean_contour_file = ocean_contour_file
        self.ocean_contour_depth_label = ocean_contour_depth_label
        self.elevation_labels = elevation_labels

    def _get_mouth_alignment(self):
        """Get the location and alignment of the river mouth."""

        # Get the river alignment and clip to the river polygon
        aligned_channel = geopandas.read_file(self.aligned_channel_file)
        river_polygon = geopandas.read_file(self.river_polygon_file)
        aligned_channel = aligned_channel.clip(river_polygon)
        # Explode incase the aligned channel is clipped into a MultiPolyLine
        (x, y) = aligned_channel.explode().iloc[0].geometry.xy

        # Calculate the normal and tangent to the channel segment at the mouth
        segment_dx = x[0] - x[1]
        segment_dy = y[0] - y[1]
        segment_length = numpy.sqrt(segment_dx**2 + segment_dy**2)
        mouth_tangent = shapely.geometry.Point(
            [segment_dx / segment_length, segment_dy / segment_length]
        )
        mouth_normal = shapely.geometry.Point([-mouth_tangent.y, mouth_tangent.x])

        # Get the midpoint of the river mouth from the river bathymetry
        river_bathymetry = geopandas.read_file(self.river_bathymetry_file)
        river_bathymetry = river_bathymetry.clip(
            river_polygon.buffer(self.cross_section_spacing / 2)
        ).sort_index(ascending=True)
        mouth_point = river_bathymetry.iloc[0].geometry

        return mouth_point, mouth_tangent, mouth_normal

    def _get_mouth_bathymetry(self):
        """Get the width and depth at the river mouth."""

        # Get river bathymetry values and clip to the river polygon
        river_bathymetry = geopandas.read_file(self.river_bathymetry_file)
        river_polygon = geopandas.read_file(self.river_polygon_file)
        river_bathymetry = river_bathymetry.clip(
            river_polygon.buffer(self.cross_section_spacing / 2)
        ).sort_index(ascending=True)

        river_mouth_elevations = [
            river_bathymetry[elevation_label].iloc[0]
            for elevation_label in self.elevation_labels
        ]
        river_mouth_width = river_bathymetry["width"].iloc[0]
        return river_mouth_width, river_mouth_elevations

    def _get_ocean_contours(
        self, river_mouth_depth, depth_sign: int = -1, depth_multiplier: int = 2
    ) -> geopandas.GeoDataFrame:
        """Load in the ocean contours and remove those that are too close to the
        shoreline to consider as the slope change would be too great.

        Parameters:
            river_mouth_depth  The depth in m of the river mouth
            depth_sign  The sign of the depths (-1 means depths are positive)
            depth_multiplier  Number of times deeped the end contour should be
                than the river mouth
        """

        assert self.ocean_contour_depth_label is not None, (
            "Support not yet " "added for z values within the geometry values"
        )

        # Load in the ocean contours and find the contours to terminate against
        ocean_contours = geopandas.read_file(self.ocean_contour_file).to_crs(self.crs)
        depth_label = self.ocean_contour_depth_label

        # Determine the end depth and filter the contours to include only these contours
        ocean_contours = ocean_contours[
            ocean_contours[depth_label]
            > depth_multiplier * river_mouth_depth * depth_sign
        ].reset_index(drop=True)

        assert (
            len(ocean_contours) > 0
        ), f"No contours exist with a depth {depth_multiplier}x the river mouth depth. "

        return ocean_contours

    def _bathymetry(
        self,
        intersection_line: shapely.geometry.LineString,
        river_mouth_elevations: list,
        end_depth: float,
        mouth_point: shapely.geometry.Point,
        mouth_tangent: shapely.geometry.Point,
    ):
        """Calculate and return the fan bathymetry values for both river bed
        estimation approaches.

        Parameters:
            intersection_line  The contour line defining the end of the fan
            river_mouth_depth  The depth in m of the river mouth
            end_depth  The depth of the end contour of the fan in m
            mouth_point  The location of the centre of the river mouth
            mouth_tangent The tangent to the river mouth (along channel axis)
        """

        # Get the length of the fan centreline
        fan_centre = shapely.geometry.LineString(
            [
                mouth_point,
                [
                    mouth_point.x + self.FAN_MAX_LENGTH * mouth_tangent.x,
                    mouth_point.y + self.FAN_MAX_LENGTH * mouth_tangent.y,
                ],
            ]
        )
        distance = fan_centre.intersection(intersection_line).distance(mouth_point)

        # Setup the fan data values
        fan_depths = {
            **{"geometry": []},
            **dict((elevation_label, []) for elevation_label in self.elevation_labels),
        }
        number_of_samples = int(distance / self.cross_section_spacing)
        depth_increments = [
            (-1 * end_depth - river_mouth_elevation) / number_of_samples
            for river_mouth_elevation in river_mouth_elevations
        ]

        # Iterate through creating fan bathymetry
        for i in range(1, number_of_samples):
            fan_depths["geometry"].append(
                shapely.geometry.Point(
                    [
                        mouth_point.x
                        + mouth_tangent.x * i * self.cross_section_spacing,
                        mouth_point.y
                        + mouth_tangent.y * i * self.cross_section_spacing,
                    ]
                )
            )
<<<<<<< HEAD
        for i, (elevation_label, river_mouth_elevation) in enumerate(zip(self.elevation_labels, river_mouth_elevations)):
            fan_depths[elevation_label].append(
                river_mouth_elevation + i * depth_increments[i]
            )
=======
            for i, (elevation_label, river_mouth_elevation) in enumerate(
                zip(self.elevation_labels, river_mouth_elevations)
            ):
                fan_depths[elevation_label].append(
                    river_mouth_elevation + i * depth_increments[i]
                )
>>>>>>> c9b5a78e
        fan_depths = geopandas.GeoDataFrame(fan_depths, crs=self.crs)
        return fan_depths

    def _max_length_polygon(
        self,
        river_mouth_width: float,
        mouth_point: float,
        mouth_tangent: float,
        mouth_normal: float,
    ):
        """Return the fan polygon of maximum length. This will be used to
        produce data to the first contour at least 2x the depth of the river
        mouth.

        Parameters:
            river_mouth_depth  The depth in m of the river mouth
            mouth_point  The location of the centre of the river mouth
            mouth_tangent The tangent to the river mouth (along channel axis)
            mouth_normal  The normal to the river mouth (cross channel axis)
        """

        end_width = river_mouth_width + 2 * self.FAN_MAX_LENGTH * numpy.tan(
            numpy.pi / 180 * self.FAN_ANGLE / 2
        )
        fan_end_point = shapely.geometry.Point(
            [
                mouth_point.x + self.FAN_MAX_LENGTH * mouth_tangent.x,
                mouth_point.y + self.FAN_MAX_LENGTH * mouth_tangent.y,
            ]
        )
        fan_polygon = shapely.geometry.Polygon(
            [
                [
                    mouth_point.x - mouth_normal.x * river_mouth_width / 2,
                    mouth_point.y - mouth_normal.y * river_mouth_width / 2,
                ],
                [
                    mouth_point.x + mouth_normal.x * river_mouth_width / 2,
                    mouth_point.y + mouth_normal.y * river_mouth_width / 2,
                ],
                [
                    fan_end_point.x + mouth_normal.x * end_width / 2,
                    fan_end_point.y + mouth_normal.y * end_width / 2,
                ],
                [
                    fan_end_point.x - mouth_normal.x * end_width / 2,
                    fan_end_point.y - mouth_normal.y * end_width / 2,
                ],
            ]
        )
        return fan_polygon

    def polygon_and_bathymetry(self):
        """Calculate and return the fan polygon values. Perform calculations for both
        rive bed estimation approaches, so both have a smooth transition to offshore
        bathyemtry."""

        # Load in river mouth alignment and bathymetry
        mouth_point, mouth_tangent, mouth_normal = self._get_mouth_alignment()
        river_mouth_width, river_mouth_elevations = self._get_mouth_bathymetry()

        # Create maximum fan polygon
        fan_polygon = self._max_length_polygon(
            river_mouth_width=river_mouth_width,
            mouth_point=mouth_point,
            mouth_tangent=mouth_tangent,
            mouth_normal=mouth_normal,
        )

        # Load in ocean depth contours
        ocean_contours = self._get_ocean_contours(max(river_mouth_elevations))

        # Clip to fan
        ocean_contours = ocean_contours.clip(fan_polygon)

        # Cycle through contours finding the nearest contour to intersect with the fan
        distance = numpy.inf
        intersection_line = shapely.geometry.Point()
        end_depth = numpy.nan
        # Cycle through and get the section of line intersecting with the line
        for i, row in ocean_contours.explode().iterrows():
            if row.geometry.intersects(fan_polygon):
                intersection_line_i = row.geometry.intersection(fan_polygon)
                if intersection_line_i.distance(mouth_point) < distance:
                    distance = intersection_line_i.distance(mouth_point)
                    intersection_line = intersection_line_i
                    end_depth = row[self.ocean_contour_depth_label]
        assert distance < numpy.inf, (
            "There must be at least one ocean "
            "contour within the max length fan polygon."
        )
        # Check for MultiLineString and take only the closest - TODO see if can remove
        if intersection_line.type == "MultiLineString":
            lines = geopandas.GeoSeries(intersection_line, crs=2193).explode(
                ignore_index=True
            )
            intersection_line = lines[lines.distance(mouth_point) == distance].iloc[0]
        # Construct a fan ending at the contour
        (x, y) = intersection_line.xy
        polygon_points = [[xi, yi] for (xi, yi) in zip(x, y)]

        # Check if the intersected contour and mouth normal are roughtly parallel or
        # anti-parallel
        unit_vector_contour = numpy.array([x[-1] - x[0], y[-1] - y[0]])
        unit_vector_contour = unit_vector_contour / numpy.linalg.norm(
            unit_vector_contour
        )
        unit_vector_mouth = numpy.array([mouth_normal.x, mouth_normal.y])

        # they have the oposite direction
        if (
            numpy.arccos(numpy.dot(unit_vector_contour, unit_vector_mouth))
            > numpy.pi / 2
        ):
            # keep line order
            polygon_points.extend(
                [
                    [
                        mouth_point.x - mouth_normal.x * river_mouth_width / 2,
                        mouth_point.y - mouth_normal.y * river_mouth_width / 2,
                    ],
                    [
                        mouth_point.x + mouth_normal.x * river_mouth_width / 2,
                        mouth_point.y + mouth_normal.y * river_mouth_width / 2,
                    ],
                ]
            )
        else:  # The have the same direction, so reverse
            # reverse fan order
            polygon_points.extend(
                [
                    [
                        mouth_point.x + mouth_normal.x * river_mouth_width / 2,
                        mouth_point.y + mouth_normal.y * river_mouth_width / 2,
                    ],
                    [
                        mouth_point.x - mouth_normal.x * river_mouth_width / 2,
                        mouth_point.y - mouth_normal.y * river_mouth_width / 2,
                    ],
                ]
            )
        fan_polygon = shapely.geometry.Polygon(polygon_points)
        fan_polygon = geopandas.GeoDataFrame(geometry=[fan_polygon], crs=self.crs)

        # Get bathymetry values
        bathymetry = self._bathymetry(
            intersection_line=intersection_line,
            end_depth=end_depth,
            river_mouth_elevations=river_mouth_elevations,
            mouth_point=mouth_point,
            mouth_tangent=mouth_tangent,
        )
        return fan_polygon, bathymetry<|MERGE_RESOLUTION|>--- conflicted
+++ resolved
@@ -915,19 +915,10 @@
                     ]
                 )
             )
-<<<<<<< HEAD
-        for i, (elevation_label, river_mouth_elevation) in enumerate(zip(self.elevation_labels, river_mouth_elevations)):
-            fan_depths[elevation_label].append(
-                river_mouth_elevation + i * depth_increments[i]
-            )
-=======
-            for i, (elevation_label, river_mouth_elevation) in enumerate(
-                zip(self.elevation_labels, river_mouth_elevations)
-            ):
+            for elevation_label, river_mouth_elevation in zip(self.elevation_labels, river_mouth_elevations):
                 fan_depths[elevation_label].append(
                     river_mouth_elevation + i * depth_increments[i]
                 )
->>>>>>> c9b5a78e
         fan_depths = geopandas.GeoDataFrame(fan_depths, crs=self.crs)
         return fan_depths
 
