--- conflicted
+++ resolved
@@ -4,8 +4,5 @@
 
 @author: pearsonra
 """
-<<<<<<< HEAD
-__version__ = "0.7.0"
-=======
-__version__ = "0.6.2"
->>>>>>> 3d56c239
+
+__version__ = "0.7.0"