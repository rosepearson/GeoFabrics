# -*- coding: utf-8 -*-
"""
This module contains classes associated with generating GeoFabric layers from
LiDAR and bathymetry contours based on the instructions contained in a JSON file.

GeoFabric layers include hydrologically conditioned DEMs.
"""
import numpy
import json
import pathlib
import abc
import logging
import distributed
import dask.dataframe
import shutil
import rioxarray
import copy
import geopandas
import pandas
import datetime
import shapely
import xarray
import OSMPythonTools.overpass
from . import geometry
from . import bathymetry_estimation
from . import version
import geoapis.lidar
import geoapis.vector
import geoapis.raster
from . import dem


class BaseProcessor(abc.ABC):
    """An abstract class with general methods for accessing elements in
    instruction files including populating default values. Also contains
    functions for downloading remote data using geopais, and constructing data
    file lists.
    """

    OSM_CRS = "EPSG:4326"

    def __init__(self, json_instructions: json):
        self.logger = logging.getLogger(f"{__name__}.{self.__class__.__name__}")
        self.instructions = copy.deepcopy(json_instructions)

        self.catchment_geometry = None

    def create_metadata(self) -> dict:
        """A clase to create metadata to be added as netCDF attributes."""

        # Ensure no senstive key information is printed out as part of the instructions
        cleaned_instructions = copy.deepcopy(self.instructions)
        if "datasets" in cleaned_instructions:
            for data_type in cleaned_instructions["datasets"].keys():
                for data_service in cleaned_instructions["datasets"][data_type].keys():
                    if "key" in data_service:
                        cleaned_instructions["datasets"][data_type]["key"].pop()
        metadata = {
            "library_name": "GeoFabrics",
            "library_version": version.__version__,
            "class_name": self.__class__.__name__,
            "utc_time": datetime.datetime.now(datetime.timezone.utc).isoformat(),
            "instructions": cleaned_instructions,
        }
        return metadata

    def get_instruction_path(self, key: str, defaults: dict = {}) -> pathlib.Path:
        """Return the file path from the instruction file, or default if there
        is a default value and the local cache is specified. Raise an error if
        the key is not in the instructions."""

        defaults = dict(
            **defaults,
            **{
                "result_dem": "generated_dem.nc",
                "result_geofabric": "generated_geofabric.nc",
                "raw_dem": "raw_dem.nc",
                "subfolder": "results",
                "downloads": "downloads",
            },
        )

        path_instructions = self.instructions["data_paths"]

        # Return the local cache - for downloaded input data
        local_cache = pathlib.Path(path_instructions["local_cache"])
        if key == "local_cache":
            return local_cache
        # Return the subfolder path - where results are stored
        subfolder = (
            path_instructions["subfolder"]
            if "subfolder" in path_instructions
            else defaults["subfolder"]
        )
        # Return the subfolder outputs folder
        if key == "subfolder":
            return local_cache / subfolder
        # return the downloads cache folder
        if key == "downloads":
            downloads = (
                path_instructions["downloads"]
                if "downloads" in path_instructions
                else defaults["downloads"]
            )
            return local_cache / downloads
        # return the full path of the specified key
        if key in path_instructions:
            # check if a list or single path
            if type(path_instructions[key]) == list:
                absolute_file_paths = []
                file_paths = path_instructions[key]
                for file_path in file_paths:
                    file_path = pathlib.Path(file_path)
                    file_path = (
                        file_path
                        if file_path.is_absolute()
                        else local_cache / subfolder / file_path
                    )
                    absolute_file_paths.append(str(file_path))
                return absolute_file_paths
            else:
                file_path = pathlib.Path(path_instructions[key])
                file_path = (
                    file_path
                    if file_path.is_absolute()
                    else local_cache / subfolder / file_path
                )
                return file_path
        elif key in defaults.keys():
            return local_cache.absolute() / subfolder / defaults[key]
        else:
            assert False, (
                f"The key `{key}` is either missing from data "
                f"paths, not specified in the defaults: {defaults}"
            )

    def check_instruction_path(self, key: str) -> bool:
        """Return True if the file path exists in the instruction file, or True
        if there is a default value and the local cache is specified."""

        assert (
            "local_cache" in self.instructions["data_paths"]
        ), "local_cache is a required 'data_paths' entry"

        defaults = [
            "result_dem",
            "raw_dem",
            "subfolder",
            "result_geofabric",
            "downloads",
        ]

        if key in self.instructions["data_paths"]:
            return True
        else:
            return key in defaults

    def create_results_folder(self):
        """Ensure the results folder has been created."""

        results_folder = self.get_instruction_path("subfolder")
        results_folder.mkdir(parents=True, exist_ok=True)

    def get_resolution(self) -> float:
        """Return the resolution from the instruction file. Raise an error if
        not in the instructions."""

        assert "output" in self.instructions, (
            "'output' is not a key-word in the instructions. It should exist"
            " and is where the resolution and optionally the CRS of the output"
            " DEM is defined."
        )
        assert (
            "resolution" in self.instructions["output"]["grid_params"]
        ), "'resolution' is not a key-word in the instructions"
        return self.instructions["output"]["grid_params"]["resolution"]

    def get_crs(self) -> dict:
        """Return the CRS projection information (horiztonal and vertical) from
        the instruction file. Raise an error if 'output' is not in the instructions. If
        no 'crs' or 'horizontal' or 'vertical' values are specified then use the default
        value for each one missing from the instructions. If the default is used it is
        added to the instructions.
        """

        defaults = {"horizontal": 2193, "vertical": 7839}

        assert "output" in self.instructions, (
            "'output' is not a key-word in the instructions. It should exist "
            "and is where the resolution and optionally the CRS of the output "
            "DEM is defined."
        )

        if "crs" not in self.instructions["output"]:
            self.logger.warning(
                "No output the coordinate system EPSG values specified. We "
                f"will instead be using the defaults: {defaults}."
            )
            self.instructions["output"]["crs"] = defaults
            return defaults
        else:
            crs_instruction = self.instructions["output"]["crs"]
            crs_dict = {}
            crs_dict["horizontal"] = (
                crs_instruction["horizontal"]
                if "horizontal" in crs_instruction
                else defaults["horizontal"]
            )
            crs_dict["vertical"] = (
                crs_instruction["vertical"]
                if "vertical" in crs_instruction
                else defaults["vertical"]
            )
            self.logger.info(
                f"The output the coordinate system EPSG values of {crs_dict} "
                "will be used. If these are not as expected. Check both the "
                "'horizontal' and 'vertical' values are specified."
            )
            # Update the CRS just incase this includes any default values
            self.instructions["output"]["crs"] = crs_dict
            return crs_dict

    def get_instruction_general(self, key: str, subkey: str = None):
        """Return the general instruction from the instruction file or return
        the default value if not specified in the instruction file. Raise an
        error if the key is not in the instructions and there is no default
        value. If the default is used it is added to the instructions."""

        defaults = {
            "bathymetry_points_type": None,
            "drop_offshore_lidar": True,
            "lidar_classifications_to_keep": [2],
            "elevation_range": None,
            "download_limit_gbytes": 100,
            "lidar_buffer": 0,
            "interpolation": {
                "rivers": "rbf",
                "waterways": "cubic",
                "ocean": "linear",
                "lidar": "idw",
                "no_data": None,
            },
            "z_labels": {
                "waterways": "elevations",
                "rivers": "bed_elevation_Rupp_and_Smart",
                "ocean": None,
            },
            "filter_waterways_by_osm_ids": [],
        }

        if key not in defaults and key not in self.instructions["general"]:
            raise ValueError(
                f"The key: {key} is missing from the general instructions, and"
                " does not have a default value"
            )
        if "general" not in self.instructions:
            # Ensure general is a dictionary in the instructions
            self.instructions["general"] = {}
        if key not in self.instructions["general"]:
            # Add the default to the instructions
            self.instructions["general"][key] = defaults[key]
        if subkey is None:
            # Return the key value
            return self.instructions["general"][key]
        else:
            # Return the subkey value as specified
            if subkey not in self.instructions["general"][key]:
                # Add the default to the instructions
                self.instructions["general"][key][subkey] = defaults[key][subkey]
            return self.instructions["general"][key][subkey]

    def get_processing_instructions(self, key: str):
        """Return the processing instruction from the instruction file or
        return the default value if not specified in the instruction file. If
        the default is used it is added to the instructions.

        Parameters
        ----------

        key
            The string identifying the instruction
        """

        defaults = {
            "number_of_cores": 1,
            "chunk_size": None,
            "memory_limit": "10GiB",
        }

        assert key in defaults or key in self.instructions["processing"], (
            f"The key: {key} is missing "
            + "from the general instructions, and does not have a default value"
        )
        if "processing" in self.instructions and key in self.instructions["processing"]:
            return self.instructions["processing"][key]
        else:
            if "processing" not in self.instructions:
                self.instructions["processing"] = {}
            self.instructions["processing"][key] = defaults[key]
            return defaults[key]

    def check_datasets(self, key: str, data_type: str) -> bool:
        """Check to see if the dataset is included in the instructions:
        key = dataservice (i.e. local, opentogaphy, linxz, lris)

        Parameters
        ----------

        key
            The string identifying how the data is accessed
            (e.g. local, opentopography, linz, etc)
        data_type
            The string identifying the data type (e.g. raster, lidar, vector)
        """

        if (
            "datasets" in self.instructions
            and data_type in self.instructions["datasets"]
        ):
            # 'apis' included instructions and Key included in the APIs
            return key in self.instructions["datasets"][data_type]
        else:
            return False

    def check_vector_or_raster(self, key: str, api_type: str) -> bool:
        """Check to see if vector or raster key (i.e. land, ocean_contours, etc) is
        included either as a file path, or within any of API's (i.e. LINZ or LRIS).

        Parameters
        ----------

        key
            The string identifying the vector/raster
        api_type
            The string identifying if the key is a vector or raster
        """

        data_services = [
            "linz",
            "lris",
            "statsnz",
        ]  # This list will increase as geopais is extended to support more vector APIs

        if "data_paths" in self.instructions and key in self.instructions["data_paths"]:
            # Key included in the data paths
            return True
        elif (
            "datasets" in self.instructions
            and api_type in self.instructions["datasets"]
        ):
            for data_service in data_services:
                if (
                    data_service in self.instructions["datasets"][api_type]
                    and key in self.instructions["datasets"][api_type][data_service]
                ):
                    # Key is included in one or more of the data_service's APIs
                    return True
        else:
            return False

    def get_vector_or_raster_paths(
        self, key: str, data_type: str, required: bool = True
    ) -> list:
        """Get the path to the vector/raster key data included either as a file path or
        as an API. Return all paths where the vector key is specified. In the case that
        an API is specified ensure the data is fetched as well.

        Parameters
        ----------

        key
            The string identifying the vector/raster
        data_type
            The string identifying if the key is a vector or raster
        required
            If `True`, an exception will be raised if no path(s) are found.
        """

        paths = []

        # Check the instructions for vector data specified as a data_paths
        if "data_paths" in self.instructions and key in self.instructions["data_paths"]:
            # Key included in the data paths - add - either list or individual path
            data_paths = self.get_instruction_path(key)
            if type(data_paths) is list:
                paths.extend([pathlib.Path(data_path) for data_path in data_paths])
            else:
                paths.append(pathlib.Path(data_paths))
        if data_type == "vector":
            # Define the supported vector 'datasets' keywords and the geoapis class for
            # accessing that data service
            data_services = {
                "linz": geoapis.vector.Linz,
                "lris": geoapis.vector.Lris,
                "statsnz": geoapis.vector.StatsNz,
            }
        elif data_type == "raster":
            data_services = {
                "linz": geoapis.raster.Linz,
                "lris": geoapis.raster.Lris,
                "statsnz": geoapis.raster.StatsNz,
            }
        else:
            self.logger.warning(
                f"Unsupported API type specified: {data_type}. Ignored."
            )
            return
        # Check the instructions for vector data hosted in the supported vector data
        # services: LINZ and LRIS
        base_dir = pathlib.Path(self.get_instruction_path("local_cache"))
        subfolder = self.get_instruction_path("subfolder").relative_to(base_dir)
        cache_dir = pathlib.Path(self.get_instruction_path("downloads"))
        bounding_polygon = (
            self.catchment_geometry.catchment
            if self.catchment_geometry is not None
            else None
        )
        for data_service in data_services.keys():
            if (
                self.check_datasets(data_service, data_type=data_type)
                and key in self.instructions["datasets"][data_type][data_service]
            ):
                # Get the location to cache vector data downloaded from data services
                assert self.check_instruction_path("local_cache"), (
                    "Local cache file path must exist to specify thelocation to"
                    + f" download vector data from the vector APIs: {data_services}"
                )

                # Get the API key for the data_serive being checked
                assert (
                    "key" in self.instructions["datasets"][data_type][data_service]
                ), (
                    f"A 'key' must be specified for the {data_type}:{data_service} data"
                    "  service instead the instruction only includes: "
                    f"{self.instructions['datasets'][data_type][data_service]}"
                )
                api_key = self.instructions["datasets"][data_type][data_service]["key"]

                # Instantiate the geoapis object for downloading vectors from the data
                # service.
                if data_type == "vector":
                    fetcher = data_services[data_service](
                        api_key,
                        bounding_polygon=bounding_polygon,
                        verbose=True,
                    )

                    api_instruction = self.instructions["datasets"][data_type][
                        data_service
                    ][key]
                    geometry_type = (
                        api_instruction["geometry_name "]
                        if "geometry_name " in api_instruction
                        else None
                    )

                    self.logger.info(
                        f"Downloading vector layers {api_instruction['layers']} from"
                        f" the {data_service} data service"
                    )

                    # Cycle through all layers specified - save each & add to the path
                    # list
                    for layer in api_instruction["layers"]:
                        # Use the run method to download each layer in turn
                        vector = fetcher.run(layer, geometry_type)
                        if vector is not None:
                            # Write out file if not already recorded
                            layer_file = (
                                cache_dir / "vector" / subfolder / f"{layer}.geojson"
                            )
                            if not layer_file.exists():
                                layer_file.parent.mkdir(parents=True, exist_ok=True)
                                vector.to_file(layer_file)
                            paths.append(layer_file)
                elif data_type == "raster":
                    # simplify the bounding_polygon geometry
                    if bounding_polygon is not None:
                        bounds = bounding_polygon.bounds
                        bounds = shapely.geometry.Polygon(
                            [
                                (bounds["minx"].min(), bounds["miny"].min()),
                                (bounds["maxx"].max(), bounds["miny"].min()),
                                (bounds["maxx"].max(), bounds["maxy"].max()),
                                (bounds["minx"].min(), bounds["maxy"].max()),
                            ]
                        )
                        bounding_polygon = geopandas.GeoDataFrame(
                            geometry=[bounds], crs=bounding_polygon.crs
                        )
                    raster_dir = cache_dir / "raster" / subfolder
                    raster_dir.parent.mkdir(parents=True, exist_ok=True)
                    fetcher = data_services[data_service](
                        key=api_key,
                        bounding_polygon=bounding_polygon,
                        cache_path=raster_dir,
                    )

                    api_instruction = self.instructions["datasets"][data_type][
                        data_service
                    ][key]

                    self.logger.info(
                        f"Downloading rater layers {api_instruction['layers']} from"
                        f" the {data_service} data service"
                    )

                    # Cycle through all layers specified - save each & add to the path
                    # list
                    for layer in api_instruction["layers"]:
                        # Use the run method to download each layer in turn
                        raster_paths = fetcher.run(layer)

                        # Add the downloaded to paths
                        for raster_path in raster_paths:
                            paths.append(raster_path)

        if required and len(paths) == 0:
            raise Exception(
                f"Error the expected {data_type} key '{key}' "
                "is not included in either the `data_paths` "
                "or in the `datasets. Please add then re-run."
            )
        return paths

    def get_lidar_dataset_crs(self, data_service, dataset_name) -> dict:
        """Checks to see if source CRS of an associated LiDAR dataset has be specified
        in the instruction file. If it has been specified, this CRS is returned, and
        will later be used to override the CRS encoded in the LAS files.
        """

        dataset_type = "lidar"
        apis_instructions = self.instructions["datasets"]

        if (
            self.check_datasets(data_service, data_type=dataset_type)
            and type(apis_instructions[dataset_type][data_service]) is dict
            and dataset_name in apis_instructions[dataset_type][data_service]
            and type(apis_instructions[dataset_type][data_service][dataset_name])
            is dict
        ):
            dataset_instruction = apis_instructions[dataset_type][data_service][
                dataset_name
            ]

            if (
                "crs" in dataset_instruction
                and "horizontal" in dataset_instruction["crs"]
                and "vertical" in dataset_instruction["crs"]
            ):
                dataset_crs = dataset_instruction["crs"]
                self.logger.info(
                    f"The LiDAR dataset {dataset_name} is assumed to have the source "
                    f"coordinate system EPSG: {dataset_crs} as defined in the "
                    "instruction file"
                )
                return dataset_crs
            else:
                self.logger.info(
                    f"The LiDAR dataset {dataset_name} will use the source the "
                    "coordinate system EPSG defined in its LAZ files"
                )
                return None
        else:
            self.logger.info(
                f"The LiDAR dataset {dataset_name} will use the source coordinate "
                "system EPSG from its LAZ files"
            )
            return None

    def get_lidar_datasets_info(self) -> dict:
        """Return a dictionary with three enties 'file_paths', 'crs' and
        'tile_index_file'. The 'file_paths' contains a list of LiDAR tiles to
        process.

        The 'crs' (or coordinate system of the LiDAR data as defined by an EPSG
        code) is only optionally set (if unset the value is None). The 'crs'
        should only be set if the CRS information is not correctly encoded in
        this is only supported for OpenTopography LiDAR.

        The 'tile_index_file' is also optional (if unset the value is None).
        The 'tile_index_file' should be given if a tile index file exists for
        the LiDAR files specifying the extents of each tile. This is currently
        only supported for OpenTopography files.

        If a LiDAR dataset (either through an API or locally) is specified this
        is checked and all files within the catchment area are downloaded and
        used to construct the file list. If none is specified, the instruction
        'data_paths' is checked for 'lidars' and these are returned.
        """

        # Store dataset information in a dictionary of dictionaries
        lidar_datasets_info = {}
        data_type = "lidar"

        # See if 'OpenTopography' or another data_service has been specified as an area
        # to look first
        data_service = "open_topography"
        if self.check_datasets(data_service, data_type="lidar"):
            assert self.check_instruction_path("local_cache"), (
                "A 'local_cache' must be specified under the 'file_paths' in the "
                "instruction file if you are going to use an API - like "
                "'open_topography'"
            )

            # download the specified datasets from the data service - then get the
            # local file path
            search_polygon = (
                self.catchment_geometry.catchment
                if self.catchment_geometry is not None
                else None
            )
            self.lidar_fetcher = geoapis.lidar.OpenTopography(
                cache_path=self.get_instruction_path("downloads") / "lidar",
                search_polygon=search_polygon,
                verbose=True,
                download_limit_gbytes=self.get_instruction_general(
                    "download_limit_gbytes"
                ),
            )
            # Loop through each specified dataset and download it
            for dataset_name in self.instructions["datasets"][data_type][
                data_service
            ].keys():
                self.logger.info(f"Fetching dataset: {dataset_name}")
                self.lidar_fetcher.run(dataset_name)
                lidar_datasets_info[dataset_name] = {}
                lidar_datasets_info[dataset_name]["file_paths"] = sorted(
                    pathlib.Path(self.lidar_fetcher.cache_path / dataset_name).rglob(
                        "*.la[zs]"
                    )
                )
                lidar_datasets_info[dataset_name]["crs"] = self.get_lidar_dataset_crs(
                    data_service, dataset_name
                )
                lidar_datasets_info[dataset_name]["tile_index_file"] = (
                    self.lidar_fetcher.cache_path
                    / dataset_name
                    / f"{dataset_name}_TileIndex.zip"
                )
        # Next check for any additional local LiDAR datasets.
        # for multiple local lidar datasets - must be in separate folders
        data_service = "local"
        if self.check_datasets(data_service, data_type="lidar"):
            local_datasets = copy.deepcopy(
                self.instructions["datasets"][data_type][data_service]
            )
            for dataset_name, dataset in local_datasets.items():
                # Ensure the file_paths (LAZ, and LAS files) are specified
                if "file_paths" not in dataset and "folder_path" in dataset:
                    # Compressed or uncomplressed file type
                    dataset["file_paths"] = sorted(
                        pathlib.Path(dataset["folder_path"]).rglob("*.la[zs]")
                    )
                elif "file_paths" not in dataset and "folder_path" not in dataset:
                    raise Exception(
                        "Local datasets must have either a `folder_path` or "
                        "file_paths specified. Both are missing for dataset:"
                        f"{dataset_name}."
                    )
                # Ensure the tile_index file is specified
                if "tile_index_file" not in dataset and "folder_path" in dataset:
                    dataset["tile_index_file"] = (
                        pathlib.Path(dataset["folder_path"])
                        / f"{dataset_name}_TileIndex.zip"
                    )
                    if not dataset["tile_index_file"].exists():
                        raise Exception(
                            f"{dataset['tile_index_file']} does not exist. If "
                            "the tile index file has a different name it must "
                            "be specified with the key `tile_index_file`. If "
                            "there is not tile index file the lidar files "
                            "need to be included as `cache_path:lidar_files`."
                        )
                elif "tile_index_file" not in dataset and "folder_path" not in dataset:
                    raise Exception(
                        "Local datasets must have either a `folder_path` or "
                        "file_paths specified. Both are missing for dataset:"
                        f"{dataset_name}."
                    )
            # Check no overlap between local and remote (API) keys
            if len(lidar_datasets_info.keys() & local_datasets.keys()) > 0:
                raise Exception(
                    "The local and API (remote) LiDAR dataset names must be "
                    "unique. Both contain the dataset name(s): "
                    "{lidar_datasets_info.keys() & local_datasets.keys()}."
                )
            # Add the local datasets to any remote (API) datasets
            lidar_datasets_info.update(local_datasets)
        # Finally if there are no LiDAR datasets see if invidividual LiDAR
        # files have been specified.
        if len(lidar_datasets_info) == 0 and self.check_instruction_path("lidar_files"):
            # get the specified file paths from the instructions,
            lidar_datasets_info["local_files"] = {}
            lidar_datasets_info["local_files"][
                "file_paths"
            ] = self.get_instruction_path("lidar_files")
            lidar_datasets_info["local_files"]["crs"] = None
            lidar_datasets_info["local_files"]["tile_index_file"] = None
            # Ensure this is added to the LiDAR mapping - add if missing
            if (
                "dataset_mapping" not in self.instructions
                or "lidar" not in self.instructions["dataset_mapping"]
            ):
                if "dataset_mapping" not in self.instructions:
                    self.instructions["dataset_mapping"] = {}
                self.instructions["dataset_mapping"]["lidar"] = {"local_files": 1}
        elif len(lidar_datasets_info) == 0 and not self.check_instruction_path(
            "lidar_files"
        ):
            self.logger.warning(
                "No LiDAR datasets or `lidar_files` have been "
                "specified. Please check your instruction file/"
                "dict if this is unexpected."
            )
        elif self.check_instruction_path("lidar_files"):
            self.logger.warning(
                "Full LiDAR datasets have been specified (either "
                "through the APIs or locally) as well as "
                "`lidar_files`. These will be ignored."
            )
        # Ensure the data_mapping exists and matches the datasets
        if len(lidar_datasets_info) > 0:
            if (
                "dataset_mapping" not in self.instructions
                or "lidar" not in self.instructions["dataset_mapping"]
            ):
                # Either create if only one dataset or raise and error if many
                if len(lidar_datasets_info) == 1:
                    # only one dataset so can unabiguously create a dataset mapping
                    if "dataset_mapping" not in self.instructions:
                        self.instructions["dataset_mapping"] = {}
                    self.instructions["dataset_mapping"]["lidar"] = {
                        list(lidar_datasets_info.keys())[0]: 1
                    }
                else:
                    raise Exception(
                        "A lidar dataset mapping mut be specified in "
                        "the instructions if there are mutliple LiDAR "
                        "datasets. See the GitHub wiki."
                    )
            else:
                # Ensure all lidar dataset names are included in the mapping
                lidar_dataset_mapping = self.instructions["dataset_mapping"]["lidar"]
                if len(lidar_datasets_info) < len(
                    lidar_datasets_info.keys() & lidar_dataset_mapping.keys()
                ):
                    raise Exception(
                        "One of the LiDAR dataset names is missing"
                        "from the LiDAR dataset mapping. Dataset "
                        f"name are: {lidar_datasets_info.keys()}, "
                        "and the mappings are: "
                        f"{lidar_dataset_mapping.keys()}"
                    )
            # Check the reserved '-1' code for 'no LiDAR' isn't already used
            lidar_dataset_mapping = self.instructions["dataset_mapping"]["lidar"]
            if -1 in lidar_dataset_mapping.values():
                raise Exception(
                    "The mapping value of -1 is reserved for "
                    "no lidar data. Please select a different "
                    f"mapping value. {lidar_dataset_mapping}"
                )
            # Add a no LiDAR mapping value
            self.instructions["dataset_mapping"]["lidar"][
                "no LiDAR"
            ] = dem.DemBase.SOURCE_CLASSIFICATION["no data"]
            # Sort the lidar_dataset_info order by lidar_dataset_mapping values
            # First sort the lidar_dataset_mapping by value
            lidar_dataset_mapping = self.instructions["dataset_mapping"]["lidar"]
            lidar_dataset_mapping = dict(
                sorted(lidar_dataset_mapping.items(), key=lambda item: item[1])
            )
            # Next sort the lidar_datasets_info by the lidar_dataset_mapping value
            lidar_datasets_info = {
                key: lidar_datasets_info[key]
                for key in lidar_dataset_mapping.keys()
                if key in lidar_datasets_info.keys()
            }

        return lidar_datasets_info

    def create_catchment(self) -> geometry.CatchmentGeometry:
        # create the catchment geometry object
        catchment_dirs = self.get_instruction_path("extents")
        assert type(catchment_dirs) is not list, (
            f"A list of `extents`s is provided: {catchment_dirs}, "
            + "where only one is supported."
        )
        catchment_geometry = geometry.CatchmentGeometry(
            catchment_dirs,
            self.get_crs(),
            self.get_resolution(),
            foreshore_buffer=2,
        )
        land_dirs = self.get_vector_or_raster_paths(
            key="land", data_type="vector", required=False
        )
        # Use the catchment outline as the land outline if the land is not specified
        if len(land_dirs) == 0:
            catchment_geometry.land = catchment_dirs
        elif len(land_dirs) == 1:
            catchment_geometry.land = land_dirs[0]
        else:
            raise Exception(
                f"{len(land_dirs)} land_dir's provided, where only one is "
                f"supported. Specficially land_dirs = {land_dirs}."
            )

        return catchment_geometry

    @abc.abstractmethod
    def run(self):
        """This method controls the processor execution and code-flow."""

        raise NotImplementedError("NETLOC_API must be instantiated in the child class")


class RawLidarDemGenerator(BaseProcessor):
    """RawLidarDemGenerator executes a pipeline for creating a DEM from LiDAR and
    optionally a coarse DEM. The data sources and pipeline logic is defined in the
    json_instructions file.

    The `DemGenerator` class contains several important class members:
     * instructions - Defines the pipeline execution instructions
     * catchment_geometry - Defines all relevant regions in a catchment required in the
       generation of a DEM as polygons.
     * raw_dem - A combination of LiDAR tiles and any referecnce DEM
       from LiDAR and interpolated from bathymetry.
     * coarse_dem - This optional object defines a background DEM that may be used to
       fill on land gaps in the LiDAR.

    See the README.md for usage examples or GeoFabrics/tests/ for examples of usage and
    an instruction file.
    """

    def __init__(self, json_instructions: json, debug: bool = True):
        super(RawLidarDemGenerator, self).__init__(json_instructions=json_instructions)
        self.logger = logging.getLogger(f"{__name__}.{self.__class__.__name__}")

        self.raw_dem = None
        self.debug = debug

    def run(self):
        """This method executes the geofabrics generation pipeline to produce geofabric
        derivatives.

        Note it currently only considers one LiDAR dataset that can have many tiles.
        See 'get_lidar_datasets_info' for where to change this."""

        self.logger.info("Create a raw DEM layer from LiDAR.")

        # Ensure the results folder has been created
        self.create_results_folder()

        # Only include data in addition to LiDAR if the area_threshold is not covered
        area_threshold = (
            10.0 / 100
        )  # Used to decide if non-LiDAR data should be included

        # create the catchment geometry object
        self.catchment_geometry = self.create_catchment()

        # Get LiDAR data file-list - this may involve downloading lidar files
        lidar_datasets_info = self.get_lidar_datasets_info()

        # Get the drop_offshore_lidar selection for each dataset
        drop_offshore_lidar = self.get_instruction_general("drop_offshore_lidar")
        if isinstance(drop_offshore_lidar, bool):
            drop_offshore_lidar_bool = drop_offshore_lidar
            drop_offshore_lidar = {}
            for dataset_name in lidar_datasets_info.keys():
                drop_offshore_lidar[dataset_name] = drop_offshore_lidar_bool
        elif not isinstance(drop_offshore_lidar, dict):
            raise TypeError(
                "'drop_offshore_lidar' must be a bool or dict but "
                f"is type {type(drop_offshore_lidar)}"
            )

        # Create folder for caching raw DEM files during DEM generation
        subfolder = self.get_instruction_path("subfolder")
        temp_folder = subfolder / "temp" / f"{self.get_resolution()}m_results"
        self.logger.info(f"Create folder {temp_folder} for temporary files")
        if temp_folder.exists():
            shutil.rmtree(temp_folder)
        temp_folder.mkdir(parents=True, exist_ok=True)

        # setup the raw DEM generator
        self.raw_dem = dem.RawDem(
            catchment_geometry=self.catchment_geometry,
            drop_offshore_lidar=drop_offshore_lidar,
            lidar_interpolation_method=self.get_instruction_general(
                key="interpolation", subkey="lidar"
            ),
            elevation_range=self.get_instruction_general("elevation_range"),
            chunk_size=self.get_processing_instructions("chunk_size"),
            buffer_cells=self.get_instruction_general("lidar_buffer"),
        )

        # Setup Dask cluster and client - LAZY SAVE LIDAR DEM
<<<<<<< HEAD
        dask.config.set({"distributed.comm.timeouts.connect": "120s"})
=======
        dask.config.set(
            {
                "distributed.comm.timeouts.connect": "120s",
                "logging.distributed": "info",
            }
        )
>>>>>>> afe3b01f
        cluster_kwargs = {
            "n_workers": self.get_processing_instructions("number_of_cores"),
            "threads_per_worker": 1,
            "processes": True,
            "memory_limit": self.get_processing_instructions("memory_limit"),
        }
        cluster = distributed.LocalCluster(**cluster_kwargs)
        with cluster, distributed.Client(cluster) as client:
            client.forward_logging()  # Ensure root logging configuration is used
            self.logger.info(f"Dask client: {client}")
            self.logger.info(f"Dask dashboard: {client.dashboard_link}")

            # Load in LiDAR tiles
            self.raw_dem.add_lidar(
                lidar_datasets_info=lidar_datasets_info,
                lidar_classifications_to_keep=self.get_instruction_general(
                    "lidar_classifications_to_keep"
                ),
                metadata=self.create_metadata(),
            )  # Note must be called after all others if it is to be complete

            # Save a cached copy of DEM to temporary memory cache
            self.logger.info("Save temp raw DEM to netCDF")
            cached_file = temp_folder / "raw_lidar.nc"
            self.raw_dem.save_and_load_dem(cached_file)

            # Add a coarse DEM if significant area without LiDAR and a coarse DEM
            if self.check_vector_or_raster(key="coarse_dems", api_type="raster"):
                coarse_dem_paths = self.get_vector_or_raster_paths(
                    key="coarse_dems", data_type="raster"
                )
                self.logger.info(f"Incorporating coarse DEMs: {coarse_dem_paths}")

                # Add coarse DEMs if there are any and if area
                for coarse_dem_path in coarse_dem_paths:
                    # Stop if no areas (on land and foreshore) still without values
                    if not self.raw_dem.no_values_mask.any():
                        self.logger.info(
                            "No land and foreshore areas without LiDAR values. "
                            "Ignoring all remaining coarse DEMs."
                        )
                        break

                    self.raw_dem.add_coarse_dem(coarse_dem_path, area_threshold)

                    self.logger.info("Save temp raw DEM to netCDF")
                    temp_file = temp_folder / f"raw_dem_{coarse_dem_path.stem}.nc"
                    self.raw_dem.save_and_load_dem(temp_file)

                    # Remove previous cached file and replace with new one
                    cached_file.unlink()
                    cached_file = temp_file

            # compute and save raw DEM
            self.logger.info(
                "In processor.DemGenerator - write out the raw DEM to netCDF"
            )
            self.raw_dem.save_dem(
                self.get_instruction_path("raw_dem"), dem=self.raw_dem.dem
            )
            self.logger.info(f"Remove folder {temp_folder} for temporary files")
            shutil.rmtree(temp_folder)

        if self.debug:
            # Record the parameter used during execution - append to existing
            with open(subfolder / "dem_instructions.json", "a") as file_pointer:
                json.dump(self.instructions, file_pointer)


class HydrologicDemGenerator(BaseProcessor):
    """HydrologicDemGenerator executes a pipeline for loading in a raw DEM and extents
    before incorporating bathymetry (offshore, rivers and waterways) to produce a
    hydrologically conditioned DEM. The data and pipeline logic is defined in
    the json_instructions file.

    The `HydrologicDemGenerator` class contains several important class members:
     * catchment_geometry - Defines all relevant regions in a catchment required in the
       generation of a DEM as polygons.
     * hydrologic_dem - Defines the hydrologically conditioned DEM as a combination of
       tiles from LiDAR and interpolated from bathymetry.
     * bathy_contours - This object defines the bathymetry vectors used to define the
       DEM values offshore.

    See the README.md for usage examples or GeoFabrics/tests/ for examples of usage and
    an instruction file
    """

    def __init__(self, json_instructions: json, debug: bool = True):
        super(HydrologicDemGenerator, self).__init__(
            json_instructions=json_instructions
        )
        self.logger = logging.getLogger(f"{__name__}.{self.__class__.__name__}")

        self.hydrologic_dem = None
        self.bathy_contours = None
        self.debug = debug

    def add_bathymetry(self, area_threshold: float, catchment_dirs: pathlib.Path):
        """Add in any bathymetry data - ocean or river"""

        # Check for ocean bathymetry. Interpolate offshore if significant
        # offshore area is not covered by LiDAR
        area_without_lidar = self.catchment_geometry.offshore_without_lidar(
            self.hydrologic_dem.raw_extents
        ).geometry.area.sum()
        if (
            self.check_vector_or_raster(key="ocean_contours", api_type="vector")
            and area_without_lidar
            > self.catchment_geometry.offshore.area.sum() * area_threshold
        ):
            # Get the bathymetry data directory
            bathy_contour_dirs = self.get_vector_or_raster_paths(
                key="ocean_contours",
                data_type="vector",
                required=False,
            )
            if len(bathy_contour_dirs) != 1:
                self.logger.warning(
                    f"{len(bathy_contour_dirs)} ocean_contours's provided. "
                    f"Specficially {bathy_contour_dirs}. Only consider the "
                    "first if multiple."
                )

            self.logger.info(f"Incorporating Bathymetry: {bathy_contour_dirs}")

            # Load in bathymetry
            if len(bathy_contour_dirs) > 0:
                bathy_contours = geometry.BathymetryContours(
                    bathy_contour_dirs[0],
                    self.catchment_geometry,
                    z_label=self.get_instruction_general(
                        key="z_labels", subkey="ocean"
                    ),
                    exclusion_extent=self.hydrologic_dem.raw_extents,
                )
                # Interpolate
                self.hydrologic_dem.interpolate_ocean_bathymetry(bathy_contours)
        # Check for waterways and interpolate if they exist
        if "waterways" in self.instructions["data_paths"]:
            # Load in all open and closed waterway elevation and extents in one go
            # Get the polygons and bathymetry and can be multiple
            subfolder = self.get_instruction_path(key="subfolder")
            bathy_dirs = [
                pathlib.Path(waterway_dict["elevations"])
                for waterway_dict in self.instructions["data_paths"]["waterways"]
            ]
            poly_dirs = [
                pathlib.Path(waterway_dict["extents"])
                for waterway_dict in self.instructions["data_paths"]["waterways"]
            ]
            for index, (bathy_dir, poly_dir) in enumerate(zip(bathy_dirs, poly_dirs)):
                if not bathy_dir.is_absolute():
                    bathy_dirs[index] = subfolder / bathy_dir
                if not poly_dir.is_absolute():
                    poly_dirs[index] = subfolder / poly_dir

            self.logger.info(f"Incorporating waterways: {bathy_dirs}")

            # Load in bathymetry
            estimated_bathymetry_points = geometry.EstimatedBathymetryPoints(
                points_files=bathy_dirs,
                polygon_files=poly_dirs,
                filter_osm_ids=self.get_instruction_general(
                    key="filter_waterways_by_osm_ids"
                ),
                catchment_geometry=self.catchment_geometry,
                z_labels=self.get_instruction_general(
                    key="z_labels", subkey="waterways"
                ),
            )

            # Call interpolate river on the DEM - the class checks to see if any pixels
            # actually fall inside the polygon
            if len(estimated_bathymetry_points.polygons) > 0:  # Skip if no waterways
                self.hydrologic_dem.interpolate_waterways(
                    estimated_bathymetry=estimated_bathymetry_points,
                    method=self.get_instruction_general(
                        key="interpolation", subkey="waterways"
                    ),
                )
        # Load in river bathymetry and incorporate where discernable at the resolution
        if "rivers" in self.instructions["data_paths"]:
            # Loop through each river in turn adding individually
            subfolder = self.get_instruction_path(key="subfolder")
            for river_dict in self.instructions["data_paths"]["rivers"]:
                bathy_dir = pathlib.Path(river_dict["elevations"])
                poly_dir = pathlib.Path(river_dict["extents"])
                if not bathy_dir.is_absolute():
                    bathy_dir = subfolder / bathy_dir
                if not poly_dir.is_absolute():
                    poly_dir = subfolder / poly_dir

                self.logger.info(f"Incorporating river: {bathy_dir}")

                # Load in bathymetry
                estimated_bathymetry_points = geometry.EstimatedBathymetryPoints(
                    points_files=[bathy_dir],
                    polygon_files=[poly_dir],
                    catchment_geometry=self.catchment_geometry,
                    z_labels=self.get_instruction_general(
                        key="z_labels", subkey="rivers"
                    ),
                )

                # Call interpolate river on the DEM - the class checks to see if any pixels
                # actually fall inside the polygon
                self.hydrologic_dem.interpolate_rivers(
                    estimated_bathymetry=estimated_bathymetry_points,
                    method=self.get_instruction_general(
                        key="interpolation", subkey="rivers"
                    ),
                )

    def run(self):
        """This method executes the geofabrics generation pipeline to produce geofabric
        derivatives."""

        # Ensure the results folder has been created
        self.create_results_folder()

        # Only include data in addition to LiDAR if the area_threshold is not covered
        area_threshold = 10.0 / 100  # Used to decide if bathymetry should be included

        # create the catchment geometry object
        self.catchment_geometry = self.create_catchment()

        # Setup Dask cluster and client - LAZY SAVE LIDAR DEM
        cluster_kwargs = {
            "n_workers": self.get_processing_instructions("number_of_cores"),
            "threads_per_worker": 1,
            "processes": True,
            "memory_limit": self.get_processing_instructions("memory_limit"),
        }
        cluster = distributed.LocalCluster(**cluster_kwargs)
        with cluster, distributed.Client(cluster) as client:
            self.logger.info(f"Dask client: {client}")
            self.logger.info(f"Dask dashboard: {client.dashboard_link}")
            client.forward_logging()  # Ensure root logging configuration is used

            # setup the hydrologically conditioned DEM generator
            self.hydrologic_dem = dem.HydrologicallyConditionedDem(
                catchment_geometry=self.catchment_geometry,
                raw_dem_path=self.get_instruction_path("raw_dem"),
                interpolation_method=self.get_instruction_general(
                    key="interpolation", subkey="no_data"
                ),
            )

            # Check for and add any bathymetry information
            self.add_bathymetry(
                area_threshold=area_threshold,
                catchment_dirs=self.get_instruction_path("extents"),
            )

            # fill combined dem - save results
            self.logger.info(
                "In processor.DemGenerator - write out the raw DEM to netCDF"
            )
            try:
                self.hydrologic_dem.dem.to_netcdf(
                    self.get_instruction_path("result_dem"),
                    format="NETCDF4",
                    engine="netcdf4",
                )
            except (Exception, KeyboardInterrupt) as caught_exception:
                pathlib.Path(self.get_instruction_path("raw_dem")).unlink()
                self.logger.info(
                    f"Caught error {caught_exception} and deleting"
                    "partially created netCDF output "
                    f"{self.get_instruction_path('raw_dem')}"
                    " before re-raising error."
                )
                raise caught_exception
        if self.debug:
            # Record the parameter used during execution - append to existing
            with open(
                self.get_instruction_path("subfolder") / "dem_instructions.json",
                "a",
            ) as file_pointer:
                json.dump(self.instructions, file_pointer)


class RoughnessLengthGenerator(BaseProcessor):
    """RoughnessLengthGenerator executes a pipeline for loading in a hydrologically
    conditioned DEM and LiDAR tiles to produce a roughness length layer that is added to
    the Hydrologically conditioned DEM. The data and pipeline logic is defined in
    the json_instructions file.

    The `RoughnessLengthGenerator` class contains several important class members:
     * catchment_geometry - Defines all relevant regions in a catchment required in the
       generation of a DEM as polygons.
     * roughness_dem - Adds a roughness layer to the hydrologically conditioned DEM.

    """

    def __init__(self, json_instructions: json, debug: bool = True):
        super(RoughnessLengthGenerator, self).__init__(
            json_instructions=json_instructions
        )
        self.logger = logging.getLogger(f"{__name__}.{self.__class__.__name__}")

        self.roughness_dem = None
        self.debug = debug

    def get_roughness_instruction(self, key: str):
        """Return true if the DEMs are required for later processing


        Parameters:
            instructions  The json instructions defining the behaviour
        """
        defaults = {
            "parameters": {"std": 1 / 30, "mean": 1 / 60},
            "default_values": {
                "land": 0.014,
                "ocean": 0.004,
                "waterways": 0.004,
                "rivers": 0.004,
                "minimum": 0.00001,
                "maximum": 5,
            },
            "ignore_powerlines": False,
        }

        if "roughness" in self.instructions and key in self.instructions["roughness"]:
            roughness_instruction = self.instructions["roughness"][key]
            # ensure all default keys included if a dictionary
            if key == "default_values" or key == "parameters":
                for sub_key in defaults[key]:
                    if sub_key not in roughness_instruction:
                        roughness_instruction[sub_key] = defaults[key][sub_key]
            return roughness_instruction
        elif key in defaults:
            if "roughness" not in self.instructions:
                self.instructions["roughness"] = {}
            self.instructions["roughness"][key] = defaults[key]
            return defaults[key]
        else:
            raise KeyError(
                f"The key: {key} is missing from the measured instructions, and"
                " does not have a default value."
            )

    def run(self):
        """This method executes the geofabrics generation pipeline to produce geofabric
        derivatives."""

        self.logger.info("Adding a roughness layer to the geofabric.")

        # Ensure the results folder has been created
        self.create_results_folder()

        # create the catchment geometry object
        self.catchment_geometry = self.create_catchment()

        # Get LiDAR data file-list - this may involve downloading lidar files
        lidar_datasets_info = self.get_lidar_datasets_info()

        # Get the drop_offshore_lidar selection for each dataset
        drop_offshore_lidar = self.get_instruction_general("drop_offshore_lidar")
        if isinstance(drop_offshore_lidar, bool):
            drop_offshore_lidar_bool = drop_offshore_lidar
            drop_offshore_lidar = {}
            for dataset_name in lidar_datasets_info.keys():
                drop_offshore_lidar[dataset_name] = drop_offshore_lidar_bool
        elif not isinstance(drop_offshore_lidar, dict):
            raise TypeError(
                "'drop_offshore_lidar' must be a bool or dict but "
                f"is type {type(drop_offshore_lidar)}"
            )

        # Get the roughness information
        roughness_parameters = self.get_roughness_instruction("parameters")
        default_values = self.get_roughness_instruction("default_values")

        # If roads defined download roads
        if "roads" in default_values:
            self.logger.info(
                "Roads not yet supported. In future download roads. Likely "
                "specify the width of different roads."
            )

        # If powerlines defines download powerlines
        if self.get_roughness_instruction("ignore_powerlines"):
            self.logger.info(
                "Ignoring powerlines not yet supported. In future download "
                "powerlines. Probably run as second followup step in future."
                " Either take mean or drop points with height above limit."
            )

        # Create folder for caching raw DEM files during DEM generation
        temp_folder = (
            self.get_instruction_path("subfolder")
            / "temp"
            / f"{self.get_resolution()}m_results"
        )
        self.logger.info(
            "In processor.DemGenerator - create folder for writing temporarily"
            f" cached netCDF files in {temp_folder}"
        )
        if temp_folder.exists():
            shutil.rmtree(temp_folder)
        temp_folder.mkdir(parents=True, exist_ok=True)

        # Setup Dask cluster and client
        cluster_kwargs = {
            "n_workers": self.get_processing_instructions("number_of_cores"),
            "threads_per_worker": 1,
            "processes": True,
            "memory_limit": self.get_processing_instructions("memory_limit"),
        }
        cluster = distributed.LocalCluster(**cluster_kwargs)
        with cluster, distributed.Client(cluster) as client:
            self.logger.info(f"Dask client: {client}")
            self.logger.info(f"Dask dashboard: {client.dashboard_link}")
            client.forward_logging()  # Ensure root logging configuration is used

            # setup the roughness DEM generator
            self.roughness_dem = dem.RoughnessDem(
                catchment_geometry=self.catchment_geometry,
                hydrological_dem_path=self.get_instruction_path("result_dem"),
                temp_folder=temp_folder,
                chunk_size=self.get_processing_instructions("chunk_size"),
                elevation_range=self.get_instruction_general("elevation_range"),
                interpolation_method=self.get_instruction_general(
                    key="interpolation", subkey="no_data"
                ),
                default_values=default_values,
                drop_offshore_lidar=drop_offshore_lidar,
            )

            # Load in LiDAR tiles
            self.roughness_dem.add_lidar(
                lidar_datasets_info=lidar_datasets_info,
                lidar_classifications_to_keep=self.get_instruction_general(
                    "lidar_classifications_to_keep"
                ),
                metadata=self.create_metadata(),
                parameters=roughness_parameters,
            )  # Note must be called after all others if it is to be complete

            # save results
            self.logger.info(
                "In processor.RoughnessLengthGenerator - write out "
                "the raw DEM to netCDF"
            )
            self.roughness_dem.save_dem(
                filename=self.get_instruction_path("result_geofabric"),
                dem=self.roughness_dem.dem,
            )
            self.logger.info(
                "In processor.RoughnessLengthGenerator - clean folder for "
                f"writing temporarily cached netCDF files in {temp_folder}"
            )
            shutil.rmtree(temp_folder)

        if self.debug:
            # Record the parameter used during execution - append to existing
            with open(
                self.get_instruction_path("subfolder") / "roughness_instructions.json",
                "a",
            ) as file_pointer:
                json.dump(self.instructions, file_pointer)


class MeasuredRiverGenerator(BaseProcessor):
    """MeasuredRiverGenerator executes a pipeline to interpolate between
    measured river cross section elevations. A json_instructions file defines
    the pipeline logic and data.

    """

    def __init__(self, json_instructions: json, debug: bool = True):
        super(MeasuredRiverGenerator, self).__init__(
            json_instructions=json_instructions
        )
        self.logger = logging.getLogger(f"{__name__}.{self.__class__.__name__}")

        self.debug = debug

    def get_measured_instruction(self, key: str):
        """Return true if the DEMs are required for later processing


        Parameters:
            instructions  The json instructions defining the behaviour
        """
        defaults = {
            "thalweg_centre": True,
            "estimate_fan": False,
        }

        assert key in defaults or key in self.instructions["measured"], (
            f"The key: {key} is missing from the measured instructions, and"
            " does not have a default value"
        )
        if "measured" in self.instructions and key in self.instructions["measured"]:
            return self.instructions["measured"][key]
        else:
            self.instructions["measured"][key] = defaults[key]
            return defaults[key]

    def estimate_river_mouth_fan(self, defaults: dict):
        """Calculate and save depth estimates along the river mouth fan."""

        # Get the required inputs that already exist
        crs = self.get_crs()["horizontal"]
        cross_section_spacing = self.get_measured_instruction("cross_section_spacing")
        river_elevation_file = self.get_instruction_path(
            "result_elevation", defaults=defaults
        )
        river_polygon_file = self.get_instruction_path(
            "result_polygon", defaults=defaults
        )
        ocean_contour_file = self.get_vector_or_raster_paths(
            key="ocean_contours", data_type="vector"
        )[0]
        ocean_contour_depth_label = self.get_instruction_general(
            key="z_labels", subkey="ocean"
        )
        # Create the required river centreline and bathymtries that don't exist
        # Only create for the two closest points to the river mouth
        # And ensure is perpindicular to the river mouth
        riverlines = geopandas.read_file(self.get_instruction_path("riverbanks"))
        elevations = geopandas.read_file(river_elevation_file)
        # Resample river edges at same spacing as used to interpolate
        n = len(elevations.groupby("level_0"))
        normalised_locations = numpy.arange(n) * 1 / n
        points_0 = riverlines.geometry.iloc[0].interpolate(
            normalised_locations, normalized=True
        )
        points_1 = riverlines.geometry.iloc[1].interpolate(
            normalised_locations, normalized=True
        )
        # Calculate the mouth centre, normal and tangent
        segment_dx = points_0[0].x - points_1[0].x
        segment_dy = points_0[0].y - points_1[0].y
        segment_length = numpy.sqrt(segment_dx**2 + segment_dy**2)
        mouth_tangent = shapely.geometry.Point(
            [segment_dx / segment_length, segment_dy / segment_length]
        )
        mouth_normal = shapely.geometry.Point([-mouth_tangent.y, mouth_tangent.x])
        mouth_centre = shapely.geometry.MultiPoint([points_0[0], points_1[0]]).centroid
        spacing = max(
            points_0[0].distance(points_0[1]),
            points_1[0].distance(points_1[1]),
        )
        # Generate and save out a river centreline file normal to the river mouth
        river_centreline = shapely.geometry.LineString(
            [
                mouth_centre,
                shapely.geometry.Point(
                    [
                        mouth_centre.x + mouth_normal.x * spacing,
                        mouth_centre.y + mouth_normal.y * spacing,
                    ]
                ),
            ]
        )
        defaults["river_centreline"] = "river_centreline_for_fan.geojson"
        river_centreline_file = self.get_instruction_path(
            "river_centreline", defaults=defaults
        )
        river_centreline = geopandas.GeoDataFrame(geometry=[river_centreline], crs=crs)
        river_centreline.to_file(river_centreline_file)
        # Create the river bathmetries with needed widths and geometry
        defaults["river_bathymetry"] = "river_bathymetry_for_fan.geojson"
        river_bathymetry_file = self.get_instruction_path(
            "river_bathymetry", defaults=defaults
        )
        elevations_clean = (
            elevations[["level_0", "z"]].groupby("level_0").min().reset_index(drop=True)
        )
        elevations_clean["geometry"] = elevations[
            elevations["level_1"] == int(elevations["level_1"].median())
        ]["geometry"].reset_index(drop=True)
        elevations_clean = elevations_clean.iloc[[0, 1]]
        elevations_clean = elevations_clean.set_geometry("geometry").set_crs(crs)
        elevations_clean["width"] = [
            point_0.distance(point_1)
            for point_0, point_1 in zip(points_0[0:2], points_1[0:2])
        ]
        # Add signifiers of being zero offset at bank edge and source of data
        elevations_clean["source"] = "measured"
        elevations_clean.to_file(river_bathymetry_file)

        # Create fan object
        fan = geometry.RiverMouthFan(
            aligned_channel_file=river_centreline_file,
            river_bathymetry_file=river_bathymetry_file,
            river_polygon_file=river_polygon_file,
            ocean_contour_file=ocean_contour_file,
            crs=crs,
            cross_section_spacing=cross_section_spacing,
            elevation_labels=["z"],
            ocean_contour_depth_label=ocean_contour_depth_label,
        )

        # Estimate the fan extents and bathymetry
        fan_polygon, fan_bathymetry = fan.polygon_and_bathymetry()
        river_polygon = geopandas.read_file(river_polygon_file)

        # Combine and save the river and fan geometries
        fan_bathymetry["source"] = "fan"
        combined_bathymetry = geopandas.GeoDataFrame(
            pandas.concat([elevations_clean, fan_bathymetry], ignore_index=True),
            crs=elevations_clean.crs,
        )
        combined_bathymetry.to_file(river_bathymetry_file)
        combined_polygon = river_polygon.overlay(fan_polygon, how="union")
        combined_polygon.to_file(river_polygon_file)

    def run(self):
        """This method extracts a main channel then executes the DemGeneration
        pipeline to produce a DEM before sampling this to extimate width, slope
        and eventually depth."""

        self.logger.info(
            "Interpolating the measured river elevations if not" "already done."
        )

        # Ensure the results folder has been created
        self.create_results_folder()

        # create the measured river interpolator object
        defaults = {
            "result_polygon": "river_polygon.geojson",
            "result_elevation": "river_elevations.geojson",
        }
        result_polygon_file = self.get_instruction_path(
            "result_polygon", defaults=defaults
        )
        result_elevations_file = self.get_instruction_path(
            "result_elevation", defaults=defaults
        )
        # Only rerun if files don't exist
        if not (result_polygon_file.exists() and result_elevations_file.exists()):
            self.logger.info("Interpolating measured sections.")
            measured_rivers = bathymetry_estimation.InterpolateMeasuredElevations(
                riverbank_file=self.get_instruction_path("riverbanks"),
                measured_sections_file=self.get_instruction_path("measured_sections"),
                cross_section_spacing=self.get_measured_instruction(
                    "cross_section_spacing"
                ),
                crs=self.get_crs()["horizontal"],
            )
            river_polygon, river_elevations = measured_rivers.interpolate(
                samples_per_section=self.get_measured_instruction(
                    "samples_per_section"
                ),
                thalweg_centre=self.get_measured_instruction("thalweg_centre"),
            )

            # Save the generated polygon and measured elevations
            river_polygon.to_file(result_polygon_file)
            river_elevations.to_file(result_elevations_file)

        # Estimate a river fan if `estimate_fan` is True
        if self.get_measured_instruction("estimate_fan"):
            # Check if already done
            result_elevations = geopandas.read_file(result_elevations_file)
            if (
                not ("source" in result_elevations.columns)
                or not ("fan" == result_elevations["source"]).any()
            ):
                self.logger.info("Estimating the fan bathymetry.")
                self.estimate_river_mouth_fan(defaults)

        if self.debug:
            # Record the parameter used during execution - append to existing
            with open(
                self.get_instruction_path("subfolder") / "measured_instructions.json",
                "a",
            ) as file_pointer:
                json.dump(self.instructions, file_pointer)


class RiverBathymetryGenerator(BaseProcessor):
    """RiverbathymetryGenerator executes a pipeline to estimate river
    bathymetry depths from flows, slopes, friction and widths along a main
    channel. This is dones by first creating a hydrologically conditioned DEM
    of the channel. A json_instructions file defines the pipeline logic and
    data.

    Attributes:
        channel_polyline  The main channel along which to estimate depth. This
            is a polyline.
        gen_dem  The ground DEM generated along the main channel. This is a
            raster.
        veg_dem  The vegetation DEM generated along the main channel. This is a
            raster.
        aligned_channel_polyline  The main channel after its alignment has been
            updated based on the DEM. Width and slope are estimated on this.
        transects  Transect polylines perpindicular to the aligned channel with
            samples of the DEM values
    """

    def __init__(self, json_instructions: json, debug: bool = True):
        super(RiverBathymetryGenerator, self).__init__(
            json_instructions=json_instructions
        )
        self.logger = logging.getLogger(f"{__name__}.{self.__class__.__name__}")

        self.debug = debug

    def channel_characteristics_exist(self) -> bool:
        """Return true if the DEMs are required for later processing"""

        # Check if channel needs to be aligned or widths calculated
        river_characteristics_file = self.get_result_file_path(
            key="river_characteristics"
        )
        river_polygon_file = self.get_result_file_path(key="river_polygon")

        return river_characteristics_file.is_file() and river_polygon_file.is_file()

    def channel_bathymetry_exist(self) -> bool:
        """Return true if the river channel and bathymetry files exist."""

        # Check if the expected bathymetry and polygon files exist
        river_bathymetry_file = self.get_result_file_path(key="river_bathymetry")
        river_polygon_file = self.get_result_file_path(key="river_polygon")

        files_exist = river_bathymetry_file.is_file() and river_polygon_file.is_file()

        if not self.get_bathymetry_instruction("estimate_fan"):
            # If no fan just check if the files exist
            return files_exist
        else:
            # Otherwise check if the fan has been added to the outputs
            if not files_exist:
                # False as files don't exist
                return files_exist
            else:
                # True if fan source in bathymetry
                bathymetry = geopandas.read_file(river_bathymetry_file)
                return (bathymetry["source"] == "fan").any()

    def alignment_exists(self) -> bool:
        """Return true if the DEMs are required for later processing


        Parameters:
            instructions  The json instructions defining the behaviour
        """

        # Check if channel needs to be aligned or widths calculated
        aligned_channel_file = self.get_result_file_path(key="aligned")

        return aligned_channel_file.is_file()

    def get_result_file_name(self, key: str = None, name: str = None) -> str:
        """Return the file name of the file to save.


        Parameters:
            instructions  The json instructions defining the behaviour
        """

        if key is not None and name is not None:
            assert False, "Only either a key or a name can be provided"
        if key is None and name is None:
            assert False, "Either a key or a name must be provided"
        if key is not None:
            area_threshold = self.get_bathymetry_instruction("area_threshold")

            # key to output name mapping
            name_dictionary = {
                "aligned": f"aligned_river_centreline_{area_threshold}.geojson",
                "river_characteristics": "river_characteristics.geojson",
                "river_polygon": "river_polygon.geojson",
                "river_bathymetry": "river_bathymetry.geojson",
                "gnd_dem": "raw_gnd_dem.nc",
                "gnd_dem_extents": "raw_gnd_extents.geojson",
                "veg_dem": "raw_veg_dem.nc",
                "veg_dem_extents": "raw_veg_extents.geojson",
                "catchment": f"river_catchment_{area_threshold}.geojson",
                "network": f"network_river_centreline_{area_threshold}.geojson",
                "network_smoothed": f"network_river_centreline_{area_threshold}_"
                "smoothed.geojson",
            }
            return name_dictionary[key]
        else:
            return name

    def get_result_file_path(self, key: str = None, name: str = None) -> pathlib.Path:
        """Return the file name of the file to save with the local cache path.


        Parameters:
            instructions  The json instructions defining the behaviour
        """

        subfolder = self.get_instruction_path("subfolder")

        name = self.get_result_file_name(key=key, name=name)

        return subfolder / name

    def get_bathymetry_instruction(self, key: str):
        """Return true if the DEMs are required for later processing


        Parameters:
            instructions  The json instructions defining the behaviour
        """
        defaults = {
            "sampling_direction": -1,
            "minimum_slope": 0.0001,  # 0.1m per 1km
            "keep_downstream_osm": False,
            "estimate_fan": False,
            "upstream_smoothing_factor": 25,  # i.e. 25 x cross_section_spacing
        }

        assert key in defaults or key in self.instructions["rivers"], (
            f"The key: {key} is missing from the river instructions, and"
            " does not have a default value"
        )
        if "rivers" in self.instructions and key in self.instructions["rivers"]:
            return self.instructions["rivers"][key]
        else:
            self.instructions["rivers"][key] = defaults[key]
            return defaults[key]

    def get_network_channel(self) -> bathymetry_estimation.Channel:
        """Read in or create a channel from a river network."""

        # Get instructions
        cross_section_spacing = self.get_bathymetry_instruction("cross_section_spacing")

        # Check if file exists
        network_name = self.get_result_file_path(key="network")
        if network_name.is_file():
            channel = bathymetry_estimation.Channel(
                channel=geopandas.read_file(network_name),
                resolution=cross_section_spacing,
                sampling_direction=self.get_bathymetry_instruction(
                    "sampling_direction"
                ),
            )
        else:
            # Else, create if it doesn't exist
            channel = bathymetry_estimation.Channel.from_network(
                network_file=self.get_bathymetry_instruction("network_file"),
                crs=self.get_crs()["horizontal"],
                starting_id=self.get_bathymetry_instruction("network_id"),
                resolution=cross_section_spacing,
                area_threshold=self.get_bathymetry_instruction("area_threshold"),
                name_dict=self.get_bathymetry_instruction("network_columns"),
                sampling_direction=self.get_bathymetry_instruction(
                    "sampling_direction"
                ),
            )

            if self.debug:
                # Save the channel and smoothed channel derived from a river network
                network_name = self.get_result_file_path(key="network")
                if not network_name.is_file():
                    channel.channel.to_file(network_name)
                smoothed_rec_name = self.get_result_file_path(key="network_smoothed")
                if not smoothed_rec_name.is_file():
                    channel.get_parametric_spline_fit().to_file(smoothed_rec_name)
        return channel

    def get_dems(self, channel: geometry.CatchmentGeometry) -> tuple:
        """Allow selection of the ground or vegetation DEM, and either create
        or load it.


        Parameters:
            instructions  The json instructions defining the behaviour
        """

        instruction_paths = self.instructions["data_paths"]

        # Extract instructions from JSON
        river_corridor_width = self.get_bathymetry_instruction("river_corridor_width")

        # Define ground and veg files
        gnd_file = self.get_result_file_path(key="gnd_dem")
        veg_file = self.get_result_file_path(key="veg_dem")

        # Ensure channel catchment exists and is up to date if needed
        if not gnd_file.is_file() or not veg_file.is_file():
            catchment_file = self.get_result_file_path(key="catchment")
            instruction_paths["extents"] = str(
                self.get_result_file_name(key="catchment")
            )
            channel_catchment = channel.get_channel_catchment(
                corridor_radius=river_corridor_width / 2
            )
            channel_catchment.to_file(catchment_file)
        # Remove bathymetry contour information if it exists while creating DEMs
        bathy_data_paths = None
        bathy_apis = None
        if "ocean_contours" in instruction_paths:
            bathy_data_paths = instruction_paths.pop("ocean_contours")
        if (
            "vector" in self.instructions["datasets"]
            and "ocean_contours" in self.instructions["datasets"]["vector"]["linz"]
        ):
            bathy_apis = self.instructions["datasets"]["vector"]["linz"].pop(
                "ocean_contours"
            )
        # Get the ground DEM
        if not gnd_file.is_file():
            # Create the ground DEM file if this has not be created yet!
            self.logger.info("Generating ground DEM.")
            instruction_paths["raw_dem"] = str(self.get_result_file_name(key="gnd_dem"))
            runner = RawLidarDemGenerator(self.instructions)
            runner.run()
            instruction_paths.pop("raw_dem")
        # Load the Ground DEM
        self.logger.info("Loading ground DEM.")  # drop band added by rasterio.open()
        gnd_dem = rioxarray.rioxarray.open_rasterio(gnd_file, masked=True).squeeze(
            "band", drop=True
        )
        # Get the vegetation DEM
        if not veg_file.is_file():
            # Create the catchment file if this has not be created yet!
            self.logger.info("Generating vegetation DEM.")
            self.instructions["general"][
                "lidar_classifications_to_keep"
            ] = self.get_bathymetry_instruction("veg_lidar_classifications_to_keep")
            instruction_paths["raw_dem"] = str(self.get_result_file_name(key="veg_dem"))
            runner = RawLidarDemGenerator(self.instructions)
            runner.run()
            instruction_paths.pop("raw_dem")
        # Load the Veg DEM - drop band added by rasterio.open()
        self.logger.info("Loading the vegetation DEM.")
        veg_dem = dem.rioxarray.rioxarray.open_rasterio(veg_file, masked=True).squeeze(
            "band", drop=True
        )
        # Replace bathymetry contour information if it exists
        if bathy_data_paths is not None:
            instruction_paths["ocean_contours"] = bathy_data_paths
        if bathy_apis is not None:
            self.instructions["datasets"]["vector"]["linz"][
                "ocean_contours"
            ] = bathy_apis
        return gnd_dem, veg_dem

    def align_channel(
        self,
        channel_width: bathymetry_estimation.ChannelCharacteristics,
        channel: bathymetry_estimation.Channel,
    ) -> geopandas.GeoDataFrame:
        """Align the river network defined channel based on LiDAR and save the aligned
        channel.


        Parameters:
            channel_width  The class for characterising channel width and other
                properties
            channel  The river network defined channel alignment
        """

        # Get instruciton parameters
        min_channel_width = self.get_bathymetry_instruction("min_channel_width")
        network_alignment_tolerance = self.get_bathymetry_instruction(
            "network_alignment_tolerance"
        )
        river_corridor_width = self.get_bathymetry_instruction("river_corridor_width")

        bank_threshold = self.get_bathymetry_instruction("min_bank_height")
        width_centre_smoothing_multiplier = self.get_bathymetry_instruction(
            "width_centre_smoothing"
        )

        # The width of cross sections to sample
        corridor_radius = river_corridor_width / 2 + network_alignment_tolerance

        aligned_channel, sampled_cross_sections = channel_width.align_channel(
            threshold=bank_threshold,
            min_channel_width=min_channel_width,
            initial_channel=channel,
            search_radius=network_alignment_tolerance,
            width_centre_smoothing_multiplier=width_centre_smoothing_multiplier,
            cross_section_radius=corridor_radius,
        )

        # Save out results
        aligned_channel_file = self.get_result_file_path(key="aligned")
        aligned_channel.to_file(aligned_channel_file)
        if self.debug:
            sampled_cross_sections[
                ["width_line", "valid", "channel_count"]
            ].set_geometry("width_line").to_file(
                self.get_result_file_path(name="initial_widths.geojson")
            )
            sampled_cross_sections[["geometry", "channel_count", "valid"]].to_file(
                self.get_result_file_path(name="initial_cross_sections.geojson")
            )
        return aligned_channel

    def calculate_channel_characteristics(
        self,
        channel_width: bathymetry_estimation.ChannelCharacteristics,
        aligned_channel: geopandas.GeoDataFrame,
    ) -> tuple:
        """Align the river network defined channel based on LiDAR and save the aligned
        channel.


        Parameters:
            channel_width  The class for characterising channel width and other
                properties
            channel  The river network defined channel alignment
        """

        # Get instruciton parameters
        max_channel_width = self.get_bathymetry_instruction("max_channel_width")
        min_channel_width = self.get_bathymetry_instruction("min_channel_width")
        bank_threshold = self.get_bathymetry_instruction("min_bank_height")
        max_bank_height = self.get_bathymetry_instruction("max_bank_height")
        river_corridor_width = self.get_bathymetry_instruction("river_corridor_width")

        (
            sampled_cross_sections,
            river_polygon,
        ) = channel_width.estimate_width_and_slope(
            aligned_channel=aligned_channel,
            threshold=bank_threshold,
            cross_section_radius=river_corridor_width / 2,
            search_radius=max_channel_width / 2,
            min_channel_width=min_channel_width,
            max_threshold=max_bank_height,
        )

        river_polygon.to_file(self.get_result_file_path("river_polygon"))
        columns = ["geometry"]
        columns.extend(
            [
                column_name
                for column_name in sampled_cross_sections.columns
                if "slope" in column_name
                or "widths" in column_name
                or "min_z" in column_name
                or "threshold" in column_name
                or "valid" in column_name
                or "channel_count" in column_name
                or "bank_i" in column_name
            ]
        )
        sampled_cross_sections.set_geometry("river_polygon_midpoint", drop=True)[
            columns
        ].to_file(self.get_result_file_path(key="river_characteristics"))

        if self.debug:
            # Write out optional outputs
            sampled_cross_sections[columns].to_file(
                self.get_result_file_path(name="final_cross_sections.geojson")
            )
            sampled_cross_sections.set_geometry("width_line", drop=True)[
                ["geometry", "valid"]
            ].to_file(self.get_result_file_path(name="final_widths.geojson"))
            sampled_cross_sections.set_geometry("flat_midpoint", drop=True)[
                columns
            ].to_file(self.get_result_file_path(name="final_flat_midpoints.geojson"))

    def characterise_channel(self):
        """Calculate the channel width, slope and other characteristics. This requires a
        ground and vegetation DEM. This also may require alignment of the channel
        centreline.

        """

        self.logger.info("The channel hasn't been characerised. Charactreising now.")

        # Decide if aligning from river network alone, or OSM and river network
        if "osm_id" in self.instructions["rivers"]:
            channel_width, aligned_channel = self.align_channel_from_osm()
        else:
            channel_width, aligned_channel = self.align_channel_from_rec()
        # calculate the channel width and save results
        self.logger.info("Characterising the aligned channel.")
        self.calculate_channel_characteristics(
            channel_width=channel_width, aligned_channel=aligned_channel
        )

    def align_channel_from_rec(self) -> tuple:
        """Calculate the channel width, slope and other characteristics. This requires a
        ground and vegetation DEM. This also may require alignment of the channel
        centreline.

        """

        self.logger.info("Align from river network.")

        # Extract instructions
        cross_section_spacing = self.get_bathymetry_instruction("cross_section_spacing")
        resolution = self.get_resolution()

        # Create river network defined channel
        channel = self.get_network_channel()

        # Get DEMs - create and save if don't exist
        gnd_dem, veg_dem = self.get_dems(channel=channel)

        # Create the channel width object
        channel_width = bathymetry_estimation.ChannelCharacteristics(
            gnd_dem=gnd_dem,
            veg_dem=veg_dem,
            cross_section_spacing=cross_section_spacing,
            resolution=resolution,
            debug=self.debug,
        )

        # Align channel if required
        if not self.alignment_exists():
            self.logger.info("No aligned channel provided. Aligning the channel.")

            # Align and save the river network defined channel
            aligned_channel = self.align_channel(
                channel_width=channel_width, channel=channel
            )
        else:
            aligned_channel_file = self.get_result_file_path(key="aligned")
            aligned_channel = geopandas.read_file(aligned_channel_file)
        return channel_width, aligned_channel

    def align_channel_from_osm(
        self,
    ) -> bathymetry_estimation.ChannelCharacteristics:
        """Calculate the channel width, slope and other characteristics. This requires a
        ground and vegetation DEM. This also may require alignment of the channel
        centreline.

        """

        self.logger.info("Align from OSM.")

        # Extract instructions
        cross_section_spacing = self.get_bathymetry_instruction("cross_section_spacing")
        resolution = self.get_resolution()

        # Create river network defined channel
        channel = self.get_network_channel()
        crs = self.get_crs()["horizontal"]

        # Create OSM defined channel
        osm_id = self.get_bathymetry_instruction("osm_id")
        query = f"(way[waterway]({osm_id});); out body geom;"
        overpass = OSMPythonTools.overpass.Overpass()
        if "osm_date" in self.instructions["rivers"]:
            osm_channel = overpass.query(
                query,
                date=self.get_bathymetry_instruction("osm_date"),
                timeout=60,
            )
        else:
            osm_channel = overpass.query(query, timeout=60)
        osm_channel = osm_channel.elements()[0]
        osm_channel = geopandas.GeoDataFrame(
            {
                "geometry": [osm_channel.geometry()],
                "OSM_id": [osm_channel.id()],
                "waterway": [osm_channel.tags()["waterway"]],
            },
            crs=self.OSM_CRS,
        ).to_crs(crs)
        if self.debug:
            osm_channel.to_file(
                self.get_result_file_path(name="osm_channel_full.geojson")
            )
        # Cut the OSM to size - give warning if OSM line shorter than network
        # Get the start and end point of the smoothed network line
        channel = channel.get_parametric_spline_fit()
        network_extents = channel.boundary.explode(index_parts=False)
        network_start, network_end = (
            network_extents.iloc[0],
            network_extents.iloc[1],
        )
        # Get the distance along the OSM that the start/end points are.
        # Note projection function is limited between [0, osm_channel.length]
        end_split_length = float(osm_channel.project(network_end))
        start_split_length = float(osm_channel.project(network_start))
        # Ensure the OSM line is defined upstream
        if start_split_length > end_split_length:
            # Reverse direction of the geometry
            osm_channel.loc[0, "geometry"] = shapely.geometry.LineString(
                list(osm_channel.iloc[0].geometry.coords)[::-1]
            )

        # Cut the OSM to the length of the network. Give warning if shorter.
        start_split_length = float(osm_channel.project(network_start))
        if start_split_length > 0 and not self.get_bathymetry_instruction(
            "keep_downstream_osm"
        ):
            split_point = osm_channel.interpolate(start_split_length)
            osm_channel = shapely.ops.snap(
                osm_channel.loc[0].geometry, split_point.loc[0], tolerance=0.1
            )
            osm_channel = geopandas.GeoDataFrame(
                {
                    "geometry": [
                        list(shapely.ops.split(osm_channel, split_point.loc[0]).geoms)[
                            1
                        ]
                    ]
                },
                crs=crs,
            )
        else:
            self.logger.warning(
                "The OSM reference line starts upstream of the"
                "network line. The bottom of the network will be"
                "ignored over a stright line distance of "
                f"{osm_channel.distance(network_start)}"
            )
        # Clip end if needed - recacluate clip position incase front clipped.
        end_split_length = float(osm_channel.project(network_end))
        if end_split_length < float(osm_channel.length):
            split_point = osm_channel.interpolate(end_split_length)
            osm_channel = shapely.ops.snap(
                osm_channel.loc[0].geometry, split_point.loc[0], tolerance=0.1
            )
            osm_channel = geopandas.GeoDataFrame(
                {
                    "geometry": [
                        list(shapely.ops.split(osm_channel, split_point.loc[0]).geoms)[
                            0
                        ]
                    ]
                },
                crs=crs,
            )
        else:
            self.logger.warning(
                "The OSM reference line ends downstream of the"
                "network line. The top of the network will be"
                "ignored over a stright line distance of "
                f"{osm_channel.distance(network_end)}"
            )

        if self.debug:
            osm_channel.to_file(
                self.get_result_file_path(name="osm_channel_cut.geojson")
            )
        # smooth
        osm_channel = bathymetry_estimation.Channel(
            channel=osm_channel,
            resolution=cross_section_spacing,
            sampling_direction=1,
        )
        smoothed_osm_channel = osm_channel.get_parametric_spline_fit()
        smoothed_osm_channel.to_file(self.get_result_file_path(key="aligned"))
        # Get DEMs - create and save if don't exist
        gnd_dem, veg_dem = self.get_dems(channel=osm_channel)

        # Create the channel width object
        channel_width = bathymetry_estimation.ChannelCharacteristics(
            gnd_dem=gnd_dem,
            veg_dem=veg_dem,
            cross_section_spacing=cross_section_spacing,
            resolution=resolution,
            debug=self.debug,
        )

        return channel_width, smoothed_osm_channel

    def _rolling_mean_with_padding(
        self, data: geopandas.GeoSeries, number_of_samples: int
    ) -> numpy.ndarray:
        """Calculate the rolling mean of an array after padding the array with
        the edge value to ensure the derivative is smooth.

        Parameters
        ----------

        data
            The array to pad then smooth.
        number_of_samples
            The width in samples of the averaging filter
        """
        assert (
            number_of_samples > 0 and type(number_of_samples) == int
        ), "Must be more than 0 and an int"
        rolling_mean = (
            numpy.convolve(
                numpy.pad(data, int(number_of_samples / 2), "symmetric"),
                numpy.ones(number_of_samples),
                "valid",
            )
            / number_of_samples
        )
        return rolling_mean

    def _apply_upstream_smoothing(self, width_values: geopandas.GeoDataFrame) -> str:
        """Apply upstream smoothing to the width, flat_widths, thresholds, and
        slope. Store in the widths values Then result the smoothing label.
        """

        # Get the level of upstream smoothing to apply
        upstream_smoothing_factor = self.get_bathymetry_instruction(
            "upstream_smoothing_factor"
        )
        cross_section_spacing = self.get_bathymetry_instruction("cross_section_spacing")
        # Cycle through and caluclate the rolling mean
        label = f"{cross_section_spacing*upstream_smoothing_factor/1000}km"

        # Apply smoothing via '_rolling_mean_with_padding' to each measurement
        # Slope
        width_values[f"slope_mean_{label}"] = self._rolling_mean_with_padding(
            width_values["slope"], upstream_smoothing_factor
        )
        # Width
        widths_no_nan = width_values["valid_widths"].interpolate(
            "index", limit_direction="both"
        )
        width_values[f"widths_mean_{label}"] = self._rolling_mean_with_padding(
            widths_no_nan, upstream_smoothing_factor
        )
        # Flat width
        flat_widths_no_nan = width_values["valid_flat_widths"].interpolate(
            "index", limit_direction="both"
        )
        width_values[f"flat_widths_mean_{label}"] = self._rolling_mean_with_padding(
            flat_widths_no_nan, upstream_smoothing_factor
        )
        # Threshold
        thresholds_no_nan = width_values["valid_threhold"].interpolate(
            "index", limit_direction="both"
        )
        width_values[f"thresholds_mean_{label}"] = self._rolling_mean_with_padding(
            thresholds_no_nan, upstream_smoothing_factor
        )

        return label

    def calculate_river_bed_elevations(self):
        """Calculate and save depth estimates along the channel using various
        approaches.

        """

        # Read in the flow file and calcaulate the depths - write out the results
        width_values = geopandas.read_file(
            self.get_result_file_path(key="river_characteristics")
        )
        width_values["source"] = "river"  # Specify as coming form river estimation
        channel = self.get_network_channel()

        # Match each channel midpoint to a reach ID - based on what reach is closest
        width_values["id"] = (
            numpy.ones(len(width_values["widths"]), dtype=float) * numpy.nan
        )
        # Add the friction and flow values to the widths and slopes
        width_values["mannings_n"] = numpy.zeros(len(width_values["id"]), dtype=int)
        width_values["flow"] = numpy.zeros(len(width_values["id"]), dtype=int)
        for i, row in width_values.iterrows():
            if row.geometry is not None and not row.geometry.is_empty:
                distances = channel.channel.distance(width_values.loc[i].geometry)
                width_values.loc[i, ("id", "flow", "mannings_n")] = channel.channel[
                    distances == distances.min()
                ][["id", "flow", "mannings_n"]].min()
        # Fill in any missing values
        width_values["id"] = (
            width_values["id"].fillna(method="ffill").fillna(method="bfill")
        )
        width_values["id"] = width_values["id"].astype("int")
        width_values["flow"] = (
            width_values["flow"].fillna(method="ffill").fillna(method="bfill")
        )
        width_values["mannings_n"] = (
            width_values["mannings_n"].fillna(method="ffill").fillna(method="bfill")
        )

        # Get the level of upstream smoothing to apply
        label = self._apply_upstream_smoothing(width_values)

        # Names of values to use
        slope_name = f"slope_mean_{label}"
        min_z_name = "min_z_centre_unimodal"
        width_name = f"widths_mean_{label}"
        flat_width_name = f"flat_widths_mean_{label}"
        threshold_name = f"thresholds_mean_{label}"

        # Enfore a minimum slope - as specified in the instructions
        minimum_slope = self.get_bathymetry_instruction("minimum_slope")
        self.logger.info(f"Enforcing a minimum slope of {minimum_slope}")
        width_values.loc[
            width_values[slope_name] < minimum_slope, slope_name
        ] = minimum_slope

        # Calculate depths and bed elevation using the Neal et al approach (Uniform flow
        # theory)
        full_bank_depth = self._calculate_neal_et_al_depth(
            width_values=width_values,
            width_name=width_name,
            slope_name=slope_name,
            threshold_name=threshold_name,
        )
        if not (full_bank_depth >= 0).all():
            self.logger.warning(
                "Unexpected negative depths. Setting to zero. "
                "Check `river_characteristics.geojson` file."
            )
            full_bank_depth[full_bank_depth < 0] = 0
        active_channel_bank_depth = self._convert_full_bank_to_channel_depth(
            full_bank_depth=full_bank_depth,
            threshold_name=threshold_name,
            flat_width_name=flat_width_name,
            full_bank_width_name=width_name,
            width_values=width_values,
        )
        # Ensure valid depths before converting to bed elevations
        if not ((full_bank_depth - width_values[threshold_name]) >= 0).all():
            mask = (full_bank_depth - width_values[threshold_name]) < 0
            self.logger.warning(
                "Depths less than the thresholds. Try reduce the "
                "`max_bank_height`. Setting to thresholds. "
                f"{mask.sum()} affected."
            )
            full_bank_depth[mask] = width_values[threshold_name][mask]
        width_values["bed_elevation_Neal_et_al"] = (
            width_values[min_z_name] - active_channel_bank_depth
        )
        if self.debug:
            # Optionally write out additional depth information
            width_values["area_adjusted_depth_Neal_et_al"] = active_channel_bank_depth
            width_values["depth_Neal_et_al"] = full_bank_depth
        # Calculate depths and bed elevation using the Rupp & Smart approach (Hydrologic
        # geometry)
        full_bank_depth = self._calculate_rupp_and_smart_depth(
            width_values=width_values,
            width_name=width_name,
            slope_name=slope_name,
            threshold_name=threshold_name,
        )
        if not (full_bank_depth >= 0).all():
            self.logger.warning(
                "Unexpected negative depths. Setting to zero. "
                "Check `river_characteristics.geojson` file."
            )
            full_bank_depth[full_bank_depth < 0] = 0
        active_channel_bank_depth = self._convert_full_bank_to_channel_depth(
            full_bank_depth=full_bank_depth,
            threshold_name=threshold_name,
            flat_width_name=flat_width_name,
            full_bank_width_name=width_name,
            width_values=width_values,
        )
        # Ensure valid depths before converting to bed elevations
        if not ((full_bank_depth - width_values[threshold_name]) >= 0).all():
            mask = (full_bank_depth - width_values[threshold_name]) < 0
            self.logger.warning(
                "Depths less than the thresholds. Try reduce the "
                "`max_bank_height`. Setting to thresholds. "
                f"{mask.sum()} affected."
            )
            full_bank_depth[mask] = width_values[threshold_name][mask]
        width_values["bed_elevation_Rupp_and_Smart"] = (
            width_values[min_z_name] - active_channel_bank_depth
        )
        if self.debug:
            # Optionally write out additional depth information
            width_values[
                "area_adjusted_depth_Rupp_and_Smart"
            ] = active_channel_bank_depth
            width_values["depth_Rupp_and_Smart"] = full_bank_depth
        # Save the bed elevations
        values_to_save = [
            "geometry",
            "bed_elevation_Neal_et_al",
            "bed_elevation_Rupp_and_Smart",
            min_z_name,
            width_name,
            flat_width_name,
            "source",
        ]
        if self.debug:
            # Optionally write out additional depth information
            values_to_save.extend(
                [
                    "depth_Neal_et_al",
                    "depth_Rupp_and_Smart",
                    "area_adjusted_depth_Neal_et_al",
                    "area_adjusted_depth_Rupp_and_Smart",
                ]
            )
        # Save the widths and depths
        width_values[values_to_save].rename(
            columns={min_z_name: "bank_height", width_name: "width"}
        ).to_file(self.get_result_file_path(key="river_bathymetry"))

    def _calculate_neal_et_al_depth(
        self, width_values, width_name, slope_name, threshold_name
    ):
        """Calculate the uniform flow theory depth estimate as laid out in Neal
        et al.

        Parameters:
            width_values  A dataframe of channel charateristics.
            width_name  The name of the channel width column.
            slope_name  The name of the down-river channel slope column.
            threshold_name The name of the bank height threshold column."""

        full_bank_depth = (
            width_values["mannings_n"]
            * width_values["flow"]
            / (numpy.sqrt(width_values[slope_name]) * width_values[width_name])
        ) ** (3 / 5)
        return full_bank_depth

    def _calculate_rupp_and_smart_depth(
        self, width_values, width_name, slope_name, threshold_name
    ):
        """Calculate the hydrolic geometry depth estimate as laid out in Rupp
        and Smart.

        Parameters:
            width_values  A dataframe of channel charateristics.
            width_name  The name of the channel width column.
            slope_name  The name of the down-river channel slope column.
            threshold_name The name of the bank height threshold column."""

        a = 0.745
        b = 0.305
        K_0 = 6.16
        full_bank_depth = (
            width_values["flow"]
            / (K_0 * width_values[width_name] * width_values[slope_name] ** b)
        ) ** (1 / (1 + a))
        return full_bank_depth

    def _convert_full_bank_to_channel_depth(
        self,
        full_bank_depth,
        threshold_name,
        flat_width_name,
        full_bank_width_name,
        width_values,
    ):
        """Calculate the depth of the channel as detected in the LiDAR derived
        DEM. Remove the above water area, then calculate the depth for the
        'flat water' width as derived in the LiDAR.

        Parameters:
            full_bank_depth  The flood depth from the flood water height
            width_values  A dataframe of channel charateristics.
            full_bank_width_name  The name of the full bank width column.
            flat_width_name  The name of the down-river channel slope column.
            threshold_name The name of the bank height threshold column."""

        # Calculate the estimated full bank flow area
        full_flood_area = full_bank_depth * width_values[full_bank_width_name]

        # Threshold is the depth of flood water above the water surface
        threshold = width_values[threshold_name]

        # Calculate the area of flood waters (i.e. above the water surface)
        above_water_area = threshold * width_values[full_bank_width_name]
        # Calculate the above water area that is actually banks (assume linear)
        exposed_bank_area = (
            threshold
            * (width_values[full_bank_width_name] - width_values[flat_width_name])
            / 2
        )
        if not (exposed_bank_area >= 0).all():
            self.logger.warning(
                "The exposed bank area is not always postive. " "Setting to zero."
            )
            exposed_bank_area[exposed_bank_area < 0] = 0
        extra_flood_area = above_water_area - exposed_bank_area

        # The area to convert to the active 'flat' channel depth
        flat_flow_area = full_flood_area - extra_flood_area

        # Calculate the depth from the area
        flat_flow_depth = flat_flow_area / width_values[flat_width_name]

        # Ensure not negative
        if not (flat_flow_depth >= 0).all():
            self.logger.warning(
                "Negative area-adjusted depths. Try reduce the "
                "`max_bank_height`. Setting to zero. # affected: "
                f"{len(flat_flow_depth[flat_flow_depth < 0])}."
            )
            flat_flow_depth[flat_flow_depth < 0] = 0

        return flat_flow_depth

    def estimate_river_mouth_fan(self):
        """Calculate and save depth estimates along the river mouth fan."""

        # Required inputs
        crs = self.get_crs()["horizontal"]
        cross_section_spacing = self.get_bathymetry_instruction("cross_section_spacing")
        river_bathymetry_file = self.get_result_file_path(key="river_bathymetry")
        river_polygon_file = self.get_result_file_path(key="river_polygon")
        ocean_contour_file = self.get_vector_or_raster_paths(
            key="ocean_contours", data_type="vector"
        )[0]
        aligned_channel_file = self.get_result_file_path(key="aligned")
        ocean_contour_depth_label = self.get_instruction_general(
            key="z_labels", subkey="ocean"
        )

        # Create fan object
        fan = geometry.RiverMouthFan(
            aligned_channel_file=aligned_channel_file,
            river_bathymetry_file=river_bathymetry_file,
            river_polygon_file=river_polygon_file,
            ocean_contour_file=ocean_contour_file,
            crs=crs,
            cross_section_spacing=cross_section_spacing,
            elevation_labels=[
                "bed_elevation_Neal_et_al",
                "bed_elevation_Rupp_and_Smart",
            ],
            ocean_contour_depth_label=ocean_contour_depth_label,
        )

        # Estimate the fan extents and bathymetry
        fan_polygon, fan_bathymetry = fan.polygon_and_bathymetry()
        river_bathymetry = geopandas.read_file(river_bathymetry_file)
        river_polygon = geopandas.read_file(river_polygon_file)

        # Combine and save the river and fan geometries
        fan_bathymetry["source"] = "fan"
        fan_bathymetry["bank_height"] = numpy.nan  # No bank height info in ocean
        combined_bathymetry = geopandas.GeoDataFrame(
            pandas.concat(
                [fan_bathymetry.loc[::-1], river_bathymetry], ignore_index=True
            ),
            crs=river_bathymetry.crs,
        )
        combined_bathymetry.to_file(river_bathymetry_file)
        combined_polygon = river_polygon.overlay(fan_polygon, how="union")
        combined_polygon = (
            geopandas.GeoDataFrame(
                geometry=combined_polygon.buffer(self.get_resolution())
            )
            .dissolve()
            .buffer(-self.get_resolution())
        )
        combined_polygon.to_file(river_polygon_file)

    def run(self):
        """This method extracts a main channel then executes the DemGeneration
        pipeline to produce a DEM before sampling this to extimate width, slope
        and eventually depth."""

        self.logger.info("Adding river and fan bathymetry if it doesn't already exist.")

        # Ensure the results folder has been created
        self.create_results_folder()

        # Characterise river channel if not already done - may generate DEMs
        if not self.channel_characteristics_exist():
            self.characterise_channel()
        # Estimate channel and fan depths if not already done
        if not self.channel_bathymetry_exist():
            self.logger.info("Estimating the channel bathymetry.")

            # Calculate and save river bathymetry depths
            self.calculate_river_bed_elevations()
            # check if the river mouth is to be estimated
            if self.get_bathymetry_instruction("estimate_fan"):
                self.logger.info("Estimating the fan bathymetry.")
                self.estimate_river_mouth_fan()
        if self.debug:
            # Record the parameter used during execution - append to existing
            with open(
                self.get_instruction_path("subfolder") / "rivers_instructions.json",
                "a",
            ) as file_pointer:
                json.dump(self.instructions, file_pointer)


class WaterwayBedElevationEstimator(BaseProcessor):
    """WaterwayBedElevationGenerator executes a pipeline to pull in OpenStreetMap waterway
    and tunnel information. A DEM is generated of the surrounding area and this used to
    unblock waterways and tunnels - by taking the lowest value in the area around a tunnel
    to be the tunnel elevation, and ensuring opne waterways flow downhill.

    """

    def __init__(self, json_instructions: json, debug: bool = True):
        super(WaterwayBedElevationEstimator, self).__init__(
            json_instructions=json_instructions
        )
        self.logger = logging.getLogger(f"{__name__}.{self.__class__.__name__}")

        self.debug = debug

    def get_result_file_name(self, key: str) -> str:
        """Return the name of the file to save."""

        # key to output name mapping
        name_dictionary = {
            "raw_dem": "waterways_raw_dem.nc",
            "open_polygon": "open_waterways_polygon.geojson",
            "open_elevation": "open_waterways_elevation.geojson",
            "closed_polygon": "closed_waterways_polygon.geojson",
            "closed_elevation": "closed_waterways_elevation.geojson",
            "waterways_polygon": "waterways_polygon.geojson",
            "waterways": "waterways.geojson",
        }
        return name_dictionary[key]

    def get_result_file_path(self, key: str) -> pathlib.Path:
        """Return the file name of the file to save with the local cache path.

        Parameters:
            instructions  The json instructions defining the behaviour
        """

        subfolder = self.get_instruction_path("subfolder")

        name = self.get_result_file_name(key=key)

        return subfolder / name

    def waterway_elevations_exists(self):
        """Check to see if the waterway and culvert bathymeties have already been
        estimated."""

        closed_polygon_file = self.get_result_file_path(key="closed_polygon")
        closed_elevation_file = self.get_result_file_path(key="closed_elevation")
        open_polygon_file = self.get_result_file_path(key="open_polygon")
        open_elevation_file = self.get_result_file_path(key="open_elevation")
        if (
            closed_polygon_file.is_file()
            and closed_elevation_file.is_file()
            and open_polygon_file.is_file()
            and open_elevation_file.is_file()
        ):
            return True
        else:
            return False

    def minimum_elevation_in_polygon(
        self, geometry: shapely.geometry.Polygon, dem: xarray.Dataset
    ):
        """Determine the minimum value in each polygon. Select only coordinates
        within the polygon bounding box before clipping to the bounding box and
        then returning the minimum elevation."""

        # Index in polygon bbox
        bbox = geometry.bounds

        # Select DEM within the bounding box - allow ascending or decending dimensions
        y_slice = (
            slice(bbox[1], bbox[3])
            if dem.y[-1] - dem.y[0] > 0
            else slice(bbox[3], bbox[1])
        )
        x_slice = (
            slice(bbox[0], bbox[2])
            if dem.x[-1] - dem.x[0] > 0
            else slice(bbox[2], bbox[0])
        )
        small_z = dem.z.sel(x=x_slice, y=y_slice)

        # clip to polygon and return minimum elevation
        return float(small_z.rio.clip([geometry]).min())

    def estimate_closed_elevations(
        self, waterways: geopandas.GeoDataFrame, dem: xarray.Dataset
    ):
        """Sample the DEM around the tunnels to estimate the bed elevation."""

        # Check if already generated
        polygon_file = self.get_result_file_path(key="closed_polygon")
        elevation_file = self.get_result_file_path(key="closed_elevation")
        if polygon_file.is_file() and elevation_file.is_file():
            self.logger.info("Closed waterways already recorded. ")
            return
        # If not - estimate elevations along close waterways
        closed_waterways = waterways[waterways["tunnel"]]
        closed_waterways["polygon"] = closed_waterways.buffer(closed_waterways["width"])
        # If no closed waterways write out empty files and return
        if len(closed_waterways) == 0:
            closed_waterways["elevation"] = []
            closed_waterways.set_geometry("polygon", drop=True)[
                ["geometry", "width", "elevation"]
            ].to_file(polygon_file)
            closed_waterways.drop(columns=["polygon"]).to_file(elevation_file)
            return

        # Sample the minimum elevation at each tunnel
        elevations = closed_waterways.apply(
            lambda row: self.minimum_elevation_in_polygon(
                geometry=row["polygon"], dem=dem
            ),
            axis=1,
        )

        # Create sampled points to go with the sampled elevations
        points = closed_waterways["geometry"].apply(
            lambda row: shapely.geometry.MultiPoint(
                [
                    # Ensure even spacing across the length of the waterway
                    row.interpolate(
                        i
                        * row.length
                        / int(numpy.ceil(row.length / self.get_resolution()))
                    )
                    for i in range(
                        int(numpy.ceil(row.length / self.get_resolution())) + 1
                    )
                ]
            )
        )
        points = geopandas.GeoDataFrame(
            {
                "elevation": elevations,
                "geometry": points,
                "width": closed_waterways["width"],
            },
            crs=closed_waterways.crs,
        )
        closed_waterways["elevation"] = elevations
        # Remove any NaN areas (where no LiDAR data to estimate elevations)
        nan_filter = (
            points.explode(ignore_index=False, index_parts=True)["elevation"]
            .notnull()
            .groupby(level=0)
            .all()
            .values
        )
        if not nan_filter.all():
            self.logger.warning(
                "Some open waterways are being ignored as there is not enough data to "
                "estimate their elevations."
            )
        points_exploded = points[nan_filter].explode(
            ignore_index=False, index_parts=True
        )
        closed_waterways = closed_waterways[nan_filter]

        # Save out polygons and elevations
        closed_waterways.set_geometry("polygon", drop=True)[
            ["geometry", "width", "elevation"]
        ].to_file(polygon_file)
        points_exploded.to_file(elevation_file)

    def estimate_open_elevations(
        self, waterways: geopandas.GeoDataFrame, dem: xarray.Dataset
    ):
        """Sample the DEM along the open waterways to enforce a decreasing elevation."""

        # Check if already generated
        polygon_file = self.get_result_file_path(key="open_polygon")
        elevation_file = self.get_result_file_path(key="open_elevation")
        if polygon_file.is_file() and elevation_file.is_file():
            self.logger.info("Open waterways already recorded. ")
            return
        # If not - estimate the elevations along the open waterways
        open_waterways = waterways[numpy.logical_not(waterways["tunnel"])]

        # sample the ends of the waterway - sample over a polygon at each end
        polygons = open_waterways.interpolate(0).buffer(open_waterways["width"])
        open_waterways["start_elevation"] = polygons.apply(
            lambda geometry: self.minimum_elevation_in_polygon(
                geometry=geometry, dem=dem
            )
        )
        polygons = open_waterways.interpolate(open_waterways.length).buffer(
            open_waterways["width"]
        )
        open_waterways["end_elevation"] = polygons.geometry.apply(
            lambda geometry: self.minimum_elevation_in_polygon(
                geometry=geometry, dem=dem
            )
        )

        # Remove any waterways without data to assess elevations
        nan_filter = (
            open_waterways[["start_elevation", "end_elevation"]]
            .notnull()
            .all(axis=1)
            .values
        )
        if not nan_filter.all():
            self.logger.warning(
                "Some open waterways are being ignored as there is not enough data to "
                "estimate their elevations."
            )
        open_waterways = open_waterways[nan_filter]

        # save out the polygons
        open_waterways.buffer(open_waterways["width"]).to_file(polygon_file)

        # If no closed waterways write out empty files and return
        if len(open_waterways) == 0:
            open_waterways["elevation"] = []
            open_waterways.to_file(elevation_file)
            return

        # Sample down-slope location along each line
        def sample_location_down_slope(row):
            """Sample evenly space poinst along polylines in the downslope direction"""

            if row["start_elevation"] > row["end_elevation"]:
                sample_range = range(
                    int(numpy.ceil(row.geometry.length / self.get_resolution())) + 1
                )
            else:
                sample_range = range(
                    int(numpy.ceil(row.geometry.length / self.get_resolution())),
                    -1,
                    -1,
                )
            sampled_sampled_multipoints = [
                # Ensure even spacing across the length of the waterway
                row.geometry.interpolate(
                    i
                    * row.geometry.length
                    / int(numpy.ceil(row.geometry.length / self.get_resolution()))
                )
                for i in sample_range
            ]
            sampled_multipoints = shapely.geometry.MultiPoint(
                sampled_sampled_multipoints
            )

            return sampled_multipoints

        """open_waterways = dask.dataframe.from_pandas( # To incorporate later
            open_waterways,
            npartitions=self.get_processing_instructions("number_of_cores"))"""
        open_waterways["points"] = open_waterways.apply(
            lambda row: sample_location_down_slope(row=row),
            axis=1,
        )

        open_waterways = open_waterways.set_geometry("points", drop=True)[
            ["geometry", "width"]
        ]
        # sort index needed to ensure correct behaviour of the explode function
        open_waterways = open_waterways.sort_index(ascending=True).explode(
            ignore_index=False, index_parts=True, column="geometry"
        )
        open_waterways["polygons"] = open_waterways.buffer(open_waterways["width"])
        # Sample the minimum elevations along each  open waterway
        open_waterways["elevation"] = open_waterways["polygons"].apply(
            lambda geometry: self.minimum_elevation_in_polygon(
                geometry=geometry, dem=dem
            )
        )  # TODO - look to optimise as runs slowely
        # Check open waterways take into account culvert bed elevations
        closed_polygons = geopandas.read_file(
            self.get_result_file_path(key="closed_polygon")
        )
        # Check each culvert
        if len(closed_polygons) > 0:
            for closed_polygon, closed_elevation in zip(
                closed_polygons["geometry"], closed_polygons["elevation"]
            ):
                # Take the nearest closed elevation if lower
                elevations_near_culvert = open_waterways.clip(closed_polygon)
                indices_to_replace = elevations_near_culvert.index[
                    elevations_near_culvert["elevation"] > closed_elevation
                ]
                open_waterways.loc[indices_to_replace, "elevation"] = closed_elevation
        # Ensure the sampled elevations monotonically decrease
        for index, waterway_points in open_waterways.groupby(level=0):
            open_waterways.loc[(index,), ("elevation")] = numpy.fmin.accumulate(
                waterway_points["elevation"]
            )
        # Save bathymetry
        open_waterways[["geometry", "width", "elevation"]].to_file(elevation_file)

    def create_dem(self, waterways: geopandas.GeoDataFrame) -> xarray.Dataset:
        """Create and return a DEM at a resolution 1.5x the waterway width."""

        dem_file = self.get_result_file_path(key="raw_dem")

        # Load already created DEM file in
        if not dem_file.is_file():
            # Create DEM over the waterway region
            # Save out the waterway polygons as a file with a single multipolygon
            waterways_polygon_file = self.get_result_file_path(key="waterways_polygon")
            waterways_polygon = waterways.buffer(waterways["width"])
            waterways_polygon = geopandas.GeoDataFrame(
                geometry=[shapely.ops.unary_union(waterways_polygon.geometry.array)],
                crs=waterways_polygon.crs,
            )
            waterways_polygon.to_file(waterways_polygon_file)

            # Create DEM generation instructions
            dem_instructions = self.instructions
            dem_instruction_paths = dem_instructions["data_paths"]
            dem_instruction_paths["extents"] = self.get_result_file_name(
                key="waterways_polygon"
            )
            dem_instruction_paths["raw_dem"] = self.get_result_file_name(key="raw_dem")

            # Create the ground DEM file if this has not be created yet!
            self.logger.info("Generating waterway DEM.")
            runner = RawLidarDemGenerator(self.instructions)
            runner.run()
        # Load in the DEM
        dem = rioxarray.rioxarray.open_rasterio(dem_file, masked=True).squeeze(
            "band", drop=True
        )
        return dem

    def download_osm_values(self) -> bool:
        """Download OpenStreetMap waterways and tunnels within the catchment BBox."""

        waterways_file_path = self.get_result_file_path(key="waterways")

        if waterways_file_path.is_file():  # already created. Load in.
            waterways = geopandas.read_file(waterways_file_path)
        else:  # Download from OSM
            # Create area to query within
            bbox_lat_long = self.catchment_geometry.catchment.to_crs(self.OSM_CRS)

            # Construct query
            query = OSMPythonTools.overpass.overpassQueryBuilder(
                bbox=[
                    bbox_lat_long.bounds.miny[0],
                    bbox_lat_long.bounds.minx[0],
                    bbox_lat_long.bounds.maxy[0],
                    bbox_lat_long.bounds.maxx[0],
                ],
                elementType="way",
                selector="waterway",
                out="body",
                includeGeometry=True,
            )

            # Perform query
            overpass = OSMPythonTools.overpass.Overpass()
            if "osm_date" in self.instructions["waterways"]:
                waterways = overpass.query(
                    query,
                    date=self.instructions["waterways"]["osm_date"],
                    timeout=60,
                )
            else:
                waterways = overpass.query(query, timeout=60)

            # Extract information
            element_dict = {
                "geometry": [],
                "OSM_id": [],
                "waterway": [],
                "tunnel": [],
            }

            for element in waterways.elements():
                element_dict["geometry"].append(element.geometry())
                element_dict["OSM_id"].append(element.id())
                element_dict["waterway"].append(element.tags()["waterway"])
                element_dict["tunnel"].append("tunnel" in element.tags().keys())
            waterways = (
                geopandas.GeoDataFrame(element_dict, crs=self.OSM_CRS)
                .to_crs(self.catchment_geometry.crs["horizontal"])
                .set_index("OSM_id", drop=True)
            )

            # Remove polygons
            waterways = waterways[waterways.geometry.type == "LineString"].sort_index(
                ascending=True
            )

            # Get specified widths
            widths = self.instructions["waterways"]["widths"]
            # Check if rivers are specified and remove if not
            if "ditch" not in widths.keys():
                widths["ditch"] = widths["drain"]
            # Identify and remove undefined waterway types
            for waterway_label in waterways["waterway"].unique():
                if waterway_label not in widths.keys():
                    waterways = waterways[waterways["waterway"] != waterway_label]
                    self.logger.info(
                        f"{waterway_label} is not in the specified widths and"
                        " is being removed"
                    )
            # Add width label
            waterways["width"] = waterways["waterway"].apply(
                lambda waterway: widths[waterway]
            )
            # Clip to land
            waterways = waterways.clip(self.catchment_geometry.land).sort_index(
                ascending=True
            )

            # Save file
            waterways.to_file(waterways_file_path)
        return waterways

    def run(self):
        """This method runs a pipeline that:
        * downloads all tunnels and waterways within a catchment.
        * creates and samples a DEM around each feature to estimate the bed
          elevation.
        * saves out extents and bed elevations of the waterway and tunnel network
        """

        # Don't reprocess if already estimated
        if self.waterway_elevations_exists():
            self.logger.info("Waterway and tunnel bed elevations already estimated.")
            return
        self.logger.info(
            "Estimating waterway and tunnel bed elevation from OpenStreetMap."
        )

        # Ensure the results folder has been created
        self.create_results_folder()

        # Load in catchment
        self.catchment_geometry = self.create_catchment()

        # Download waterways and tunnels from OSM
        waterways = self.download_osm_values()

        # There are no waterways to write out empty files and exit
        if len(waterways) == 0:
            self.logger.warning(
                "There are no waterways in the catchment. Writing empty"
                "polygon and elevation files and returning."
            )
            crs = self.catchment_geometry.crs["horizontal"]
            polygons = geopandas.GeoDataFrame({"geometry": []}, crs=crs)
            elevations = geopandas.GeoDataFrame(
                {"geometry": [], "width": [], "elevation": []}, crs=crs
            )
            polygons.to_file(self.get_result_file_path(key="open_polygon"))
            polygons.to_file(self.get_result_file_path(key="closed_polygon"))
            elevations.to_file(self.get_result_file_path(key="open_elevation"))
            elevations.to_file(self.get_result_file_path(key="closed_elevation"))
            return

        # Create a DEM where the waterways and tunnels are
        dem = self.create_dem(waterways=waterways)

        # Estimate the waterway and tunnel bed elevations from the DEM
        self.estimate_closed_elevations(waterways=waterways, dem=dem)
        self.estimate_open_elevations(waterways=waterways, dem=dem)

        if self.debug:
            # Record the parameter used during execution - append to existing
            with open(
                self.get_instruction_path("subfolder") / "waterway_instructions.json",
                "a",
            ) as file_pointer:
                json.dump(self.instructions, file_pointer)<|MERGE_RESOLUTION|>--- conflicted
+++ resolved
@@ -897,16 +897,7 @@
         )
 
         # Setup Dask cluster and client - LAZY SAVE LIDAR DEM
-<<<<<<< HEAD
         dask.config.set({"distributed.comm.timeouts.connect": "120s"})
-=======
-        dask.config.set(
-            {
-                "distributed.comm.timeouts.connect": "120s",
-                "logging.distributed": "info",
-            }
-        )
->>>>>>> afe3b01f
         cluster_kwargs = {
             "n_workers": self.get_processing_instructions("number_of_cores"),
             "threads_per_worker": 1,
