--- conflicted
+++ resolved
@@ -107,11 +107,7 @@
         the instruction file. Raise an error if the key is not in the instructions and there is no default value. """
 
         defaults = {'filter_lidar_holes_area': None, 'verbose': True, 'set_dem_shoreline': True,
-<<<<<<< HEAD
                     'bathymetry_contours_z_label': None, 'drop_offshore_lidar': True, 'keep_only_ground_lidar': True}
-=======
-                    'bathymetry_contours_z_label': None, 'drop_offshore_lidar': True}
->>>>>>> 3d56c239
 
         assert key in defaults or key in self.instructions['instructions']['general'], f"The key: {key} is missing " \
             + "from the general instructions, and does not have a default value"
@@ -310,10 +306,7 @@
         self.catchment_lidar = lidar.CatchmentLidar(
             self.catchment_geometry, source_crs=lidar_dataset_info['crs'],
             drop_offshore_lidar=self.get_instruction_general('drop_offshore_lidar'),
-<<<<<<< HEAD
             keep_only_ground_lidar=self.get_instruction_general('keep_only_ground_lidar'),
-=======
->>>>>>> 3d56c239
             verbose=verbose)
 
         # Load in LiDAR tiles
@@ -378,12 +371,6 @@
 
             # interpolate
             self.dense_dem.interpolate_offshore(self.bathy_contours)
-<<<<<<< HEAD
-
-        # fill combined dem
-        self.result_dem = self.dense_dem.dem
-=======
->>>>>>> 3d56c239
 
         # fill combined dem - save results
         self.dense_dem.dem.to_netcdf(self.get_instruction_path('result_dem'))