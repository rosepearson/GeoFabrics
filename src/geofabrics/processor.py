# -*- coding: utf-8 -*-
"""
This module contains classes associated with generating GeoFabric layers from
LiDAR and bathymetry contours based on the instructions contained in a JSON file.

GeoFabric layers include hydrologically conditioned DEMs.
"""
import numpy
import json
import pathlib
import abc
import logging
import distributed
import rioxarray
import copy
import geopandas
import pandas
import datetime
import shapely
import xarray
import OSMPythonTools.overpass
from . import geometry
from . import bathymetry_estimation
from . import version
import geoapis.lidar
import geoapis.vector
import geoapis.raster
from . import dem


class BaseProcessor(abc.ABC):
    """An abstract class with general methods for accessing elements in
    instruction files including populating default values. Also contains
    functions for downloading remote data using geopais, and constructing data
    file lists.
    """

    OSM_CRS = "EPSG:4326"

    def __init__(self, json_instructions: json):
        self.instructions = copy.deepcopy(json_instructions)

        self.catchment_geometry = None

    def create_metadata(self) -> dict:
        """A clase to create metadata to be added as netCDF attributes."""

        # Ensure no senstive key information is printed out as part of the instructions
        cleaned_instructions = copy.deepcopy(self.instructions)
        if "datasets" in cleaned_instructions:
            for data_type in cleaned_instructions["datasets"].keys():
                for data_service in cleaned_instructions["datasets"][data_type].keys():
                    if "key" in data_service:
                        cleaned_instructions["datasets"][data_type]["key"].pop()
        metadata = {
            "library_name": "GeoFabrics",
            "library_version": version.__version__,
            "class_name": self.__class__.__name__,
            "utc_time": datetime.datetime.now(datetime.timezone.utc).isoformat(),
            "instructions": cleaned_instructions,
        }
        return metadata

    def get_instruction_path(self, key: str, defaults: dict = {}) -> pathlib.Path:
        """Return the file path from the instruction file, or default if there
        is a default value and the local cache is specified. Raise an error if
        the key is not in the instructions."""

        defaults = dict(
            **defaults,
            **{
                "result_dem": "generated_dem.nc",
                "result_geofabric": "generated_geofabric.nc",
                "raw_dem": "raw_dem.nc",
                "subfolder": "results",
                "downloads": "downloads",
            },
        )

        path_instructions = self.instructions["data_paths"]

        # Return the local cache - for downloaded input data
        local_cache = pathlib.Path(path_instructions["local_cache"])
        if key == "local_cache":
            return local_cache
        # Return the subfolder path - where results are stored
        subfolder = (
            path_instructions["subfolder"]
            if "subfolder" in path_instructions
            else defaults["subfolder"]
        )
        # Return the subfolder outputs folder
        if key == "subfolder":
            return local_cache / subfolder
        # return the downloads cache folder
        if key == "downloads":
            downloads = (
                path_instructions["downloads"]
                if "downloads" in path_instructions
                else defaults["downloads"]
            )
            return local_cache / downloads
        # return the full path of the specified key
        if key in path_instructions:
            # check if a list or single path
            if type(path_instructions[key]) == list:
                absolute_file_paths = []
                file_paths = path_instructions[key]
                for file_path in file_paths:
                    file_path = pathlib.Path(file_path)
                    file_path = (
                        file_path
                        if file_path.is_absolute()
                        else local_cache / subfolder / file_path
                    )
                    absolute_file_paths.append(str(file_path))
                return absolute_file_paths
            else:
                file_path = pathlib.Path(path_instructions[key])
                file_path = (
                    file_path
                    if file_path.is_absolute()
                    else local_cache / subfolder / file_path
                )
                return file_path
        elif key in defaults.keys():
            return local_cache.absolute() / subfolder / defaults[key]
        else:
            assert False, (
                f"The key `{key}` is either missing from data "
                f"paths, not specified in the defaults: {defaults}"
            )

    def check_instruction_path(self, key: str) -> bool:
        """Return True if the file path exists in the instruction file, or True
        if there is a default value and the local cache is specified."""

        assert (
            "local_cache" in self.instructions["data_paths"]
        ), "local_cache is a required 'data_paths' entry"

        defaults = [
            "result_dem",
            "raw_dem",
            "subfolder",
            "result_geofabric",
            "downloads",
        ]

        if key in self.instructions["data_paths"]:
            return True
        else:
            return key in defaults

    def create_results_folder(self):
        """Ensure the results folder has been created."""

        results_folder = self.get_instruction_path("subfolder")
        results_folder.mkdir(parents=True, exist_ok=True)

    def get_resolution(self) -> float:
        """Return the resolution from the instruction file. Raise an error if
        not in the instructions."""

        assert "output" in self.instructions, (
            "'output' is not a key-word in the instructions. It should exist"
            " and is where the resolution and optionally the CRS of the output"
            " DEM is defined."
        )
        assert (
            "resolution" in self.instructions["output"]["grid_params"]
        ), "'resolution' is not a key-word in the instructions"
        return self.instructions["output"]["grid_params"]["resolution"]

    def get_crs(self) -> dict:
        """Return the CRS projection information (horiztonal and vertical) from
        the instruction file. Raise an error if 'output' is not in the instructions. If
        no 'crs' or 'horizontal' or 'vertical' values are specified then use the default
        value for each one missing from the instructions. If the default is used it is
        added to the instructions.
        """

        defaults = {"horizontal": 2193, "vertical": 7839}

        assert "output" in self.instructions, (
            "'output' is not a key-word in the instructions. It should exist "
            "and is where the resolution and optionally the CRS of the output "
            "DEM is defined."
        )

        if "crs" not in self.instructions["output"]:
            logging.warning(
                "No output the coordinate system EPSG values specified. We "
                f"will instead be using the defaults: {defaults}."
            )
            self.instructions["output"]["crs"] = defaults
            return defaults
        else:
            crs_instruction = self.instructions["output"]["crs"]
            crs_dict = {}
            crs_dict["horizontal"] = (
                crs_instruction["horizontal"]
                if "horizontal" in crs_instruction
                else defaults["horizontal"]
            )
            crs_dict["vertical"] = (
                crs_instruction["vertical"]
                if "vertical" in crs_instruction
                else defaults["vertical"]
            )
            logging.info(
                f"The output the coordinate system EPSG values of {crs_dict} "
                "will be used. If these are not as expected. Check both the "
                "'horizontal' and 'vertical' values are specified."
            )
            # Update the CRS just incase this includes any default values
            self.instructions["output"]["crs"] = crs_dict
            return crs_dict

    def get_instruction_general(self, key: str, subkey: str = None):
        """Return the general instruction from the instruction file or return
        the default value if not specified in the instruction file. Raise an
        error if the key is not in the instructions and there is no default
        value. If the default is used it is added to the instructions."""

        defaults = {
            "bathymetry_points_type": None,
            "drop_offshore_lidar": True,
            "lidar_classifications_to_keep": [2],
            "elevation_range": None,
            "download_limit_gbytes": 100,
            "lidar_buffer": 0,
            "interpolation": {
                "rivers": "rbf",
                "waterways": "cubic",
                "ocean": "linear",
                "lidar": "idw",
                "no_data": None,
            },
            "z_labels": {
                "waterways": "elevations",
                "rivers": "bed_elevation_Rupp_and_Smart",
                "ocean": None,
            },
        }

        if key not in defaults and key not in self.instructions["general"]:
            raise ValueError(
                f"The key: {key} is missing from the general instructions, and"
                " does not have a default value"
            )
        if "general" not in self.instructions:
            # Ensure general is a dictionary in the instructions
            self.instructions["general"] = {}
        if key not in self.instructions["general"]:
            # Add the default to the instructions
            self.instructions["general"][key] = defaults[key]
        if subkey is None:
            # Return the key value
            return self.instructions["general"][key]
        else:
            # Return the subkey value as specified
            if subkey not in self.instructions["general"][key]:
                # Add the default to the instructions
                self.instructions["general"][key][subkey] = defaults[key][subkey]
            return self.instructions["general"][key][subkey]

    def get_processing_instructions(self, key: str):
        """Return the processing instruction from the instruction file or
        return the default value if not specified in the instruction file. If
        the default is used it is added to the instructions.

        Parameters
        ----------

        key
            The string identifying the instruction
        """

        defaults = {
            "number_of_cores": 1,
            "chunk_size": None,
            "memory_limit": "10GiB",
        }

        assert key in defaults or key in self.instructions["processing"], (
            f"The key: {key} is missing "
            + "from the general instructions, and does not have a default value"
        )
        if "processing" in self.instructions and key in self.instructions["processing"]:
            return self.instructions["processing"][key]
        else:
            if "processing" not in self.instructions:
                self.instructions["processing"] = {}
            self.instructions["processing"][key] = defaults[key]
            return defaults[key]

    def check_datasets(self, key: str, data_type: str) -> bool:
        """Check to see if the dataset is included in the instructions:
        key = dataservice (i.e. local, opentogaphy, linxz, lris)

        Parameters
        ----------

        key
            The string identifying how the data is accessed
            (e.g. local, opentopography, linz, etc)
        data_type
            The string identifying the data type (e.g. raster, lidar, vector)
        """

        if (
            "datasets" in self.instructions
            and data_type in self.instructions["datasets"]
        ):
            # 'apis' included instructions and Key included in the APIs
            return key in self.instructions["datasets"][data_type]
        else:
            return False

    def check_vector_or_raster(self, key: str, api_type: str) -> bool:
        """Check to see if vector or raster key (i.e. land, ocean_contours, etc) is
        included either as a file path, or within any of API's (i.e. LINZ or LRIS).

        Parameters
        ----------

        key
            The string identifying the vector/raster
        api_type
            The string identifying if the key is a vector or raster
        """

        data_services = [
            "linz",
            "lris",
            "statsnz",
        ]  # This list will increase as geopais is extended to support more vector APIs

        if "data_paths" in self.instructions and key in self.instructions["data_paths"]:
            # Key included in the data paths
            return True
        elif (
            "datasets" in self.instructions
            and api_type in self.instructions["datasets"]
        ):
            for data_service in data_services:
                if (
                    data_service in self.instructions["datasets"][api_type]
                    and key in self.instructions["datasets"][api_type][data_service]
                ):
                    # Key is included in one or more of the data_service's APIs
                    return True
        else:
            return False

    def get_vector_or_raster_paths(
        self, key: str, data_type: str, required: bool = True
    ) -> list:
        """Get the path to the vector/raster key data included either as a file path or
        as an API. Return all paths where the vector key is specified. In the case that
        an API is specified ensure the data is fetched as well.

        Parameters
        ----------

        key
            The string identifying the vector/raster
        data_type
            The string identifying if the key is a vector or raster
        required
            If `True`, an exception will be raised if no path(s) are found.
        """

        paths = []

        # Check the instructions for vector data specified as a data_paths
        if "data_paths" in self.instructions and key in self.instructions["data_paths"]:
            # Key included in the data paths - add - either list or individual path
            data_paths = self.get_instruction_path(key)
            if type(data_paths) is list:
                paths.extend([pathlib.Path(data_path) for data_path in data_paths])
            else:
                paths.append(pathlib.Path(data_paths))
        if data_type == "vector":
            # Define the supported vector 'datasets' keywords and the geoapis class for
            # accessing that data service
            data_services = {
                "linz": geoapis.vector.Linz,
                "lris": geoapis.vector.Lris,
                "statsnz": geoapis.vector.StatsNz,
            }
        elif data_type == "raster":
            data_services = {
                "linz": geoapis.raster.Linz,
                "lris": geoapis.raster.Lris,
                "statsnz": geoapis.raster.StatsNz,
            }
        else:
            logging.warning(f"Unsupported API type specified: {data_type}. Ignored.")
            return
        # Check the instructions for vector data hosted in the supported vector data
        # services: LINZ and LRIS
        base_dir = pathlib.Path(self.get_instruction_path("local_cache"))
        subfolder = self.get_instruction_path("subfolder").relative_to(base_dir)
        cache_dir = pathlib.Path(self.get_instruction_path("downloads"))
        bounding_polygon = (
            self.catchment_geometry.catchment
            if self.catchment_geometry is not None
            else None
        )
        for data_service in data_services.keys():
            if (
                self.check_datasets(data_service, data_type=data_type)
                and key in self.instructions["datasets"][data_type][data_service]
            ):
                # Get the location to cache vector data downloaded from data services
                assert self.check_instruction_path("local_cache"), (
                    "Local cache file path must exist to specify thelocation to"
                    + f" download vector data from the vector APIs: {data_services}"
                )

                # Get the API key for the data_serive being checked
                assert (
                    "key" in self.instructions["datasets"][data_type][data_service]
                ), (
                    f"A 'key' must be specified for the {data_type}:{data_service} data"
                    "  service instead the instruction only includes: "
                    f"{self.instructions['datasets'][data_type][data_service]}"
                )
                api_key = self.instructions["datasets"][data_type][data_service]["key"]

                # Instantiate the geoapis object for downloading vectors from the data
                # service.
                if data_type == "vector":
                    fetcher = data_services[data_service](
                        api_key,
                        bounding_polygon=bounding_polygon,
                        verbose=True,
                    )

                    api_instruction = self.instructions["datasets"][data_type][
                        data_service
                    ][key]
                    geometry_type = (
                        api_instruction["geometry_name "]
                        if "geometry_name " in api_instruction
                        else None
                    )

                    logging.info(
                        f"Downloading vector layers {api_instruction['layers']} from"
                        f" the {data_service} data service"
                    )

                    # Cycle through all layers specified - save each & add to the path
                    # list
                    for layer in api_instruction["layers"]:
                        # Use the run method to download each layer in turn
                        vector = fetcher.run(layer, geometry_type)

                        # Write out file if not already recorded
                        layer_file = (
                            cache_dir / "vector" / subfolder / f"{layer}.geojson"
                        )
                        if not layer_file.exists():
                            layer_file.parent.mkdir(parents=True, exist_ok=True)
                            vector.to_file(layer_file)
                        paths.append(layer_file)
                elif data_type == "raster":
                    # simplify the bounding_polygon geometry
                    if bounding_polygon is not None:
                        bounds = bounding_polygon.bounds
                        bounds = shapely.geometry.Polygon(
                            [
                                (bounds["minx"].min(), bounds["miny"].min()),
                                (bounds["maxx"].max(), bounds["miny"].min()),
                                (bounds["maxx"].max(), bounds["maxy"].max()),
                                (bounds["minx"].min(), bounds["maxy"].max()),
                            ]
                        )
                        bounding_polygon = geopandas.GeoDataFrame(
                            geometry=[bounds], crs=bounding_polygon.crs
                        )
                    raster_dir = cache_dir / "raster" / subfolder
                    raster_dir.parent.mkdir(parents=True, exist_ok=True)
                    fetcher = data_services[data_service](
                        key=api_key,
                        bounding_polygon=bounding_polygon,
                        cache_path=raster_dir,
                    )

                    api_instruction = self.instructions["datasets"][data_type][
                        data_service
                    ][key]

                    logging.info(
                        f"Downloading rater layers {api_instruction['layers']} from"
                        f" the {data_service} data service"
                    )

                    # Cycle through all layers specified - save each & add to the path
                    # list
                    for layer in api_instruction["layers"]:
                        # Use the run method to download each layer in turn
                        raster_paths = fetcher.run(layer)

                        # Add the downloaded to paths
                        for raster_path in raster_paths:
                            paths.append(raster_path)

        if required and len(paths) == 0:
            raise Exception(
                f"Error the expected {data_type} key '{key}' "
                "is not included in either the `data_paths` "
                "or in the `datasets. Please add then re-run."
            )
        return paths

    def get_lidar_dataset_crs(self, data_service, dataset_name) -> dict:
        """Checks to see if source CRS of an associated LiDAR dataset has be specified
        in the instruction file. If it has been specified, this CRS is returned, and
        will later be used to override the CRS encoded in the LAS files.
        """

        dataset_type = "lidar"
        apis_instructions = self.instructions["datasets"]

        if (
            self.check_datasets(data_service, data_type=dataset_type)
            and type(apis_instructions[dataset_type][data_service]) is dict
            and dataset_name in apis_instructions[dataset_type][data_service]
            and type(apis_instructions[dataset_type][data_service][dataset_name])
            is dict
        ):
            dataset_instruction = apis_instructions[dataset_type][data_service][
                dataset_name
            ]

            if (
                "crs" in dataset_instruction
                and "horizontal" in dataset_instruction["crs"]
                and "vertical" in dataset_instruction["crs"]
            ):
                dataset_crs = dataset_instruction["crs"]
                logging.info(
                    f"The LiDAR dataset {dataset_name} is assumed to have the source "
                    f"coordinate system EPSG: {dataset_crs} as defined in the "
                    "instruction file"
                )
                return dataset_crs
            else:
                logging.info(
                    f"The LiDAR dataset {dataset_name} will use the source the "
                    "coordinate system EPSG defined in its LAZ files"
                )
                return None
        else:
            logging.info(
                f"The LiDAR dataset {dataset_name} will use the source coordinate "
                "system EPSG from its LAZ files"
            )
            return None

    def get_lidar_datasets_info(self) -> dict:
        """Return a dictionary with three enties 'file_paths', 'crs' and
        'tile_index_file'. The 'file_paths' contains a list of LiDAR tiles to
        process.

        The 'crs' (or coordinate system of the LiDAR data as defined by an EPSG
        code) is only optionally set (if unset the value is None). The 'crs'
        should only be set if the CRS information is not correctly encoded in
        this is only supported for OpenTopography LiDAR.

        The 'tile_index_file' is also optional (if unset the value is None).
        The 'tile_index_file' should be given if a tile index file exists for
        the LiDAR files specifying the extents of each tile. This is currently
        only supported for OpenTopography files.

        If a LiDAR dataset (either through an API or locally) is specified this
        is checked and all files within the catchment area are downloaded and
        used to construct the file list. If none is specified, the instruction
        'data_paths' is checked for 'lidars' and these are returned.
        """

        # Store dataset information in a dictionary of dictionaries
        lidar_datasets_info = {}
        data_type = "lidar"

        # See if 'OpenTopography' or another data_service has been specified as an area
        # to look first
        data_service = "open_topography"
        if self.check_datasets(data_service, data_type="lidar"):
            assert self.check_instruction_path("local_cache"), (
                "A 'local_cache' must be specified under the 'file_paths' in the "
                "instruction file if you are going to use an API - like "
                "'open_topography'"
            )

            # download the specified datasets from the data service - then get the
            # local file path
            search_polygon = (
                self.catchment_geometry.catchment
                if self.catchment_geometry is not None
                else None
            )
            self.lidar_fetcher = geoapis.lidar.OpenTopography(
                cache_path=self.get_instruction_path("downloads") / "lidar",
                search_polygon=search_polygon,
                verbose=True,
                download_limit_gbytes=self.get_instruction_general(
                    "download_limit_gbytes"
                ),
            )
            # Loop through each specified dataset and download it
            for dataset_name in self.instructions["datasets"][data_type][
                data_service
            ].keys():
                logging.info(f"Fetching dataset: {dataset_name}")
                self.lidar_fetcher.run(dataset_name)
                lidar_datasets_info[dataset_name] = {}
                lidar_datasets_info[dataset_name]["file_paths"] = sorted(
                    pathlib.Path(self.lidar_fetcher.cache_path / dataset_name).rglob(
                        "*.laz"
                    )
                )
                lidar_datasets_info[dataset_name]["crs"] = self.get_lidar_dataset_crs(
                    data_service, dataset_name
                )
                lidar_datasets_info[dataset_name]["tile_index_file"] = (
                    self.lidar_fetcher.cache_path
                    / dataset_name
                    / f"{dataset_name}_TileIndex.zip"
                )
        # Next check for any additional local LiDAR datasets.
        # for multiple local lidar datasets - must be in separate folders
        data_service = "local"
        if self.check_datasets(data_service, data_type="lidar"):
            local_datasets = copy.deepcopy(
                self.instructions["datasets"][data_type][data_service]
            )
            for dataset_name, dataset in local_datasets.items():
                # Ensure the file_paths (LAZ, and LAS files) are specified
                if "file_paths" not in dataset and "folder_path" in dataset:
                    # Compressed file type
                    dataset["file_paths"] = sorted(
                        pathlib.Path(dataset["folder_path"]).rglob("*.laz")
                    )
                    # uncompressed file type
                    dataset["file_paths"].extend(
                        sorted(pathlib.Path(dataset["folder_path"]).rglob("*.las"))
                    )
                elif "file_paths" not in dataset and "folder_path" not in dataset:
                    raise Exception(
                        "Local datasets must have either a `folder_path` or "
                        "file_paths specified. Both are missing for dataset:"
                        f"{dataset_name}."
                    )
                # Ensure the tile_index file is specified
                if "tile_index_file" not in dataset and "folder_path" in dataset:
                    dataset["tile_index_file"] = (
                        pathlib.Path(dataset["folder_path"])
                        / f"{dataset_name}_TileIndex.zip"
                    )
                    if not dataset["tile_index_file"].exists():
                        raise Exception(
                            f"{dataset['tile_index_file']} does not exist. If "
                            "the tile index file has a different name it must "
                            "be specified with the key `tile_index_file`. If "
                            "there is not tile index file the lidar files "
                            "need to be included as `cache_path:lidar_files`."
                        )
                elif "tile_index_file" not in dataset and "folder_path" not in dataset:
                    raise Exception(
                        "Local datasets must have either a `folder_path` or "
                        "file_paths specified. Both are missing for dataset:"
                        f"{dataset_name}."
                    )
            # Check no overlap between local and remote (API) keys
            if len(lidar_datasets_info.keys() & local_datasets.keys()) > 0:
                raise Exception(
                    "The local and API (remote) LiDAR dataset names must be "
                    "unique. Both contain the dataset name(s): "
                    "{lidar_datasets_info.keys() & local_datasets.keys()}."
                )
            # Add the local datasets to any remote (API) datasets
            lidar_datasets_info.update(local_datasets)
        # Finally if there are no LiDAR datasets see if invidividual LiDAR
        # files have been specified.
        if len(lidar_datasets_info) == 0 and self.check_instruction_path("lidar_files"):
            # get the specified file paths from the instructions,
            lidar_datasets_info["local_files"] = {}
            lidar_datasets_info["local_files"][
                "file_paths"
            ] = self.get_instruction_path("lidar_files")
            lidar_datasets_info["local_files"]["crs"] = None
            lidar_datasets_info["local_files"]["tile_index_file"] = None
            # Ensure this is added to the LiDAR mapping - add if missing
            if (
                "dataset_mapping" not in self.instructions
                or "lidar" not in self.instructions["dataset_mapping"]
            ):
                if "dataset_mapping" not in self.instructions:
                    self.instructions["dataset_mapping"] = {}
                self.instructions["dataset_mapping"]["lidar"] = {"local_files": 1}
        elif len(lidar_datasets_info) == 0 and not self.check_instruction_path(
            "lidar_files"
        ):
            logging.warning(
                "No LiDAR datasets or `lidar_files` have been "
                "specified. Please check your instruction file/"
                "dict if this is unexpected."
            )
        elif self.check_instruction_path("lidar_files"):
            logging.warning(
                "Full LiDAR datasets have been specified (either "
                "through the APIs or locally) as well as "
                "`lidar_files`. These will be ignored."
            )
        # Ensure the data_mapping exists and matches the datasets
        if len(lidar_datasets_info) > 0:
            if (
                "dataset_mapping" not in self.instructions
                or "lidar" not in self.instructions["dataset_mapping"]
            ):
                # Either create if only one dataset or raise and error if many
                if len(lidar_datasets_info) == 1:
                    # only one dataset so can unabiguously create a dataset mapping
                    if "dataset_mapping" not in self.instructions:
                        self.instructions["dataset_mapping"] = {}
                    self.instructions["dataset_mapping"]["lidar"] = {
                        list(lidar_datasets_info.keys())[0]: 1
                    }
                else:
                    raise Exception(
                        "A lidar dataset mapping mut be specified in "
                        "the instructions if there are mutliple LiDAR "
                        "datasets. See the GitHub wiki."
                    )
            else:
                # Ensure all lidar dataset names are included in the mapping
                lidar_dataset_mapping = self.instructions["dataset_mapping"]["lidar"]
                if len(lidar_datasets_info) < len(
                    lidar_datasets_info.keys() & lidar_dataset_mapping.keys()
                ):
                    raise Exception(
                        "One of the LiDAR dataset names is missing"
                        "from the LiDAR dataset mapping. Dataset "
                        f"name are: {lidar_datasets_info.keys()}, "
                        "and the mappings are: "
                        f"{lidar_dataset_mapping.keys()}"
                    )
            # Check the reserved '-1' code for 'no LiDAR' isn't already used
            lidar_dataset_mapping = self.instructions["dataset_mapping"]["lidar"]
            if -1 in lidar_dataset_mapping.values():
                raise Exception(
                    "The mapping value of -1 is reserved for "
                    "no lidar data. Please select a different "
                    f"mapping value. {lidar_dataset_mapping}"
                )
            # Add a no LiDAR mapping value
            self.instructions["dataset_mapping"]["lidar"][
                "no LiDAR"
            ] = dem.DemBase.SOURCE_CLASSIFICATION["no data"]
            # Sort the lidar_dataset_info order by lidar_dataset_mapping values
            # First sort the lidar_dataset_mapping by value
            lidar_dataset_mapping = self.instructions["dataset_mapping"]["lidar"]
            lidar_dataset_mapping = dict(
                sorted(lidar_dataset_mapping.items(), key=lambda item: item[1])
            )
            # Next sort the lidar_datasets_info by the lidar_dataset_mapping value
            lidar_datasets_info = {
                key: lidar_datasets_info[key]
                for key in lidar_dataset_mapping.keys()
                if key in lidar_datasets_info.keys()
            }

        return lidar_datasets_info

    def create_catchment(self) -> geometry.CatchmentGeometry:
        # create the catchment geometry object
        catchment_dirs = self.get_instruction_path("extents")
        assert type(catchment_dirs) is not list, (
            f"A list of `extents`s is provided: {catchment_dirs}, "
            + "where only one is supported."
        )
        catchment_geometry = geometry.CatchmentGeometry(
            catchment_dirs,
            self.get_crs(),
            self.get_resolution(),
            foreshore_buffer=2,
        )
        land_dirs = self.get_vector_or_raster_paths(
            key="land", data_type="vector", required=False
        )
        # Use the catchment outline as the land outline if the land is not specified
        if len(land_dirs) == 0:
            catchment_geometry.land = catchment_dirs
        elif len(land_dirs) == 1:
            catchment_geometry.land = land_dirs[0]
        else:
            raise Exception(
                f"{len(land_dirs)} land_dir's provided, where only one is "
                f"supported. Specficially land_dirs = {land_dirs}."
            )

        return catchment_geometry

    @abc.abstractmethod
    def run(self):
        """This method controls the processor execution and code-flow."""

        raise NotImplementedError("NETLOC_API must be instantiated in the child class")


class RawLidarDemGenerator(BaseProcessor):
    """RawLidarDemGenerator executes a pipeline for creating a DEM from LiDAR and
    optionally a coarse DEM. The data sources and pipeline logic is defined in the
    json_instructions file.

    The `DemGenerator` class contains several important class members:
     * instructions - Defines the pipeline execution instructions
     * catchment_geometry - Defines all relevant regions in a catchment required in the
       generation of a DEM as polygons.
     * raw_dem - A combination of LiDAR tiles and any referecnce DEM
       from LiDAR and interpolated from bathymetry.
     * coarse_dem - This optional object defines a background DEM that may be used to
       fill on land gaps in the LiDAR.

    See the README.md for usage examples or GeoFabrics/tests/ for examples of usage and
    an instruction file.
    """

    def __init__(self, json_instructions: json, debug: bool = True):
        super(RawLidarDemGenerator, self).__init__(json_instructions=json_instructions)

        self.raw_dem = None
        self.debug = debug

    def run(self):
        """This method executes the geofabrics generation pipeline to produce geofabric
        derivatives.

        Note it currently only considers one LiDAR dataset that can have many tiles.
        See 'get_lidar_datasets_info' for where to change this."""

        logging.info("Create a raw DEM layer from LiDAR.")

        # Ensure the results folder has been created
        self.create_results_folder()

        # Only include data in addition to LiDAR if the area_threshold is not covered
        area_threshold = (
            10.0 / 100
        )  # Used to decide if non-LiDAR data should be included

        # create the catchment geometry object
        self.catchment_geometry = self.create_catchment()

        # Get LiDAR data file-list - this may involve downloading lidar files
        lidar_datasets_info = self.get_lidar_datasets_info()

        # setup the raw DEM generator
        self.raw_dem = dem.RawDem(
            catchment_geometry=self.catchment_geometry,
            drop_offshore_lidar=self.get_instruction_general("drop_offshore_lidar"),
            lidar_interpolation_method=self.get_instruction_general(
                key="interpolation", subkey="lidar"
            ),
            elevation_range=self.get_instruction_general("elevation_range"),
        )
<<<<<<< HEAD
            
=======

        # Load in LiDAR tiles
        self.raw_dem.add_lidar(
            lidar_datasets_info=lidar_datasets_info,
            lidar_classifications_to_keep=self.get_instruction_general(
                "lidar_classifications_to_keep"
            ),
            chunk_size=self.get_processing_instructions("chunk_size"),
            metadata=self.create_metadata(),
        )  # Note must be called after all others if it is to be complete

        # Add a coarse DEM if significant area without LiDAR and a coarse DEM
        if self.check_vector_or_raster(key="coarse_dems", api_type="raster"):
            coarse_dem_paths = self.get_vector_or_raster_paths(
                key="coarse_dems", data_type="raster"
            )

            # Add coarse DEMs if there are any and if area
            self.raw_dem.add_coarse_dems(
                coarse_dem_paths=coarse_dem_paths,
                area_threshold=area_threshold,
                buffer_cells=self.get_instruction_general("lidar_buffer"),
                chunk_size=self.get_processing_instructions("chunk_size"),
            )

>>>>>>> bcbaaede
        # Setup Dask cluster and client - LAZY SAVE LIDAR DEM
        cluster_kwargs = {
            "n_workers": self.get_processing_instructions("number_of_cores"),
            "threads_per_worker": 1,
            "processes": True,
            "memory_limit": self.get_processing_instructions("memory_limit"),
        }
        cluster = distributed.LocalCluster(**cluster_kwargs)
        with cluster, distributed.Client(cluster) as client:
            print("Dask client:", client)
            print("Dask dashboard:", client.dashboard_link)

            # Load in LiDAR tiles
            self.raw_dem.add_lidar(
                lidar_datasets_info=lidar_datasets_info,
                lidar_classifications_to_keep=self.get_instruction_general(
                    "lidar_classifications_to_keep"
                ),
                chunk_size=self.get_processing_instructions("chunk_size"),
                metadata=self.create_metadata(),
            )  # Note must be called after all others if it is to be complete

            # Add a coarse DEM if significant area without LiDAR and a coarse DEM
            if self.check_vector_or_raster(key="coarse_dems", api_type="raster"):
                coarse_dem_paths = self.get_vector_or_raster_paths(
                    key="coarse_dems", data_type="raster"
                )

                # Add coarse DEMs if there are any and if area
                self.raw_dem.add_coarse_dems(
                    coarse_dem_paths=coarse_dem_paths,
                    area_threshold=area_threshold,
                    buffer_cells=self.get_instruction_general("lidar_buffer"),
                    chunk_size=self.get_processing_instructions("chunk_size"),
                )

            # compute and save raw DEM
            logging.info("In processor.DemGenerator - write out the raw DEM to netCDF")
            try:
                self.raw_dem.dem.to_netcdf(
                    self.get_instruction_path("raw_dem"),
                    format="NETCDF4",
                    engine="netcdf4",
                )
            except (Exception, KeyboardInterrupt) as caught_exception:
                pathlib.Path(self.get_instruction_path("raw_dem")).unlink()
                logging.info(
                    f"Caught error {caught_exception} and deleting"
                    "partially created netCDF output "
                    f"{self.get_instruction_path('raw_dem')}"
                    " before re-raising error."
                )
                raise caught_exception

        if self.debug:
            # Record the parameter used during execution - append to existing
            with open(
                self.get_instruction_path("subfolder") / "dem_instructions.json",
                "a",
            ) as file_pointer:
                json.dump(self.instructions, file_pointer)


class HydrologicDemGenerator(BaseProcessor):
    """HydrologicDemGenerator executes a pipeline for loading in a raw DEM and extents
    before incorporating bathymetry (offshore, rivers and waterways) to produce a
    hydrologically conditioned DEM. The data and pipeline logic is defined in
    the json_instructions file.

    The `HydrologicDemGenerator` class contains several important class members:
     * catchment_geometry - Defines all relevant regions in a catchment required in the
       generation of a DEM as polygons.
     * hydrologic_dem - Defines the hydrologically conditioned DEM as a combination of
       tiles from LiDAR and interpolated from bathymetry.
     * bathy_contours - This object defines the bathymetry vectors used to define the
       DEM values offshore.

    See the README.md for usage examples or GeoFabrics/tests/ for examples of usage and
    an instruction file
    """

    def __init__(self, json_instructions: json, debug: bool = True):
        super(HydrologicDemGenerator, self).__init__(
            json_instructions=json_instructions
        )

        self.hydrologic_dem = None
        self.bathy_contours = None
        self.debug = debug

    def add_bathymetry(self, area_threshold: float, catchment_dirs: pathlib.Path):
        """Add in any bathymetry data - ocean or river"""

        # Check for ocean bathymetry. Interpolate offshore if significant
        # offshore area is not covered by LiDAR
        area_without_lidar = self.catchment_geometry.offshore_without_lidar(
            self.hydrologic_dem.raw_extents
        ).geometry.area.sum()
        if (
            self.check_vector_or_raster(key="ocean_contours", api_type="vector")
            and area_without_lidar
            > self.catchment_geometry.offshore.area.sum() * area_threshold
        ):
            # Get the bathymetry data directory
            bathy_contour_dirs = self.get_vector_or_raster_paths(
                key="ocean_contours", data_type="vector"
            )
            assert len(bathy_contour_dirs) == 1, (
                f"{len(bathy_contour_dirs)} ocean_contours's provided. "
                f"Specficially {catchment_dirs}. Support has not yet been added for "
                "multiple datasets."
            )

            logging.info(f"Incorporating Bathymetry: {bathy_contour_dirs}")

            # Load in bathymetry
            self.bathy_contours = geometry.BathymetryContours(
                bathy_contour_dirs[0],
                self.catchment_geometry,
                z_label=self.get_instruction_general(key="z_labels", subkey="ocean"),
                exclusion_extent=self.hydrologic_dem.raw_extents,
            )

            # interpolate
            self.hydrologic_dem.interpolate_ocean_bathymetry(self.bathy_contours)
        # Check for waterways and interpolate if they exist
        if "waterways" in self.instructions["data_paths"]:
            # Load in all open and closed waterway elevation and extents in one go
            # Get the polygons and bathymetry and can be multiple
            subfolder = self.get_instruction_path(key="subfolder")
            bathy_dirs = [
                pathlib.Path(waterway_dict["elevations"])
                for waterway_dict in self.instructions["data_paths"]["waterways"]
            ]
            poly_dirs = [
                pathlib.Path(waterway_dict["extents"])
                for waterway_dict in self.instructions["data_paths"]["waterways"]
            ]
            for index, (bathy_dir, poly_dir) in enumerate(zip(bathy_dirs, poly_dirs)):
                if not bathy_dir.is_absolute():
                    bathy_dirs[index] = subfolder / bathy_dir
                if not poly_dir.is_absolute():
                    poly_dirs[index] = subfolder / poly_dir

            logging.info(f"Incorporating waterways: {bathy_dirs}")

            # Load in bathymetry
            self.estimated_bathymetry_points = geometry.EstimatedBathymetryPoints(
                points_files=bathy_dirs,
                polygon_files=poly_dirs,
                catchment_geometry=self.catchment_geometry,
                z_labels=self.get_instruction_general(
                    key="z_labels", subkey="waterways"
                ),
            )

            # Call interpolate river on the DEM - the class checks to see if any pixels
            # actually fall inside the polygon
            self.hydrologic_dem.interpolate_waterways(
                estimated_bathymetry=self.estimated_bathymetry_points,
                method=self.get_instruction_general(
                    key="interpolation", subkey="waterways"
                ),
            )
        # Load in river bathymetry and incorporate where discernable at the resolution
        if "rivers" in self.instructions["data_paths"]:
            # Loop through each river in turn adding individually
            subfolder = self.get_instruction_path(key="subfolder")
            for river_dict in self.instructions["data_paths"]["rivers"]:
                bathy_dir = pathlib.Path(river_dict["elevations"])
                poly_dir = pathlib.Path(river_dict["extents"])
                if not bathy_dir.is_absolute():
                    bathy_dir = subfolder / bathy_dir
                if not poly_dir.is_absolute():
                    poly_dir = subfolder / poly_dir

                logging.info(f"Incorporating river: {bathy_dir}")

                # Load in bathymetry
                self.estimated_bathymetry_points = geometry.EstimatedBathymetryPoints(
                    points_files=[bathy_dir],
                    polygon_files=[poly_dir],
                    catchment_geometry=self.catchment_geometry,
                    z_labels=self.get_instruction_general(
                        key="z_labels", subkey="rivers"
                    ),
                )

                # Call interpolate river on the DEM - the class checks to see if any pixels
                # actually fall inside the polygon
                self.hydrologic_dem.interpolate_rivers(
                    estimated_bathymetry=self.estimated_bathymetry_points,
                    method=self.get_instruction_general(
                        key="interpolation", subkey="rivers"
                    ),
                )

    def run(self):
        """This method executes the geofabrics generation pipeline to produce geofabric
        derivatives."""

        # Ensure the results folder has been created
        self.create_results_folder()

        # Only include data in addition to LiDAR if the area_threshold is not covered
        area_threshold = 10.0 / 100  # Used to decide if bathymetry should be included

        # create the catchment geometry object
        self.catchment_geometry = self.create_catchment()

        # setup the hydrologically conditioned DEM generator
        self.hydrologic_dem = dem.HydrologicallyConditionedDem(
            catchment_geometry=self.catchment_geometry,
            raw_dem_path=self.get_instruction_path("raw_dem"),
            interpolation_method=self.get_instruction_general(
                key="interpolation", subkey="no_data"
            ),
        )

        # Check for and add any bathymetry information
        self.add_bathymetry(
            area_threshold=area_threshold,
            catchment_dirs=self.get_instruction_path("extents"),
        )

        # fill combined dem - save results
        self.hydrologic_dem.dem.to_netcdf(
            self.get_instruction_path("result_dem"),
            format="NETCDF4",
            engine="netcdf4",
        )
        if self.debug:
            # Record the parameter used during execution - append to existing
            with open(
                self.get_instruction_path("subfolder") / "dem_instructions.json",
                "a",
            ) as file_pointer:
                json.dump(self.instructions, file_pointer)


class RoughnessLengthGenerator(BaseProcessor):
    """RoughnessLengthGenerator executes a pipeline for loading in a hydrologically
    conditioned DEM and LiDAR tiles to produce a roughness length layer that is added to
    the Hydrologically conditioned DEM. The data and pipeline logic is defined in
    the json_instructions file.

    The `RoughnessLengthGenerator` class contains several important class members:
     * catchment_geometry - Defines all relevant regions in a catchment required in the
       generation of a DEM as polygons.
     * roughness_dem - Adds a roughness layer to the hydrologically conditioned DEM.

    """

    def __init__(self, json_instructions: json, debug: bool = True):
        super(RoughnessLengthGenerator, self).__init__(
            json_instructions=json_instructions
        )

        self.roughness_dem = None
        self.debug = debug

    def run(self):
        """This method executes the geofabrics generation pipeline to produce geofabric
        derivatives."""

        logging.info("Adding a roughness layer to the geofabric.")

        # Ensure the results folder has been created
        self.create_results_folder()

        # create the catchment geometry object
        self.catchment_geometry = self.create_catchment()

        # Get LiDAR data file-list - this may involve downloading lidar files
        lidar_datasets_info = self.get_lidar_datasets_info()

        # setup the roughness DEM generator
        self.roughness_dem = dem.RoughnessDem(
            catchment_geometry=self.catchment_geometry,
            hydrological_dem_path=self.get_instruction_path("result_dem"),
            elevation_range=self.get_instruction_general("elevation_range"),
            interpolation_method=self.get_instruction_general(
                key="interpolation", subkey="no_data"
            ),
        )

        # Load in LiDAR tiles
        self.roughness_dem.add_lidar(
            lidar_datasets_info=lidar_datasets_info,
            lidar_classifications_to_keep=self.get_instruction_general(
                "lidar_classifications_to_keep"
            ),
            chunk_size=self.get_processing_instructions("chunk_size"),
            metadata=self.create_metadata(),
        )  # Note must be called after all others if it is to be complete

        # Setup Dask cluster and client
        cluster_kwargs = {
            "n_workers": self.get_processing_instructions("number_of_cores"),
            "threads_per_worker": 1,
            "processes": True,
            "memory_limit": self.get_processing_instructions("memory_limit"),
        }
        cluster = distributed.LocalCluster(**cluster_kwargs)
        with cluster, distributed.Client(cluster) as client:
            print("Dask client:", client)
            print("Dask dashboard:", client.dashboard_link)
            # save results
            try:
                self.roughness_dem.dem.to_netcdf(
                    self.get_instruction_path("result_geofabric"),
                    format="NETCDF4",
                    engine="netcdf4",
                )
            except (Exception, KeyboardInterrupt) as caught_exception:
                pathlib.Path(self.get_instruction_path("result_geofabric")).unlink()
                logging.info(
                    f"Caught error {caught_exception} and deleting"
                    "partially created netCDF output "
                    f"{self.get_instruction_path('result_geofabric')}"
                    " before re-raising error."
                )
                raise caught_exception
        if self.debug:
            # Record the parameter used during execution - append to existing
            with open(
                self.get_instruction_path("subfolder") / "roughness_instructions.json",
                "a",
            ) as file_pointer:
                json.dump(self.instructions, file_pointer)


class MeasuredRiverGenerator(BaseProcessor):
    """MeasuredRiverGenerator executes a pipeline to interpolate between
    measured river cross section elevations. A json_instructions file defines
    the pipeline logic and data.

    """

    def __init__(self, json_instructions: json, debug: bool = True):
        super(MeasuredRiverGenerator, self).__init__(
            json_instructions=json_instructions
        )

        self.debug = debug

    def get_measured_instruction(self, key: str):
        """Return true if the DEMs are required for later processing


        Parameters:
            instructions  The json instructions defining the behaviour
        """
        defaults = {
            "thalweg_centre": True,
            "estimate_fan": False,
        }

        assert key in defaults or key in self.instructions["measured"], (
            f"The key: {key} is missing from the measured instructions, and"
            " does not have a default value"
        )
        if "measured" in self.instructions and key in self.instructions["measured"]:
            return self.instructions["measured"][key]
        else:
            self.instructions["measured"][key] = defaults[key]
            return defaults[key]

    def estimate_river_mouth_fan(self, defaults: dict):
        """Calculate and save depth estimates along the river mouth fan."""

        # Get the required inputs that already exist
        crs = self.get_crs()["horizontal"]
        cross_section_spacing = self.get_measured_instruction("cross_section_spacing")
        river_elevation_file = self.get_instruction_path(
            "result_elevation", defaults=defaults
        )
        river_polygon_file = self.get_instruction_path(
            "result_polygon", defaults=defaults
        )
        ocean_contour_file = self.get_vector_or_raster_paths(
            key="ocean_contours", data_type="vector"
        )[0]
        ocean_contour_depth_label = self.get_instruction_general(
            key="z_labels", subkey="ocean"
        )
        # Create the required river centreline and bathymtries that don't exist
        # Only create for the two closest points to the river mouth
        # And ensure is perpindicular to the river mouth
        riverlines = geopandas.read_file(self.get_instruction_path("riverbanks"))
        elevations = geopandas.read_file(river_elevation_file)
        # Resample river edges at same spacing as used to interpolate
        n = len(elevations.groupby("level_0"))
        normalised_locations = numpy.arange(n) * 1 / n
        points_0 = riverlines.geometry.iloc[0].interpolate(
            normalised_locations, normalized=True
        )
        points_1 = riverlines.geometry.iloc[1].interpolate(
            normalised_locations, normalized=True
        )
        # Calculate the mouth centre, normal and tangent
        segment_dx = points_0[0].x - points_1[0].x
        segment_dy = points_0[0].y - points_1[0].y
        segment_length = numpy.sqrt(segment_dx**2 + segment_dy**2)
        mouth_tangent = shapely.geometry.Point(
            [segment_dx / segment_length, segment_dy / segment_length]
        )
        mouth_normal = shapely.geometry.Point([-mouth_tangent.y, mouth_tangent.x])
        mouth_centre = shapely.geometry.MultiPoint([points_0[0], points_1[0]]).centroid
        spacing = max(
            points_0[0].distance(points_0[1]),
            points_1[0].distance(points_1[1]),
        )
        # Generate and save out a river centreline file normal to the river mouth
        river_centreline = shapely.geometry.LineString(
            [
                mouth_centre,
                shapely.geometry.Point(
                    [
                        mouth_centre.x + mouth_normal.x * spacing,
                        mouth_centre.y + mouth_normal.y * spacing,
                    ]
                ),
            ]
        )
        defaults["river_centreline"] = "river_centreline_for_fan.geojson"
        river_centreline_file = self.get_instruction_path(
            "river_centreline", defaults=defaults
        )
        river_centreline = geopandas.GeoDataFrame(geometry=[river_centreline], crs=crs)
        river_centreline.to_file(river_centreline_file)
        # Create the river bathmetries with needed widths and geometry
        defaults["river_bathymetry"] = "river_bathymetry_for_fan.geojson"
        river_bathymetry_file = self.get_instruction_path(
            "river_bathymetry", defaults=defaults
        )
        elevations_clean = (
            elevations[["level_0", "z"]].groupby("level_0").min().reset_index(drop=True)
        )
        elevations_clean["geometry"] = elevations[
            elevations["level_1"] == int(elevations["level_1"].median())
        ]["geometry"].reset_index(drop=True)
        elevations_clean = elevations_clean.iloc[[0, 1]]
        elevations_clean = elevations_clean.set_geometry("geometry").set_crs(crs)
        elevations_clean["width"] = [
            point_0.distance(point_1)
            for point_0, point_1 in zip(points_0[0:2], points_1[0:2])
        ]
        # Add signifiers of being zero offset at bank edge and source of data
        elevations_clean["source"] = "measured"
        elevations_clean.to_file(river_bathymetry_file)

        # Create fan object
        fan = geometry.RiverMouthFan(
            aligned_channel_file=river_centreline_file,
            river_bathymetry_file=river_bathymetry_file,
            river_polygon_file=river_polygon_file,
            ocean_contour_file=ocean_contour_file,
            crs=crs,
            cross_section_spacing=cross_section_spacing,
            elevation_labels=["z"],
            ocean_contour_depth_label=ocean_contour_depth_label,
        )

        # Estimate the fan extents and bathymetry
        fan_polygon, fan_bathymetry = fan.polygon_and_bathymetry()
        river_polygon = geopandas.read_file(river_polygon_file)

        # Combine and save the river and fan geometries
        fan_bathymetry["source"] = "fan"
        combined_bathymetry = geopandas.GeoDataFrame(
            pandas.concat([elevations_clean, fan_bathymetry], ignore_index=True),
            crs=elevations_clean.crs,
        )
        combined_bathymetry.to_file(river_bathymetry_file)
        combined_polygon = river_polygon.overlay(fan_polygon, how="union")
        combined_polygon.to_file(river_polygon_file)

    def run(self):
        """This method extracts a main channel then executes the DemGeneration
        pipeline to produce a DEM before sampling this to extimate width, slope
        and eventually depth."""

        logging.info(
            "Interpolating the measured river elevations if not" "already done."
        )

        # Ensure the results folder has been created
        self.create_results_folder()

        # create the measured river interpolator object
        defaults = {
            "result_polygon": "river_polygon.geojson",
            "result_elevation": "river_elevations.geojson",
        }
        result_polygon_file = self.get_instruction_path(
            "result_polygon", defaults=defaults
        )
        result_elevations_file = self.get_instruction_path(
            "result_elevation", defaults=defaults
        )
        # Only rerun if files don't exist
        if not (result_polygon_file.exists() and result_elevations_file.exists()):
            logging.info("Interpolating measured sections.")
            print("Interpolating measured sections.")
            measured_rivers = bathymetry_estimation.InterpolateMeasuredElevations(
                riverbank_file=self.get_instruction_path("riverbanks"),
                measured_sections_file=self.get_instruction_path("measured_sections"),
                cross_section_spacing=self.get_measured_instruction(
                    "cross_section_spacing"
                ),
                crs=self.get_crs()["horizontal"],
            )
            river_polygon, river_elevations = measured_rivers.interpolate(
                samples_per_section=self.get_measured_instruction(
                    "samples_per_section"
                ),
                thalweg_centre=self.get_measured_instruction("thalweg_centre"),
            )

            # Save the generated polygon and measured elevations
            river_polygon.to_file(result_polygon_file)
            river_elevations.to_file(result_elevations_file)

        # Estimate a river fan if `estimate_fan` is True
        if self.get_measured_instruction("estimate_fan"):
            # Check if already done
            result_elevations = geopandas.read_file(result_elevations_file)
            if (
                not ("source" in result_elevations.columns)
                or not ("fan" == result_elevations["source"]).any()
            ):
                logging.info("Estimating the fan bathymetry.")
                print("Estimating the fan bathymetry.")
                self.estimate_river_mouth_fan(defaults)

        if self.debug:
            # Record the parameter used during execution - append to existing
            with open(
                self.get_instruction_path("subfolder") / "measured_instructions.json",
                "a",
            ) as file_pointer:
                json.dump(self.instructions, file_pointer)


class RiverBathymetryGenerator(BaseProcessor):
    """RiverbathymetryGenerator executes a pipeline to estimate river
    bathymetry depths from flows, slopes, friction and widths along a main
    channel. This is dones by first creating a hydrologically conditioned DEM
    of the channel. A json_instructions file defines the pipeline logic and
    data.

    Attributes:
        channel_polyline  The main channel along which to estimate depth. This
            is a polyline.
        gen_dem  The ground DEM generated along the main channel. This is a
            raster.
        veg_dem  The vegetation DEM generated along the main channel. This is a
            raster.
        aligned_channel_polyline  The main channel after its alignment has been
            updated based on the DEM. Width and slope are estimated on this.
        transects  Transect polylines perpindicular to the aligned channel with
            samples of the DEM values
    """

    def __init__(self, json_instructions: json, debug: bool = True):
        super(RiverBathymetryGenerator, self).__init__(
            json_instructions=json_instructions
        )

        self.debug = debug

    def channel_characteristics_exist(self) -> bool:
        """Return true if the DEMs are required for later processing"""

        # Check if channel needs to be aligned or widths calculated
        river_characteristics_file = self.get_result_file_path(
            key="river_characteristics"
        )
        river_polygon_file = self.get_result_file_path(key="river_polygon")

        return river_characteristics_file.is_file() and river_polygon_file.is_file()

    def channel_bathymetry_exist(self) -> bool:
        """Return true if the river channel and bathymetry files exist."""

        # Check if the expected bathymetry and polygon files exist
        river_bathymetry_file = self.get_result_file_path(key="river_bathymetry")
        river_polygon_file = self.get_result_file_path(key="river_polygon")

        files_exist = river_bathymetry_file.is_file() and river_polygon_file.is_file()

        if not self.get_bathymetry_instruction("estimate_fan"):
            # If no fan just check if the files exist
            return files_exist
        else:
            # Otherwise check if the fan has been added to the outputs
            if not files_exist:
                # False as files don't exist
                return files_exist
            else:
                # True if fan source in bathymetry
                bathymetry = geopandas.read_file(river_bathymetry_file)
                return (bathymetry["source"] == "fan").any()

    def alignment_exists(self) -> bool:
        """Return true if the DEMs are required for later processing


        Parameters:
            instructions  The json instructions defining the behaviour
        """

        # Check if channel needs to be aligned or widths calculated
        aligned_channel_file = self.get_result_file_path(key="aligned")

        return aligned_channel_file.is_file()

    def get_result_file_name(self, key: str = None, name: str = None) -> str:
        """Return the file name of the file to save.


        Parameters:
            instructions  The json instructions defining the behaviour
        """

        if key is not None and name is not None:
            assert False, "Only either a key or a name can be provided"
        if key is None and name is None:
            assert False, "Either a key or a name must be provided"
        if key is not None:
            area_threshold = self.get_bathymetry_instruction("area_threshold")

            # key to output name mapping
            name_dictionary = {
                "aligned": f"aligned_river_centreline_{area_threshold}.geojson",
                "river_characteristics": "river_characteristics.geojson",
                "river_polygon": "river_polygon.geojson",
                "river_bathymetry": "river_bathymetry.geojson",
                "gnd_dem": "raw_gnd_dem.nc",
                "gnd_dem_extents": "raw_gnd_extents.geojson",
                "veg_dem": "raw_veg_dem.nc",
                "veg_dem_extents": "raw_veg_extents.geojson",
                "catchment": f"river_catchment_{area_threshold}.geojson",
                "network": f"network_river_centreline_{area_threshold}.geojson",
                "network_smoothed": f"network_river_centreline_{area_threshold}_"
                "smoothed.geojson",
            }
            return name_dictionary[key]
        else:
            return name

    def get_result_file_path(self, key: str = None, name: str = None) -> pathlib.Path:
        """Return the file name of the file to save with the local cache path.


        Parameters:
            instructions  The json instructions defining the behaviour
        """

        subfolder = self.get_instruction_path("subfolder")

        name = self.get_result_file_name(key=key, name=name)

        return subfolder / name

    def get_bathymetry_instruction(self, key: str):
        """Return true if the DEMs are required for later processing


        Parameters:
            instructions  The json instructions defining the behaviour
        """
        defaults = {
            "sampling_direction": -1,
            "minimum_slope": 0.0001,  # 0.1m per 1km
            "keep_downstream_osm": False,
            "estimate_fan": False,
            "upstream_smoothing_factor": 25,  # i.e. 25 x cross_section_spacing
        }

        assert key in defaults or key in self.instructions["rivers"], (
            f"The key: {key} is missing from the river instructions, and"
            " does not have a default value"
        )
        if "rivers" in self.instructions and key in self.instructions["rivers"]:
            return self.instructions["rivers"][key]
        else:
            self.instructions["rivers"][key] = defaults[key]
            return defaults[key]

    def get_network_channel(self) -> bathymetry_estimation.Channel:
        """Read in or create a channel from a river network."""

        # Get instructions
        cross_section_spacing = self.get_bathymetry_instruction("cross_section_spacing")

        # Check if file exists
        network_name = self.get_result_file_path(key="network")
        if network_name.is_file():
            channel = bathymetry_estimation.Channel(
                channel=geopandas.read_file(network_name),
                resolution=cross_section_spacing,
                sampling_direction=self.get_bathymetry_instruction(
                    "sampling_direction"
                ),
            )
        else:
            # Else, create if it doesn't exist
            channel = bathymetry_estimation.Channel.from_network(
                network_file=self.get_bathymetry_instruction("network_file"),
                crs=self.get_crs()["horizontal"],
                starting_id=self.get_bathymetry_instruction("network_id"),
                resolution=cross_section_spacing,
                area_threshold=self.get_bathymetry_instruction("area_threshold"),
                name_dict=self.get_bathymetry_instruction("network_columns"),
                sampling_direction=self.get_bathymetry_instruction(
                    "sampling_direction"
                ),
            )

            if self.debug:
                # Save the channel and smoothed channel derived from a river network
                network_name = self.get_result_file_path(key="network")
                if not network_name.is_file():
                    channel.channel.to_file(network_name)
                smoothed_rec_name = self.get_result_file_path(key="network_smoothed")
                if not smoothed_rec_name.is_file():
                    channel.get_parametric_spline_fit().to_file(smoothed_rec_name)
        return channel

    def get_dems(self, channel: geometry.CatchmentGeometry) -> tuple:
        """Allow selection of the ground or vegetation DEM, and either create
        or load it.


        Parameters:
            instructions  The json instructions defining the behaviour
        """

        instruction_paths = self.instructions["data_paths"]

        # Extract instructions from JSON
        river_corridor_width = self.get_bathymetry_instruction("river_corridor_width")

        # Define ground and veg files
        gnd_file = self.get_result_file_path(key="gnd_dem")
        veg_file = self.get_result_file_path(key="veg_dem")

        # Ensure channel catchment exists and is up to date if needed
        if not gnd_file.is_file() or not veg_file.is_file():
            catchment_file = self.get_result_file_path(key="catchment")
            instruction_paths["extents"] = str(
                self.get_result_file_name(key="catchment")
            )
            channel_catchment = channel.get_channel_catchment(
                corridor_radius=river_corridor_width / 2
            )
            channel_catchment.to_file(catchment_file)
        # Remove bathymetry contour information if it exists while creating DEMs
        bathy_data_paths = None
        bathy_apis = None
        if "ocean_contours" in instruction_paths:
            bathy_data_paths = instruction_paths.pop("ocean_contours")
        if (
            "vector" in self.instructions["datasets"]
            and "ocean_contours" in self.instructions["datasets"]["vector"]["linz"]
        ):
            bathy_apis = self.instructions["datasets"]["vector"]["linz"].pop(
                "ocean_contours"
            )
        # Get the ground DEM
        if not gnd_file.is_file():
            # Create the ground DEM file if this has not be created yet!
            print("Generating ground DEM.")
            instruction_paths["raw_dem"] = str(self.get_result_file_name(key="gnd_dem"))
            runner = RawLidarDemGenerator(self.instructions)
            runner.run()
            instruction_paths.pop("raw_dem")
        # Load the Ground DEM
        print("Loading ground DEM.")  # drop band added by rasterio.open()
        gnd_dem = rioxarray.rioxarray.open_rasterio(gnd_file, masked=True).squeeze(
            "band", drop=True
        )
        # Get the vegetation DEM
        if not veg_file.is_file():
            # Create the catchment file if this has not be created yet!
            print("Generating vegetation DEM.")
            self.instructions["general"][
                "lidar_classifications_to_keep"
            ] = self.get_bathymetry_instruction("veg_lidar_classifications_to_keep")
            instruction_paths["raw_dem"] = str(self.get_result_file_name(key="veg_dem"))
            runner = RawLidarDemGenerator(self.instructions)
            runner.run()
            instruction_paths.pop("raw_dem")
        # Load the Veg DEM - drop band added by rasterio.open()
        print("Loading the vegetation DEM.")
        veg_dem = dem.rioxarray.rioxarray.open_rasterio(veg_file, masked=True).squeeze(
            "band", drop=True
        )
        # Replace bathymetry contour information if it exists
        if bathy_data_paths is not None:
            instruction_paths["ocean_contours"] = bathy_data_paths
        if bathy_apis is not None:
            self.instructions["datasets"]["vector"]["linz"][
                "ocean_contours"
            ] = bathy_apis
        return gnd_dem, veg_dem

    def align_channel(
        self,
        channel_width: bathymetry_estimation.ChannelCharacteristics,
        channel: bathymetry_estimation.Channel,
    ) -> geopandas.GeoDataFrame:
        """Align the river network defined channel based on LiDAR and save the aligned
        channel.


        Parameters:
            channel_width  The class for characterising channel width and other
                properties
            channel  The river network defined channel alignment
        """

        # Get instruciton parameters
        min_channel_width = self.get_bathymetry_instruction("min_channel_width")
        network_alignment_tolerance = self.get_bathymetry_instruction(
            "network_alignment_tolerance"
        )
        river_corridor_width = self.get_bathymetry_instruction("river_corridor_width")

        bank_threshold = self.get_bathymetry_instruction("min_bank_height")
        width_centre_smoothing_multiplier = self.get_bathymetry_instruction(
            "width_centre_smoothing"
        )

        # The width of cross sections to sample
        corridor_radius = river_corridor_width / 2 + network_alignment_tolerance

        aligned_channel, sampled_cross_sections = channel_width.align_channel(
            threshold=bank_threshold,
            min_channel_width=min_channel_width,
            initial_channel=channel,
            search_radius=network_alignment_tolerance,
            width_centre_smoothing_multiplier=width_centre_smoothing_multiplier,
            cross_section_radius=corridor_radius,
        )

        # Save out results
        aligned_channel_file = self.get_result_file_path(key="aligned")
        aligned_channel.to_file(aligned_channel_file)
        if self.debug:
            sampled_cross_sections[
                ["width_line", "valid", "channel_count"]
            ].set_geometry("width_line").to_file(
                self.get_result_file_path(name="initial_widths.geojson")
            )
            sampled_cross_sections[["geometry", "channel_count", "valid"]].to_file(
                self.get_result_file_path(name="initial_cross_sections.geojson")
            )
        return aligned_channel

    def calculate_channel_characteristics(
        self,
        channel_width: bathymetry_estimation.ChannelCharacteristics,
        aligned_channel: geopandas.GeoDataFrame,
    ) -> tuple:
        """Align the river network defined channel based on LiDAR and save the aligned
        channel.


        Parameters:
            channel_width  The class for characterising channel width and other
                properties
            channel  The river network defined channel alignment
        """

        # Get instruciton parameters
        max_channel_width = self.get_bathymetry_instruction("max_channel_width")
        min_channel_width = self.get_bathymetry_instruction("min_channel_width")
        bank_threshold = self.get_bathymetry_instruction("min_bank_height")
        max_bank_height = self.get_bathymetry_instruction("max_bank_height")
        river_corridor_width = self.get_bathymetry_instruction("river_corridor_width")

        (
            sampled_cross_sections,
            river_polygon,
        ) = channel_width.estimate_width_and_slope(
            aligned_channel=aligned_channel,
            threshold=bank_threshold,
            cross_section_radius=river_corridor_width / 2,
            search_radius=max_channel_width / 2,
            min_channel_width=min_channel_width,
            max_threshold=max_bank_height,
        )

        river_polygon.to_file(self.get_result_file_path("river_polygon"))
        columns = ["geometry"]
        columns.extend(
            [
                column_name
                for column_name in sampled_cross_sections.columns
                if "slope" in column_name
                or "widths" in column_name
                or "min_z" in column_name
                or "threshold" in column_name
                or "valid" in column_name
                or "channel_count" in column_name
                or "bank_i" in column_name
            ]
        )
        sampled_cross_sections.set_geometry("river_polygon_midpoint", drop=True)[
            columns
        ].to_file(self.get_result_file_path(key="river_characteristics"))

        if self.debug:
            # Write out optional outputs
            sampled_cross_sections[columns].to_file(
                self.get_result_file_path(name="final_cross_sections.geojson")
            )
            sampled_cross_sections.set_geometry("width_line", drop=True)[
                ["geometry", "valid"]
            ].to_file(self.get_result_file_path(name="final_widths.geojson"))
            sampled_cross_sections.set_geometry("flat_midpoint", drop=True)[
                columns
            ].to_file(self.get_result_file_path(name="final_flat_midpoints.geojson"))

    def characterise_channel(self):
        """Calculate the channel width, slope and other characteristics. This requires a
        ground and vegetation DEM. This also may require alignment of the channel
        centreline.

        """

        logging.info("The channel hasn't been characerised. Charactreising now.")

        # Decide if aligning from river network alone, or OSM and river network
        if "osm_id" in self.instructions["rivers"]:
            channel_width, aligned_channel = self.align_channel_from_osm()
        else:
            channel_width, aligned_channel = self.align_channel_from_rec()
        # calculate the channel width and save results
        print("Characterising the aligned channel.")
        self.calculate_channel_characteristics(
            channel_width=channel_width, aligned_channel=aligned_channel
        )

    def align_channel_from_rec(self) -> tuple:
        """Calculate the channel width, slope and other characteristics. This requires a
        ground and vegetation DEM. This also may require alignment of the channel
        centreline.

        """

        logging.info("Align from river network.")

        # Extract instructions
        cross_section_spacing = self.get_bathymetry_instruction("cross_section_spacing")
        resolution = self.get_resolution()

        # Create river network defined channel
        channel = self.get_network_channel()

        # Get DEMs - create and save if don't exist
        gnd_dem, veg_dem = self.get_dems(channel=channel)

        # Create the channel width object
        channel_width = bathymetry_estimation.ChannelCharacteristics(
            gnd_dem=gnd_dem,
            veg_dem=veg_dem,
            cross_section_spacing=cross_section_spacing,
            resolution=resolution,
            debug=self.debug,
        )

        # Align channel if required
        if not self.alignment_exists():
            print("No aligned channel provided. Aligning the channel.")

            # Align and save the river network defined channel
            aligned_channel = self.align_channel(
                channel_width=channel_width, channel=channel
            )
        else:
            aligned_channel_file = self.get_result_file_path(key="aligned")
            aligned_channel = geopandas.read_file(aligned_channel_file)
        return channel_width, aligned_channel

    def align_channel_from_osm(
        self,
    ) -> bathymetry_estimation.ChannelCharacteristics:
        """Calculate the channel width, slope and other characteristics. This requires a
        ground and vegetation DEM. This also may require alignment of the channel
        centreline.

        """

        logging.info("Align from OSM.")

        # Extract instructions
        cross_section_spacing = self.get_bathymetry_instruction("cross_section_spacing")
        resolution = self.get_resolution()

        # Create river network defined channel
        channel = self.get_network_channel()
        crs = self.get_crs()["horizontal"]

        # Create OSM defined channel
        osm_id = self.get_bathymetry_instruction("osm_id")
        query = f"(way[waterway]({osm_id});); out body geom;"
        overpass = OSMPythonTools.overpass.Overpass()
        if "osm_date" in self.instructions["rivers"]:
            osm_channel = overpass.query(
                query,
                date=self.get_bathymetry_instruction("osm_date"),
                timeout=60,
            )
        else:
            osm_channel = overpass.query(query, timeout=60)
        osm_channel = osm_channel.elements()[0]
        osm_channel = geopandas.GeoDataFrame(
            {
                "geometry": [osm_channel.geometry()],
                "OSM_id": [osm_channel.id()],
                "waterway": [osm_channel.tags()["waterway"]],
            },
            crs=self.OSM_CRS,
        ).to_crs(crs)
        if self.debug:
            osm_channel.to_file(
                self.get_result_file_path(name="osm_channel_full.geojson")
            )
        # Cut the OSM to size - give warning if OSM line shorter than network
        # Get the start and end point of the smoothed network line
        channel = channel.get_parametric_spline_fit()
        network_extents = channel.boundary.explode(index_parts=False)
        network_start, network_end = (
            network_extents.iloc[0],
            network_extents.iloc[1],
        )
        # Get the distance along the OSM that the start/end points are.
        # Note projection function is limited between [0, osm_channel.length]
        end_split_length = float(osm_channel.project(network_end))
        start_split_length = float(osm_channel.project(network_start))
        # Ensure the OSM line is defined upstream
        if start_split_length > end_split_length:
            # Reverse direction of the geometry
            osm_channel.loc[0, "geometry"] = shapely.geometry.LineString(
                list(osm_channel.iloc[0].geometry.coords)[::-1]
            )

        # Cut the OSM to the length of the network. Give warning if shorter.
        start_split_length = float(osm_channel.project(network_start))
        if start_split_length > 0 and not self.get_bathymetry_instruction(
            "keep_downstream_osm"
        ):
            split_point = osm_channel.interpolate(start_split_length)
            osm_channel = shapely.ops.snap(
                osm_channel.loc[0].geometry, split_point.loc[0], tolerance=0.1
            )
            osm_channel = geopandas.GeoDataFrame(
                {
                    "geometry": [
                        list(shapely.ops.split(osm_channel, split_point.loc[0]).geoms)[
                            1
                        ]
                    ]
                },
                crs=crs,
            )
        else:
            logging.warning(
                "The OSM reference line starts upstream of the"
                "network line. The bottom of the network will be"
                "ignored over a stright line distance of "
                f"{osm_channel.distance(network_start)}"
            )
        # Clip end if needed - recacluate clip position incase front clipped.
        end_split_length = float(osm_channel.project(network_end))
        if end_split_length < float(osm_channel.length):
            split_point = osm_channel.interpolate(end_split_length)
            osm_channel = shapely.ops.snap(
                osm_channel.loc[0].geometry, split_point.loc[0], tolerance=0.1
            )
            osm_channel = geopandas.GeoDataFrame(
                {
                    "geometry": [
                        list(shapely.ops.split(osm_channel, split_point.loc[0]).geoms)[
                            0
                        ]
                    ]
                },
                crs=crs,
            )
        else:
            logging.warning(
                "The OSM reference line ends downstream of the"
                "network line. The top of the network will be"
                "ignored over a stright line distance of "
                f"{osm_channel.distance(network_end)}"
            )

        if self.debug:
            osm_channel.to_file(
                self.get_result_file_path(name="osm_channel_cut.geojson")
            )
        # smooth
        osm_channel = bathymetry_estimation.Channel(
            channel=osm_channel,
            resolution=cross_section_spacing,
            sampling_direction=1,
        )
        smoothed_osm_channel = osm_channel.get_parametric_spline_fit()
        smoothed_osm_channel.to_file(self.get_result_file_path(key="aligned"))
        # Get DEMs - create and save if don't exist
        gnd_dem, veg_dem = self.get_dems(channel=osm_channel)

        # Create the channel width object
        channel_width = bathymetry_estimation.ChannelCharacteristics(
            gnd_dem=gnd_dem,
            veg_dem=veg_dem,
            cross_section_spacing=cross_section_spacing,
            resolution=resolution,
            debug=self.debug,
        )

        return channel_width, smoothed_osm_channel

    def _rolling_mean_with_padding(
        self, data: geopandas.GeoSeries, number_of_samples: int
    ) -> numpy.ndarray:
        """Calculate the rolling mean of an array after padding the array with
        the edge value to ensure the derivative is smooth.

        Parameters
        ----------

        data
            The array to pad then smooth.
        number_of_samples
            The width in samples of the averaging filter
        """
        assert (
            number_of_samples > 0 and type(number_of_samples) == int
        ), "Must be more than 0 and an int"
        rolling_mean = (
            numpy.convolve(
                numpy.pad(data, int(number_of_samples / 2), "symmetric"),
                numpy.ones(number_of_samples),
                "valid",
            )
            / number_of_samples
        )
        return rolling_mean

    def _apply_upstream_smoothing(self, width_values: geopandas.GeoDataFrame) -> str:
        """Apply upstream smoothing to the width, flat_widths, thresholds, and
        slope. Store in the widths values Then result the smoothing label.
        """

        # Get the level of upstream smoothing to apply
        upstream_smoothing_factor = self.get_bathymetry_instruction(
            "upstream_smoothing_factor"
        )
        cross_section_spacing = self.get_bathymetry_instruction("cross_section_spacing")
        # Cycle through and caluclate the rolling mean
        label = f"{cross_section_spacing*upstream_smoothing_factor/1000}km"

        # Apply smoothing via '_rolling_mean_with_padding' to each measurement
        # Slope
        width_values[f"slope_mean_{label}"] = self._rolling_mean_with_padding(
            width_values["slope"], upstream_smoothing_factor
        )
        # Width
        widths_no_nan = width_values["valid_widths"].interpolate(
            "index", limit_direction="both"
        )
        width_values[f"widths_mean_{label}"] = self._rolling_mean_with_padding(
            widths_no_nan, upstream_smoothing_factor
        )
        # Flat width
        flat_widths_no_nan = width_values["valid_flat_widths"].interpolate(
            "index", limit_direction="both"
        )
        width_values[f"flat_widths_mean_{label}"] = self._rolling_mean_with_padding(
            flat_widths_no_nan, upstream_smoothing_factor
        )
        # Threshold
        thresholds_no_nan = width_values["valid_threhold"].interpolate(
            "index", limit_direction="both"
        )
        width_values[f"thresholds_mean_{label}"] = self._rolling_mean_with_padding(
            thresholds_no_nan, upstream_smoothing_factor
        )

        return label

    def calculate_river_bed_elevations(self):
        """Calculate and save depth estimates along the channel using various
        approaches.

        """

        # Read in the flow file and calcaulate the depths - write out the results
        width_values = geopandas.read_file(
            self.get_result_file_path(key="river_characteristics")
        )
        width_values["source"] = "river"  # Specify as coming form river estimation
        channel = self.get_network_channel()

        # Match each channel midpoint to a reach ID - based on what reach is closest
        width_values["id"] = (
            numpy.ones(len(width_values["widths"]), dtype=float) * numpy.nan
        )
        # Add the friction and flow values to the widths and slopes
        width_values["mannings_n"] = numpy.zeros(len(width_values["id"]), dtype=int)
        width_values["flow"] = numpy.zeros(len(width_values["id"]), dtype=int)
        for i, row in width_values.iterrows():
            if row.geometry is not None and not row.geometry.is_empty:
                distances = channel.channel.distance(width_values.loc[i].geometry)
                width_values.loc[i, ("id", "flow", "mannings_n")] = channel.channel[
                    distances == distances.min()
                ][["id", "flow", "mannings_n"]].min()
        # Fill in any missing values
        width_values["id"] = (
            width_values["id"].fillna(method="ffill").fillna(method="bfill")
        )
        width_values["id"] = width_values["id"].astype("int")
        width_values["flow"] = (
            width_values["flow"].fillna(method="ffill").fillna(method="bfill")
        )
        width_values["mannings_n"] = (
            width_values["mannings_n"].fillna(method="ffill").fillna(method="bfill")
        )

        # Get the level of upstream smoothing to apply
        label = self._apply_upstream_smoothing(width_values)

        # Names of values to use
        slope_name = f"slope_mean_{label}"
        min_z_name = "min_z_centre_unimodal"
        width_name = f"widths_mean_{label}"
        flat_width_name = f"flat_widths_mean_{label}"
        threshold_name = f"thresholds_mean_{label}"

        # Enfore a minimum slope - as specified in the instructions
        minimum_slope = self.get_bathymetry_instruction("minimum_slope")
        logging.info(f"Enforcing a minimum slope of {minimum_slope}")
        width_values.loc[
            width_values[slope_name] < minimum_slope, slope_name
        ] = minimum_slope

        # Calculate depths and bed elevation using the Neal et al approach (Uniform flow
        # theory)
        full_bank_depth = self._calculate_neal_et_al_depth(
            width_values=width_values,
            width_name=width_name,
            slope_name=slope_name,
            threshold_name=threshold_name,
        )
        if not (full_bank_depth >= 0).all():
            logging.warning(
                "Unexpected negative depths. Setting to zero. "
                "Check `river_characteristics.geojson` file."
            )
            full_bank_depth[full_bank_depth < 0] = 0
        active_channel_bank_depth = self._convert_full_bank_to_channel_depth(
            full_bank_depth=full_bank_depth,
            threshold_name=threshold_name,
            flat_width_name=flat_width_name,
            full_bank_width_name=width_name,
            width_values=width_values,
        )
        # Ensure valid depths before converting to bed elevations
        if not ((full_bank_depth - width_values[threshold_name]) >= 0).all():
            mask = (full_bank_depth - width_values[threshold_name]) < 0
            logging.warning(
                "Depths less than the thresholds. Try reduce the "
                "`max_bank_height`. Setting to thresholds. "
                f"{mask.sum()} affected."
            )
            full_bank_depth[mask] = width_values[threshold_name][mask]
        width_values["bed_elevation_Neal_et_al"] = (
            width_values[min_z_name] - active_channel_bank_depth
        )
        if self.debug:
            # Optionally write out additional depth information
            width_values["area_adjusted_depth_Neal_et_al"] = active_channel_bank_depth
            width_values["depth_Neal_et_al"] = full_bank_depth
        # Calculate depths and bed elevation using the Rupp & Smart approach (Hydrologic
        # geometry)
        full_bank_depth = self._calculate_rupp_and_smart_depth(
            width_values=width_values,
            width_name=width_name,
            slope_name=slope_name,
            threshold_name=threshold_name,
        )
        if not (full_bank_depth >= 0).all():
            logging.warning(
                "Unexpected negative depths. Setting to zero. "
                "Check `river_characteristics.geojson` file."
            )
            full_bank_depth[full_bank_depth < 0] = 0
        active_channel_bank_depth = self._convert_full_bank_to_channel_depth(
            full_bank_depth=full_bank_depth,
            threshold_name=threshold_name,
            flat_width_name=flat_width_name,
            full_bank_width_name=width_name,
            width_values=width_values,
        )
        # Ensure valid depths before converting to bed elevations
        if not ((full_bank_depth - width_values[threshold_name]) >= 0).all():
            mask = (full_bank_depth - width_values[threshold_name]) < 0
            logging.warning(
                "Depths less than the thresholds. Try reduce the "
                "`max_bank_height`. Setting to thresholds. "
                f"{mask.sum()} affected."
            )
            full_bank_depth[mask] = width_values[threshold_name][mask]
        width_values["bed_elevation_Rupp_and_Smart"] = (
            width_values[min_z_name] - active_channel_bank_depth
        )
        if self.debug:
            # Optionally write out additional depth information
            width_values[
                "area_adjusted_depth_Rupp_and_Smart"
            ] = active_channel_bank_depth
            width_values["depth_Rupp_and_Smart"] = full_bank_depth
        # Save the bed elevations
        values_to_save = [
            "geometry",
            "bed_elevation_Neal_et_al",
            "bed_elevation_Rupp_and_Smart",
            min_z_name,
            width_name,
            flat_width_name,
            "source",
        ]
        if self.debug:
            # Optionally write out additional depth information
            values_to_save.extend(
                [
                    "depth_Neal_et_al",
                    "depth_Rupp_and_Smart",
                    "area_adjusted_depth_Neal_et_al",
                    "area_adjusted_depth_Rupp_and_Smart",
                ]
            )
        # Save the widths and depths
        width_values[values_to_save].rename(
            columns={min_z_name: "bank_height", width_name: "width"}
        ).to_file(self.get_result_file_path(key="river_bathymetry"))

    def _calculate_neal_et_al_depth(
        self, width_values, width_name, slope_name, threshold_name
    ):
        """Calculate the uniform flow theory depth estimate as laid out in Neal
        et al.

        Parameters:
            width_values  A dataframe of channel charateristics.
            width_name  The name of the channel width column.
            slope_name  The name of the down-river channel slope column.
            threshold_name The name of the bank height threshold column."""

        full_bank_depth = (
            width_values["mannings_n"]
            * width_values["flow"]
            / (numpy.sqrt(width_values[slope_name]) * width_values[width_name])
        ) ** (3 / 5)
        return full_bank_depth

    def _calculate_rupp_and_smart_depth(
        self, width_values, width_name, slope_name, threshold_name
    ):
        """Calculate the hydrolic geometry depth estimate as laid out in Rupp
        and Smart.

        Parameters:
            width_values  A dataframe of channel charateristics.
            width_name  The name of the channel width column.
            slope_name  The name of the down-river channel slope column.
            threshold_name The name of the bank height threshold column."""

        a = 0.745
        b = 0.305
        K_0 = 6.16
        full_bank_depth = (
            width_values["flow"]
            / (K_0 * width_values[width_name] * width_values[slope_name] ** b)
        ) ** (1 / (1 + a))
        return full_bank_depth

    def _convert_full_bank_to_channel_depth(
        self,
        full_bank_depth,
        threshold_name,
        flat_width_name,
        full_bank_width_name,
        width_values,
    ):
        """Calculate the depth of the channel as detected in the LiDAR derived
        DEM. Remove the above water area, then calculate the depth for the
        'flat water' width as derived in the LiDAR.

        Parameters:
            full_bank_depth  The flood depth from the flood water height
            width_values  A dataframe of channel charateristics.
            full_bank_width_name  The name of the full bank width column.
            flat_width_name  The name of the down-river channel slope column.
            threshold_name The name of the bank height threshold column."""

        # Calculate the estimated full bank flow area
        full_flood_area = full_bank_depth * width_values[full_bank_width_name]

        # Threshold is the depth of flood water above the water surface
        threshold = width_values[threshold_name]

        # Calculate the area of flood waters (i.e. above the water surface)
        above_water_area = threshold * width_values[full_bank_width_name]
        # Calculate the above water area that is actually banks (assume linear)
        exposed_bank_area = (
            threshold
            * (width_values[full_bank_width_name] - width_values[flat_width_name])
            / 2
        )
        if not (exposed_bank_area >= 0).all():
            logging.warning(
                "The exposed bank area is not always postive. " "Setting to zero."
            )
            exposed_bank_area[exposed_bank_area < 0] = 0
        extra_flood_area = above_water_area - exposed_bank_area

        # The area to convert to the active 'flat' channel depth
        flat_flow_area = full_flood_area - extra_flood_area

        # Calculate the depth from the area
        flat_flow_depth = flat_flow_area / width_values[flat_width_name]

        # Ensure not negative
        if not (flat_flow_depth >= 0).all():
            logging.warning(
                "Negative area-adjusted depths. Try reduce the "
                "`max_bank_height`. Setting to zero. # affected: "
                f"{len(flat_flow_depth[flat_flow_depth < 0])}."
            )
            flat_flow_depth[flat_flow_depth < 0] = 0

        return flat_flow_depth

    def estimate_river_mouth_fan(self):
        """Calculate and save depth estimates along the river mouth fan."""

        # Required inputs
        crs = self.get_crs()["horizontal"]
        cross_section_spacing = self.get_bathymetry_instruction("cross_section_spacing")
        river_bathymetry_file = self.get_result_file_path(key="river_bathymetry")
        river_polygon_file = self.get_result_file_path(key="river_polygon")
        ocean_contour_file = self.get_vector_or_raster_paths(
            key="ocean_contours", data_type="vector"
        )[0]
        aligned_channel_file = self.get_result_file_path(key="aligned")
        ocean_contour_depth_label = self.get_instruction_general(
            key="z_labels", subkey="ocean"
        )

        # Create fan object
        fan = geometry.RiverMouthFan(
            aligned_channel_file=aligned_channel_file,
            river_bathymetry_file=river_bathymetry_file,
            river_polygon_file=river_polygon_file,
            ocean_contour_file=ocean_contour_file,
            crs=crs,
            cross_section_spacing=cross_section_spacing,
            elevation_labels=[
                "bed_elevation_Neal_et_al",
                "bed_elevation_Rupp_and_Smart",
            ],
            ocean_contour_depth_label=ocean_contour_depth_label,
        )

        # Estimate the fan extents and bathymetry
        fan_polygon, fan_bathymetry = fan.polygon_and_bathymetry()
        river_bathymetry = geopandas.read_file(river_bathymetry_file)
        river_polygon = geopandas.read_file(river_polygon_file)

        # Combine and save the river and fan geometries
        fan_bathymetry["source"] = "fan"
        fan_bathymetry["bank_height"] = numpy.nan  # No bank height info in ocean
        combined_bathymetry = geopandas.GeoDataFrame(
            pandas.concat(
                [fan_bathymetry.loc[::-1], river_bathymetry], ignore_index=True
            ),
            crs=river_bathymetry.crs,
        )
        combined_bathymetry.to_file(river_bathymetry_file)
        combined_polygon = river_polygon.overlay(fan_polygon, how="union")
        combined_polygon = (
            geopandas.GeoDataFrame(
                geometry=combined_polygon.buffer(self.get_resolution())
            )
            .dissolve()
            .buffer(-self.get_resolution())
        )
        combined_polygon.to_file(river_polygon_file)

    def run(self):
        """This method extracts a main channel then executes the DemGeneration
        pipeline to produce a DEM before sampling this to extimate width, slope
        and eventually depth."""

        logging.info("Adding river and fan bathymetry if it doesn't already exist.")

        # Ensure the results folder has been created
        self.create_results_folder()

        # Characterise river channel if not already done - may generate DEMs
        if not self.channel_characteristics_exist():
            self.characterise_channel()
        # Estimate channel and fan depths if not already done
        if not self.channel_bathymetry_exist():
            logging.info("Estimating the channel bathymetry.")
            print("Estimating the channel bathymetry.")

            # Calculate and save river bathymetry depths
            self.calculate_river_bed_elevations()
            # check if the river mouth is to be estimated
            if self.get_bathymetry_instruction("estimate_fan"):
                logging.info("Estimating the fan bathymetry.")
                print("Estimating the fan bathymetry.")
                self.estimate_river_mouth_fan()
        if self.debug:
            # Record the parameter used during execution - append to existing
            with open(
                self.get_instruction_path("subfolder") / "rivers_instructions.json",
                "a",
            ) as file_pointer:
                json.dump(self.instructions, file_pointer)


class WaterwayBedElevationEstimator(BaseProcessor):
    """WaterwayBedElevationGenerator executes a pipeline to pull in OpenStreetMap waterway
    and tunnel information. A DEM is generated of the surrounding area and this used to
    unblock waterways and tunnels - by taking the lowest value in the area around a tunnel
    to be the tunnel elevation, and ensuring opne waterways flow downhill.

    """

    def __init__(self, json_instructions: json, debug: bool = True):
        super(WaterwayBedElevationEstimator, self).__init__(
            json_instructions=json_instructions
        )

        self.debug = debug

    def get_result_file_name(self, key: str) -> str:
        """Return the name of the file to save."""

        # key to output name mapping
        name_dictionary = {
            "raw_dem": "waterways_raw_dem.nc",
            "open_polygon": "open_waterways_polygon.geojson",
            "open_elevation": "open_waterways_elevation.geojson",
            "closed_polygon": "closed_waterways_polygon.geojson",
            "closed_elevation": "closed_waterways_elevation.geojson",
            "waterways_polygon": "waterways_polygon.geojson",
            "waterways": "waterways.geojson",
        }
        return name_dictionary[key]

    def get_result_file_path(self, key: str) -> pathlib.Path:
        """Return the file name of the file to save with the local cache path.

        Parameters:
            instructions  The json instructions defining the behaviour
        """

        subfolder = self.get_instruction_path("subfolder")

        name = self.get_result_file_name(key=key)

        return subfolder / name

    def waterway_elevations_exists(self):
        """Check to see if the waterway and culvert bathymeties have already been
        estimated."""

        closed_polygon_file = self.get_result_file_path(key="closed_polygon")
        closed_elevation_file = self.get_result_file_path(key="closed_elevation")
        open_polygon_file = self.get_result_file_path(key="open_polygon")
        open_elevation_file = self.get_result_file_path(key="open_elevation")
        if (
            closed_polygon_file.is_file()
            and closed_elevation_file.is_file()
            and open_polygon_file.is_file()
            and open_elevation_file.is_file()
        ):
            return True
        else:
            return False

    def minimum_elevation_in_polygon(
        self, geometry: shapely.geometry.Polygon, dem: xarray.Dataset
    ):
        """Determine the minimum value in each polygon. Select only coordinates
        within the polygon bounding box before clipping to the bounding box and
        then returning the minimum elevation."""

        # Index in polygon bbox
        bbox = geometry.bounds

        # Select DEM within the bounding box - allow ascending or decending dimensions
        y_slice = (
            slice(bbox[1], bbox[3])
            if dem.y[-1] - dem.y[0] > 0
            else slice(bbox[3], bbox[1])
        )
        x_slice = (
            slice(bbox[0], bbox[2])
            if dem.x[-1] - dem.x[0] > 0
            else slice(bbox[2], bbox[0])
        )
        small_z = dem.z.sel(x=x_slice, y=y_slice)

        # clip to polygon and return minimum elevation
        return float(small_z.rio.clip([geometry]).min())

    def estimate_closed_elevations(
        self, waterways: geopandas.GeoDataFrame, dem: xarray.Dataset
    ):
        """Sample the DEM around the tunnels to estimate the bed elevation."""

        # Check if already generated
        polygon_file = self.get_result_file_path(key="closed_polygon")
        elevation_file = self.get_result_file_path(key="closed_elevation")
        if polygon_file.is_file() and elevation_file.is_file():
            print("Closed waterways already recorded. ")
            logging.info(
                "Estimating closed waterway and tunnel bed elevation from OpenStreetMap."
            )
            return
        # If not - estimate elevations along close waterways
        closed_waterways = waterways[waterways["tunnel"]]
        closed_waterways["polygon"] = closed_waterways.buffer(closed_waterways["width"])
        # If no closed waterways write out empty files and return
        if len(closed_waterways) == 0:
            closed_waterways["elevation"] = []
            closed_waterways.set_geometry("polygon", drop=True)[
                ["geometry", "width", "elevation"]
            ].to_file(polygon_file)
            closed_waterways.drop(columns=["polygon"]).to_file(elevation_file)
            return

        # Sample the minimum elevation at each tunnel
        elevations = closed_waterways.apply(
            lambda row: self.minimum_elevation_in_polygon(
                geometry=row["polygon"], dem=dem
            ),
            axis=1,
        )

        # Create sampled points to go with the sampled elevations
        points = closed_waterways["geometry"].apply(
            lambda row: shapely.geometry.MultiPoint(
                [
                    # Ensure even spacing across the length of the waterway
                    row.interpolate(
                        i
                        * row.length
                        / int(numpy.ceil(row.length / self.get_resolution()))
                    )
                    for i in range(
                        int(numpy.ceil(row.length / self.get_resolution())) + 1
                    )
                ]
            )
        )
        points = geopandas.GeoDataFrame(
            {
                "elevation": elevations,
                "geometry": points,
                "width": closed_waterways["width"],
            },
            crs=closed_waterways.crs,
        )
        closed_waterways["elevation"] = elevations
        # Remove any NaN areas (where no LiDAR data to estimate elevations)
        nan_filter = (
            points.explode(ignore_index=False, index_parts=True)["elevation"]
            .notnull()
            .groupby(level=0)
            .all()
            .values
        )
        if not nan_filter.all():
            logging.warning(
                "Some open waterways are being ignored as there is not enough data to "
                "estimate their elevations."
            )
        points_exploded = points[nan_filter].explode(
            ignore_index=False, index_parts=True
        )
        closed_waterways = closed_waterways[nan_filter]

        # Save out polygons and elevations
        closed_waterways.set_geometry("polygon", drop=True)[
            ["geometry", "width", "elevation"]
        ].to_file(polygon_file)
        points_exploded.to_file(elevation_file)

    def estimate_open_elevations(
        self, waterways: geopandas.GeoDataFrame, dem: xarray.Dataset
    ):
        """Sample the DEM along the open waterways to enforce a decreasing elevation."""

        # Check if already generated
        polygon_file = self.get_result_file_path(key="open_polygon")
        elevation_file = self.get_result_file_path(key="open_elevation")
        if polygon_file.is_file() and elevation_file.is_file():
            print("Open waterways already recorded. ")
            logging.info(
                "Estimating open waterway and tunnel bed elevation from OpenStreetMap."
            )
            return
        # If not - estimate the elevations along the open waterways
        open_waterways = waterways[numpy.logical_not(waterways["tunnel"])]

        # sample the ends of the waterway - sample over a polygon at each end
        polygons = open_waterways.interpolate(0).buffer(open_waterways["width"])
        open_waterways["start_elevation"] = polygons.apply(
            lambda geometry: self.minimum_elevation_in_polygon(
                geometry=geometry, dem=dem
            )
        )
        polygons = open_waterways.interpolate(open_waterways.length).buffer(
            open_waterways["width"]
        )
        open_waterways["end_elevation"] = polygons.geometry.apply(
            lambda geometry: self.minimum_elevation_in_polygon(
                geometry=geometry, dem=dem
            )
        )

        # Remove any waterways without data to assess elevations
        nan_filter = (
            open_waterways[["start_elevation", "end_elevation"]]
            .notnull()
            .all(axis=1)
            .values
        )
        if not nan_filter.all():
            logging.warning(
                "Some open waterways are being ignored as there is not enough data to "
                "estimate their elevations."
            )
        open_waterways = open_waterways[nan_filter]

        # save out the polygons
        open_waterways.buffer(open_waterways["width"]).to_file(polygon_file)

        # Sample down-slope location along each line
        def sample_location_down_slope(row):
            """Sample evenly space poinst along polylines in the downslope direction"""

            if row["start_elevation"] > row["end_elevation"]:
                sample_range = range(
                    int(numpy.ceil(row.geometry.length / self.get_resolution())) + 1
                )
            else:
                sample_range = range(
                    int(numpy.ceil(row.geometry.length / self.get_resolution())),
                    -1,
                    -1,
                )
            sampled_sampled_multipoints = [
                # Ensure even spacing across the length of the waterway
                row.geometry.interpolate(
                    i
                    * row.geometry.length
                    / int(numpy.ceil(row.geometry.length / self.get_resolution()))
                )
                for i in sample_range
            ]
            sampled_multipoints = shapely.geometry.MultiPoint(
                sampled_sampled_multipoints
            )

            return sampled_multipoints

        open_waterways["points"] = open_waterways.apply(
            lambda row: sample_location_down_slope(row=row),
            axis=1,
        )

        open_waterways = open_waterways.set_geometry("points", drop=True)[
            ["geometry", "width"]
        ]
        # sort index needed to ensure correct behaviour of the explode function
        open_waterways = open_waterways.sort_index(ascending=True).explode(
            ignore_index=False, index_parts=True, column="geometry"
        )
        open_waterways["polygons"] = open_waterways.buffer(open_waterways["width"])
        # Sample the minimum elevations along each  open waterway
        open_waterways["elevation"] = open_waterways["polygons"].apply(
            lambda geometry: self.minimum_elevation_in_polygon(
                geometry=geometry, dem=dem
            )
        )  # TODO - look to optimise as runs slowely
        # Check open waterways take into account culvert bed elevations
        closed_polygons = geopandas.read_file(
            self.get_result_file_path(key="closed_polygon")
        )
        # Check each culvert
        if len(closed_polygons) > 0:
            for closed_polygon, closed_elevation in zip(
                closed_polygons["geometry"], closed_polygons["elevation"]
            ):
                # Take the nearest closed elevation if lower
                elevations_near_culvert = open_waterways.clip(closed_polygon)
                indices_to_replace = elevations_near_culvert.index[
                    elevations_near_culvert["elevation"] > closed_elevation
                ]
                open_waterways.loc[indices_to_replace, "elevation"] = closed_elevation
        # Ensure the sampled elevations monotonically decrease
        for index, waterway_points in open_waterways.groupby(level=0):
            open_waterways.loc[(index,), ("elevation")] = numpy.fmin.accumulate(
                waterway_points["elevation"]
            )
        # Save bathymetry
        open_waterways[["geometry", "width", "elevation"]].to_file(elevation_file)

    def create_dem(self, waterways: geopandas.GeoDataFrame) -> xarray.Dataset:
        """Create and return a DEM at a resolution 1.5x the waterway width."""

        dem_file = self.get_result_file_path(key="raw_dem")

        # Load already created DEM file in
        if not dem_file.is_file():
            # Create DEM over the waterway region
            # Save out the waterway polygons as a file with a single multipolygon
            waterways_polygon_file = self.get_result_file_path(key="waterways_polygon")
            waterways_polygon = waterways.buffer(waterways["width"])
            waterways_polygon = geopandas.GeoDataFrame(
                geometry=[shapely.ops.unary_union(waterways_polygon.geometry.array)],
                crs=waterways_polygon.crs,
            )
            waterways_polygon.to_file(waterways_polygon_file)

            # Create DEM generation instructions
            dem_instructions = self.instructions
            dem_instruction_paths = dem_instructions["data_paths"]
            dem_instruction_paths["extents"] = self.get_result_file_name(
                key="waterways_polygon"
            )
            dem_instruction_paths["raw_dem"] = self.get_result_file_name(key="raw_dem")

            # Create the ground DEM file if this has not be created yet!
            print("Generating waterway DEM.")
            runner = RawLidarDemGenerator(self.instructions)
            runner.run()
        # Load in the DEM
        dem = rioxarray.rioxarray.open_rasterio(dem_file, masked=True).squeeze(
            "band", drop=True
        )
        return dem

    def download_osm_values(self) -> bool:
        """Download OpenStreetMap waterways and tunnels within the catchment BBox."""

        waterways_file_path = self.get_result_file_path(key="waterways")

        if waterways_file_path.is_file():  # already created. Load in.
            waterways = geopandas.read_file(waterways_file_path)
        else:  # Download from OSM
            # Create area to query within
            bbox_lat_long = self.catchment_geometry.catchment.to_crs(self.OSM_CRS)

            # Construct query
            query = OSMPythonTools.overpass.overpassQueryBuilder(
                bbox=[
                    bbox_lat_long.bounds.miny[0],
                    bbox_lat_long.bounds.minx[0],
                    bbox_lat_long.bounds.maxy[0],
                    bbox_lat_long.bounds.maxx[0],
                ],
                elementType="way",
                selector="waterway",
                out="body",
                includeGeometry=True,
            )

            # Perform query
            overpass = OSMPythonTools.overpass.Overpass()
            if "osm_date" in self.instructions["waterways"]:
                waterways = overpass.query(
                    query,
                    date=self.instructions["waterways"]["osm_date"],
                    timeout=60,
                )
            else:
                waterways = overpass.query(query, timeout=60)

            # Extract information
            element_dict = {
                "geometry": [],
                "OSM_id": [],
                "waterway": [],
                "tunnel": [],
            }

            for element in waterways.elements():
                element_dict["geometry"].append(element.geometry())
                element_dict["OSM_id"].append(element.id())
                element_dict["waterway"].append(element.tags()["waterway"])
                element_dict["tunnel"].append("tunnel" in element.tags().keys())
            waterways = (
                geopandas.GeoDataFrame(element_dict, crs=self.OSM_CRS)
                .to_crs(self.catchment_geometry.crs["horizontal"])
                .set_index("OSM_id", drop=True)
            )

            # Remove polygons
            waterways = waterways[waterways.geometry.type == "LineString"].sort_index(
                ascending=True
            )

            # Get specified widths
            widths = self.instructions["waterways"]["widths"]
            # Check if rivers are specified and remove if not
            if "ditch" not in widths.keys():
                widths["ditch"] = widths["drain"]
            # Identify and remove undefined waterway types
            for waterway_label in waterways["waterway"].unique():
                if waterway_label not in widths.keys():
                    waterways = waterways[waterways["waterway"] != waterway_label]
                    print(
                        f"{waterway_label} is not in the specified widths and"
                        " is being removed"
                    )
                    logging.info(
                        f"{waterway_label} is not in the specified widths and"
                        " is being removed"
                    )
            # Add width label
            waterways["width"] = waterways["waterway"].apply(
                lambda waterway: widths[waterway]
            )
            # Clip to land
            waterways = waterways.clip(self.catchment_geometry.land).sort_index(
                ascending=True
            )

            # Save file
            waterways.to_file(waterways_file_path)
        return waterways

    def run(self):
        """This method runs a pipeline that:
        * downloads all tunnels and waterways within a catchment.
        * creates and samples a DEM around each feature to estimate the bed
          elevation.
        * saves out extents and bed elevations of the waterway and tunnel network
        """

        # Don't reprocess if already estimated
        if self.waterway_elevations_exists():
            logging.info("Waterway and tunnel bed elevations already estimated.")
            return
        logging.info("Estimating waterway and tunnel bed elevation from OpenStreetMap.")

        # Ensure the results folder has been created
        self.create_results_folder()

        # Load in catchment
        self.catchment_geometry = self.create_catchment()

        # Download waterways and tunnels from OSM
        waterways = self.download_osm_values()

        # Create a DEM where the waterways and tunnels are
        dem = self.create_dem(waterways=waterways)

        # Estimate the waterway and tunnel bed elevations from the DEM
        self.estimate_closed_elevations(waterways=waterways, dem=dem)
        self.estimate_open_elevations(waterways=waterways, dem=dem)

        if self.debug:
            # Record the parameter used during execution - append to existing
            with open(
                self.get_instruction_path("subfolder") / "waterway_instructions.json",
                "a",
            ) as file_pointer:
                json.dump(self.instructions, file_pointer)<|MERGE_RESOLUTION|>--- conflicted
+++ resolved
@@ -869,35 +869,7 @@
             ),
             elevation_range=self.get_instruction_general("elevation_range"),
         )
-<<<<<<< HEAD
-            
-=======
-
-        # Load in LiDAR tiles
-        self.raw_dem.add_lidar(
-            lidar_datasets_info=lidar_datasets_info,
-            lidar_classifications_to_keep=self.get_instruction_general(
-                "lidar_classifications_to_keep"
-            ),
-            chunk_size=self.get_processing_instructions("chunk_size"),
-            metadata=self.create_metadata(),
-        )  # Note must be called after all others if it is to be complete
-
-        # Add a coarse DEM if significant area without LiDAR and a coarse DEM
-        if self.check_vector_or_raster(key="coarse_dems", api_type="raster"):
-            coarse_dem_paths = self.get_vector_or_raster_paths(
-                key="coarse_dems", data_type="raster"
-            )
-
-            # Add coarse DEMs if there are any and if area
-            self.raw_dem.add_coarse_dems(
-                coarse_dem_paths=coarse_dem_paths,
-                area_threshold=area_threshold,
-                buffer_cells=self.get_instruction_general("lidar_buffer"),
-                chunk_size=self.get_processing_instructions("chunk_size"),
-            )
-
->>>>>>> bcbaaede
+
         # Setup Dask cluster and client - LAZY SAVE LIDAR DEM
         cluster_kwargs = {
             "n_workers": self.get_processing_instructions("number_of_cores"),
