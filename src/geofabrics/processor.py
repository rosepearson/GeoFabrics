# -*- coding: utf-8 -*-
"""
This module contains classes associated with generating GeoFabric layers from
LiDAR and bathymetry contours based on the instructions contained in a JSON file.

GeoFabric layers include hydrologically conditioned DEMs.
"""
import numpy
import json
import pathlib
import abc
import logging
import distributed
import rioxarray
import copy
import geopandas
import datetime
import shapely
import xarray
import OSMPythonTools.overpass
from . import geometry
from . import bathymetry_estimation
from . import version
import geoapis.lidar
import geoapis.vector
import geoapis.raster
from . import dem


class BaseProcessor(abc.ABC):
    """An abstract class with general methods for accessing elements in
    instruction files including populating default values. Also contains
    functions for downloading remote data using geopais, and constructing data
    file lists.
    """

    OSM_CRS = "EPSG:4326"

    def __init__(self, json_instructions: json):
        self.instructions = json_instructions

        self.catchment_geometry = None

    def create_metadata(self) -> dict:
        """A clase to create metadata to be added as netCDF attributes."""

        # Ensure no senstive key information is printed out as part of the instructions
        cleaned_instructions = copy.deepcopy(self.instructions)
        if "apis" in cleaned_instructions:
            for api_type in cleaned_instructions["apis"].keys():
                for data_service in cleaned_instructions["apis"][api_type].keys():
                    if "key" in data_service:
                        cleaned_instructions["apis"][api_type]["key"].pop()
        metadata = {
            "library_name": "GeoFabrics",
            "library_version": version.__version__,
            "class_name": self.__class__.__name__,
            "utc_time": datetime.datetime.now(datetime.timezone.utc).isoformat(),
            "instructions": cleaned_instructions,
        }
        return metadata

    def get_instruction_path(self, key: str, defaults: dict = {}) -> pathlib.Path:
        """Return the file path from the instruction file, or default if there
        is a default value and the local cache is specified. Raise an error if
        the key is not in the instructions."""

        defaults = dict(
            **defaults,
            **{
                "result_dem": "generated_dem.nc",
                "result_geofabric": "generated_geofabric.nc",
                "raw_dem": "raw_dem.nc",
                "raw_dem_extents": "raw_extents.geojson",
                "subfolder": "results",
            },
        )

        path_instructions = self.instructions["data_paths"]

        # Return the local cache - for downloaded input data
        local_cache = pathlib.Path(path_instructions["local_cache"])
        if key == "local_cache":
            return local_cache
        # Return the subfolder path - where results are stored
        subfolder = (
            path_instructions["subfolder"]
            if "subfolder" in path_instructions
            else defaults["subfolder"]
        )

        if key == "subfolder":
            return local_cache / subfolder
        # return the full path of the specified key
        if key in path_instructions:
            # check if a list or single path
            if type(path_instructions[key]) == list:
                absolute_file_paths = []
                file_paths = path_instructions[key]
                for file_path in file_paths:
                    file_path = pathlib.Path(file_path)
                    file_path = (
                        file_path
                        if file_path.is_absolute()
                        else local_cache / subfolder / file_path
                    )
                    absolute_file_paths.append(str(file_path))
                return absolute_file_paths
            else:
                file_path = pathlib.Path(path_instructions[key])
                file_path = (
                    file_path
                    if file_path.is_absolute()
                    else local_cache / subfolder / file_path
                )
                return file_path
        elif key in defaults.keys():
            return local_cache.absolute() / subfolder / defaults[key]
        else:
            assert False, (
                f"The key `{key}` is either missing from data "
                f"paths, not specified in the defaults: {defaults}"
            )

    def check_instruction_path(self, key: str) -> bool:
        """Return True if the file path exists in the instruction file, or True
        if there is a default value and the local cache is specified."""

        assert (
            "local_cache" in self.instructions["data_paths"]
        ), "local_cache is a required 'data_paths' entry"

        defaults = [
            "result_dem",
            "raw_dem_extents",
            "raw_dem",
            "subfolder",
            "result_geofabric",
        ]

        if key in self.instructions["data_paths"]:
            return True
        else:
            return key in defaults

    def create_results_folder(self):
        """Ensure the results folder has been created."""

        results_folder = self.get_instruction_path("subfolder")
        results_folder.mkdir(parents=True, exist_ok=True)

    def get_resolution(self) -> float:
        """Return the resolution from the instruction file. Raise an error if
        not in the instructions."""

        assert "output" in self.instructions, (
            "'output' is not a key-word in the instructions. It should exist"
            " and is where the resolution and optionally the CRS of the output"
            " DEM is defined."
        )
        assert (
            "resolution" in self.instructions["output"]["grid_params"]
        ), "'resolution' is not a key-word in the instructions"
        return self.instructions["output"]["grid_params"]["resolution"]

    def get_crs(self) -> dict:
        """Return the CRS projection information (horiztonal and vertical) from
        the instruction file. Raise an error if 'output' is not in the instructions. If
        no 'crs' or 'horizontal' or 'vertical' values are specified then use the default
        value for each one missing from the instructions. If the default is used it is
        added to the instructions.
        """

        defaults = {"horizontal": 2193, "vertical": 7839}

        assert "output" in self.instructions, (
            "'output' is not a key-word in the instructions. It should exist "
            "and is where the resolution and optionally the CRS of the output "
            "DEM is defined."
        )

        if "crs" not in self.instructions["output"]:
            logging.warning(
                "No output the coordinate system EPSG values specified. We "
                f"will instead be using the defaults: {defaults}."
            )
            self.instructions["output"]["crs"] = defaults
            return defaults
        else:
            crs_instruction = self.instructions["output"]["crs"]
            crs_dict = {}
            crs_dict["horizontal"] = (
                crs_instruction["horizontal"]
                if "horizontal" in crs_instruction
                else defaults["horizontal"]
            )
            crs_dict["vertical"] = (
                crs_instruction["vertical"]
                if "vertical" in crs_instruction
                else defaults["vertical"]
            )
            logging.info(
                f"The output the coordinate system EPSG values of {crs_dict} "
                "will be used. If these are not as expected. Check both the "
                "'horizontal' and 'vertical' values are specified."
            )
            # Update the CRS just incase this includes any default values
            self.instructions["output"]["crs"] = crs_dict
            return crs_dict

    def get_instruction_general(self, key: str):
        """Return the general instruction from the instruction file or return
        the default value if not specified in the instruction file. Raise an
        error if the key is not in the instructions and there is no default
        value. If the default is used it is added to the instructions."""

        defaults = {
            "bathymetry_contours_z_label": None,
            "bathymetry_points_z_label": None,
            "bathymetry_points_type": None,
            "drop_offshore_lidar": True,
            "lidar_classifications_to_keep": [2],
            "interpolation_method": None,
            "elevation_range": None,
            "lidar_interpolation_method": "idw",
            "download_limit_gbytes": 100,
        }

        assert key in defaults or key in self.instructions["general"], (
            f"The key: {key} is missing from the general instructions, and"
            " does not have a default value"
        )
        if "general" in self.instructions and key in self.instructions["general"]:
            return self.instructions["general"][key]
        else:
            self.instructions["general"][key] = defaults[key]
            return defaults[key]

    def get_processing_instructions(self, key: str):
        """Return the processing instruction from the instruction file or
        return the default value if not specified in the instruction file. If
        the default is used it is added to the instructions.

        Parameters
        ----------

        key
            The string identifying the instruction
        """

        defaults = {"number_of_cores": 1, "chunk_size": None, "memory_limit": "10GiB"}

        assert key in defaults or key in self.instructions["processing"], (
            f"The key: {key} is missing "
            + "from the general instructions, and does not have a default value"
        )
        if "processing" in self.instructions and key in self.instructions["processing"]:
            return self.instructions["processing"][key]
        else:
            if "processing" not in self.instructions:
                self.instructions["processing"] = {}
            self.instructions["processing"][key] = defaults[key]
            return defaults[key]

    def check_apis(self, key: str, api_type: str) -> bool:
        """Check to see if APIs are included in the instructions and if the key is
        included in specified apis

        Parameters
        ----------

        key
            The string identifying the vector/raster
        api_type
            The string identifying if the key is a vector or raster
        """

        if "apis" in self.instructions and api_type in self.instructions["apis"]:
            # 'apis' included instructions and Key included in the APIs
            return key in self.instructions["apis"][api_type]
        else:
            return False

    def check_vector_or_raster(self, key: str, api_type: str) -> bool:
        """Check to see if vector or raster key (i.e. land, bathymetry_contours, etc) is
        included either as a file path, or within any of API's (i.e. LINZ or LRIS).

        Parameters
        ----------

        key
            The string identifying the vector/raster
        api_type
            The string identifying if the key is a vector or raster
        """

        data_services = [
            "linz",
            "lris",
            "statsnz",
        ]  # This list will increase as geopais is extended to support more vector APIs

        if "data_paths" in self.instructions and key in self.instructions["data_paths"]:
            # Key included in the data paths
            return True
        elif "apis" in self.instructions and api_type in self.instructions["apis"]:
            for data_service in data_services:
                if (
                    data_service in self.instructions["apis"][api_type]
                    and key in self.instructions["apis"][api_type][data_service]
                ):
                    # Key is included in one or more of the data_service's APIs
                    return True
        else:
            return False

    def get_vector_or_raster_paths(self, key: str, api_type: str) -> list:
        """Get the path to the vector/raster key data included either as a file path or
        as an API. Return all paths where the vector key is specified. In the case that
        an API is specified ensure the data is fetched as well.

        Parameters
        ----------

        key
            The string identifying the vector/raster
        api_type
            The string identifying if the key is a vector or raster
        """

        paths = []

        # Check the instructions for vector data specified as a data_paths
        if "data_paths" in self.instructions and key in self.instructions["data_paths"]:
            # Key included in the data paths - add - either list or individual path
            data_paths = self.get_instruction_path(key)
            if type(data_paths) is list:
                paths.extend(data_paths)
            else:
                paths.append(data_paths)
        if api_type == "vector":
            # Define the supported vector 'apis' keywords and the geoapis class for
            # accessing that data service
            data_services = {
                "linz": geoapis.vector.Linz,
                "lris": geoapis.vector.Lris,
                "statsnz": geoapis.vector.StatsNz,
            }
        elif api_type == "raster":
            data_services = {
                "linz": geoapis.raster.Linz,
                "lris": geoapis.raster.Lris,
                "statsnz": geoapis.raster.StatsNz,
            }
        else:
            logging.warning(f"Unsupported API type specified: {api_type}. Ignored.")
            return
        # Check the instructions for vector data hosted in the supported vector data
        # services: LINZ and LRIS
        cache_dir = pathlib.Path(self.get_instruction_path("local_cache"))
        bounding_polygon = (
            self.catchment_geometry.catchment
            if self.catchment_geometry is not None
            else None
        )
        for data_service in data_services.keys():
            if (
                self.check_apis(data_service, api_type=api_type)
                and key in self.instructions["apis"][api_type][data_service]
            ):
                # Get the location to cache vector data downloaded from data services
                assert self.check_instruction_path("local_cache"), (
                    "Local cache file path must exist to specify thelocation to"
                    + f" download vector data from the vector APIs: {data_services}"
                )

                # Get the API key for the data_serive being checked
                assert "key" in self.instructions["apis"][api_type][data_service], (
                    f"A 'key' must be specified for the {api_type}:{data_service} data"
                    "  service instead the instruction only includes: "
                    f"{self.instructions['apis'][api_type][data_service]}"
                )
                api_key = self.instructions["apis"][api_type][data_service]["key"]

                # Instantiate the geoapis object for downloading vectors from the data
                # service.
                if api_type == "vector":
                    fetcher = data_services[data_service](
                        api_key, bounding_polygon=bounding_polygon, verbose=True
                    )

                    api_instruction = self.instructions["apis"][api_type][data_service][
                        key
                    ]
                    geometry_type = (
                        api_instruction["geometry_name "]
                        if "geometry_name " in api_instruction
                        else None
                    )

                    logging.info(
                        f"Downloading vector layers {api_instruction['layers']} from"
                        f" the {data_service} data service"
                    )

                    # Cycle through all layers specified - save each & add to the path
                    # list
                    for layer in api_instruction["layers"]:
                        # Use the run method to download each layer in turn
                        vector = fetcher.run(layer, geometry_type)

                        # Write out file if not already recorded
                        layer_file = cache_dir / "vector" / f"{layer}.geojson"
                        if not layer_file.exists():
                            layer_file.parent.mkdir(parents=False, exist_ok=True)
                            vector.to_file(layer_file)
                        paths.append(layer_file)
                elif api_type == "raster":
                    # simplify the bounding_polygon geometry
                    if bounding_polygon is not None:
                        bounds = bounding_polygon.bounds
                        bounds = shapely.geometry.Polygon(
                            [
                                (bounds["minx"].min(), bounds["miny"].min()),
                                (bounds["maxx"].max(), bounds["miny"].min()),
                                (bounds["maxx"].max(), bounds["maxy"].max()),
                                (bounds["minx"].min(), bounds["maxy"].max()),
                            ]
                        )
                        bounding_polygon = geopandas.GeoDataFrame(
                            geometry=[bounds], crs=bounding_polygon.crs
                        )
                    fetcher = data_services[data_service](
                        key=api_key,
                        bounding_polygon=bounding_polygon,
                        cache_path=cache_dir,
                    )

                    api_instruction = self.instructions["apis"][api_type][data_service][
                        key
                    ]

                    logging.info(
                        f"Downloading rater layers {api_instruction['layers']} from"
                        f" the {data_service} data service"
                    )

                    # Cycle through all layers specified - save each & add to the path
                    # list
                    for layer in api_instruction["layers"]:
                        # Use the run method to download each layer in turn
                        raster_paths = fetcher.run(layer)

                        # Add the downloaded to paths
                        for raster_path in raster_paths:
                            paths.append(raster_path)
        return paths

    def get_lidar_dataset_crs(self, data_service, dataset_name) -> dict:
        """Checks to see if source CRS of an associated LiDAR datasets has be specified
        in the instruction file. If it has been specified, this CRS is returned, and
        will later be used to override the CRS encoded in the LAS files.
        """

        api_type = "lidar"
        apis_instructions = self.instructions["apis"]

        if (
            self.check_apis(data_service, api_type=api_type)
            and type(apis_instructions[api_type][data_service]) is dict
            and dataset_name in apis_instructions[api_type][data_service]
            and type(apis_instructions[api_type][data_service][dataset_name]) is dict
        ):
            dataset_instruction = apis_instructions[api_type][data_service][
                dataset_name
            ]

            if (
                "crs" in dataset_instruction
                and "horizontal" in dataset_instruction["crs"]
                and "vertical" in dataset_instruction["crs"]
            ):
                dataset_crs = {
                    "horizontal": dataset_instruction["crs"]["horizontal"],
                    "vertical": dataset_instruction["crs"]["vertical"],
                }
                logging.info(
                    f"The LiDAR dataset {dataset_name} is assumed to have the source "
                    f"coordinate system EPSG: {dataset_crs} as defined in the "
                    "instruction file"
                )
                return dataset_crs
            else:
                logging.info(
                    f"The LiDAR dataset {dataset_name} will use the source the "
                    "coordinate system EPSG defined in its LAZ files"
                )
                return None
        else:
            logging.info(
                f"The LiDAR dataset {dataset_name} will use the source coordinate "
                "system EPSG from its LAZ files"
            )
            return None

    def get_lidar_datasets_info(self) -> dict:
        """Return a dictionary with three enties 'file_paths', 'crs' and
        'tile_index_file'. The 'file_paths' contains a list of LiDAR tiles to process.

        The 'crs' (or coordinate system of the LiDAR data as defined by an EPSG code) is
        only optionally set (if unset the value is None). The 'crs' should only be set
        if the CRS information is not correctly encoded in the LAZ/LAS files. Currently
        this is only supported for OpenTopography LiDAR.

        The 'tile_index_file' is also optional (if unset the value is None). The
        'tile_index_file' should be given if a tile index file exists for the LiDAR
        files specifying the extents of each tile. This is currently only supported for
        OpenTopography files.

        If a LiDAR API is specified this is checked and all files within the catchment
        area are downloaded and used to construct the file list. If none is specified,
        the instruction 'data_paths' is checked for 'lidars' and these are returned.
        """

        # Store dataset information in a dictionary of dictionaries
        lidar_datasets_info = {}

        data_service = "open_topography"  # currently only open topography supported
        api_type = "lidar"

        # See if 'OpenTopography' or another data_service has been specified as an area
        # to look first
        if self.check_apis(data_service, api_type="lidar"):
            assert self.check_instruction_path("local_cache"), (
                "A 'local_cache' must be specified under the 'file_paths' in the "
                "instruction file if you are going to use an API - like "
                "'open_topography'"
            )

            # download the specified datasets from the data service - then get the
            # local file path
            search_polygon = (
                self.catchment_geometry.catchment
                if self.catchment_geometry is not None
                else None
            )
            self.lidar_fetcher = geoapis.lidar.OpenTopography(
                cache_path=self.get_instruction_path("local_cache"),
                search_polygon=search_polygon,
                verbose=True,
                download_limit_gbytes=self.get_instruction_general(
                    "download_limit_gbytes"
                ),
            )
            # Loop through each specified dataset and download it
            for dataset_name in self.instructions["apis"][api_type][
                data_service
            ].keys():
                logging.info(f"Fetching dataset: {dataset_name}")
                self.lidar_fetcher.run(dataset_name)
                lidar_datasets_info[dataset_name] = {}
                lidar_datasets_info[dataset_name]["file_paths"] = sorted(
                    pathlib.Path(self.lidar_fetcher.cache_path / dataset_name).rglob(
                        "*.laz"
                    )
                )
                lidar_datasets_info[dataset_name]["crs"] = self.get_lidar_dataset_crs(
                    data_service, dataset_name
                )
                lidar_datasets_info[dataset_name]["tile_index_file"] = (
                    self.lidar_fetcher.cache_path
                    / dataset_name
                    / f"{dataset_name}_TileIndex.zip"
                )
        else:
            # get the specified file paths from the instructions,
            lidar_datasets_info["local_files"] = {}
            lidar_datasets_info["local_files"][
                "file_paths"
            ] = self.get_instruction_path("lidars")
            lidar_datasets_info["local_files"]["crs"] = None
            lidar_datasets_info["local_files"]["tile_index_file"] = None
        return lidar_datasets_info

    def create_catchment(self) -> geometry.CatchmentGeometry:
        # create the catchment geometry object
        catchment_dirs = self.get_instruction_path("catchment_boundary")
        assert type(catchment_dirs) is not list, (
            f"A list of catchment_boundary's is provided: {catchment_dirs}, "
            + "where only one is supported."
        )
        catchment_geometry = geometry.CatchmentGeometry(
            catchment_dirs, self.get_crs(), self.get_resolution(), foreshore_buffer=2
        )
        land_dirs = self.get_vector_or_raster_paths(key="land", api_type="vector")
        # Use the catchment outline as the land outline if the land is not specified
        if len(land_dirs) == 0:
            catchment_geometry.land = catchment_dirs
        elif len(land_dirs) == 1:
            catchment_geometry.land = land_dirs[0]
        else:
            raise Exception(
                f"{len(land_dirs)} land_dir's provided, where only one is "
                f"supported. Specficially land_dirs = {land_dirs}."
            )

        return catchment_geometry

    @abc.abstractmethod
    def run(self):
        """This method controls the processor execution and code-flow."""

        raise NotImplementedError("NETLOC_API must be instantiated in the child class")


class RawLidarDemGenerator(BaseProcessor):
    """RawLidarDemGenerator executes a pipeline for creating a DEM from LiDAR and
    optionally a coarse DEM. The data sources and pipeline logic is defined in the
    json_instructions file.

    The `DemGenerator` class contains several important class members:
     * instructions - Defines the pipeline execution instructions
     * catchment_geometry - Defines all relevant regions in a catchment required in the
       generation of a DEM as polygons.
     * raw_dem - A combination of LiDAR tiles and any referecnce DEM
       from LiDAR and interpolated from bathymetry.
     * coarse_dem - This optional object defines a background DEM that may be used to
       fill on land gaps in the LiDAR.

    See the README.md for usage examples or GeoFabrics/tests/ for examples of usage and
    an instruction file.
    """

    def __init__(self, json_instructions: json, debug: bool = True):
        super(RawLidarDemGenerator, self).__init__(json_instructions=json_instructions)

        self.raw_dem = None
        self.coarse_dem = None
        self.debug = debug

    def run(self):
        """This method executes the geofabrics generation pipeline to produce geofabric
        derivatives.

        Note it currently only considers one LiDAR dataset that can have many tiles.
        See 'get_lidar_datasets_info' for where to change this."""

        logging.info("Create a raw DEM layer from LiDAR.")

        # Ensure the results folder has been created
        self.create_results_folder()

        # Only include data in addition to LiDAR if the area_threshold is not covered
        area_threshold = 10.0 / 100  # Used to decide if bathymetry should be included

        # create the catchment geometry object
        self.catchment_geometry = self.create_catchment()

        # Get LiDAR data file-list - this may involve downloading lidar files
        lidar_datasets_info = self.get_lidar_datasets_info()

        # setup the raw DEM generator
        self.raw_dem = dem.RawDem(
            catchment_geometry=self.catchment_geometry,
            drop_offshore_lidar=self.get_instruction_general("drop_offshore_lidar"),
            lidar_interpolation_method=self.get_instruction_general(
                "lidar_interpolation_method"
            ),
            elevation_range=self.get_instruction_general("elevation_range"),
        )

        # Setup Dask cluster and client
        cluster_kwargs = {
            "n_workers": self.get_processing_instructions("number_of_cores"),
            "threads_per_worker": 1,
            "processes": True,
            "memory_limit": self.get_processing_instructions("memory_limit"),
        }
        with distributed.LocalCluster(**cluster_kwargs) as cluster, distributed.Client(
            cluster
        ) as client:
            print(client)
            # Load in LiDAR tiles
            self.raw_dem.add_lidar(
                lidar_datasets_info=lidar_datasets_info,
                lidar_classifications_to_keep=self.get_instruction_general(
                    "lidar_classifications_to_keep"
                ),
                chunk_size=self.get_processing_instructions("chunk_size"),
                metadata=self.create_metadata(),
            )  # Note must be called after all others if it is to be complete
        # Load in coarse DEM if any significant land/foreshore not covered by LiDAR
        if self.check_vector_or_raster(key="coarse_dems", api_type="raster"):
            area_without_lidar = (
                self.catchment_geometry.land_and_foreshore_without_lidar(
                    self.raw_dem.extents
                ).geometry.area.sum()
            )
            if (
                area_without_lidar
                > self.catchment_geometry.land_and_foreshore.area.sum() * area_threshold
            ):
                coarse_dem_paths = self.get_vector_or_raster_paths(
                    key="coarse_dems", api_type="raster"
                )

                logging.info(f"Incorporating background DEM: {coarse_dem_paths}")

                # Load in background DEM - cut away within the LiDAR extents
                for coarse_dem_path in coarse_dem_paths:
                    self.coarse_dem = dem.CoarseDem(
                        dem_file=coarse_dem_path,
                        catchment_geometry=self.catchment_geometry,
                        set_foreshore=self.get_instruction_general(
                            "drop_offshore_lidar"
                        ),
                        exclusion_extent=self.raw_dem.extents,
                    )
                    # Add the coarse DEM data where there's no LiDAR updating the extents
                    self.raw_dem.add_coarse_dem(coarse_dem=self.coarse_dem)
        # save raw DEM and extents
        logging.info("In processor.DemGenerator - write out the raw DEM")
        self.raw_dem.dem.to_netcdf(
            self.get_instruction_path("raw_dem"), format="NETCDF4", engine="netcdf4"
        )
        if self.raw_dem.extents is not None:
            logging.info("In processor.DemGenerator - write out the raw DEM extents")
            self.raw_dem.extents.to_file(self.get_instruction_path("raw_dem_extents"))
        else:
            logging.warning(
                "In processor.DemGenerator - no LiDAR extents exist so no extents file "
                "written"
            )
        if self.debug:
            # Record the parameter used during execution - append to existing
            with open(
                self.get_instruction_path("subfolder") / "dem_instructions.json", "a"
            ) as file_pointer:
                json.dump(self.instructions, file_pointer)


class HydrologicDemGenerator(BaseProcessor):
    """HydrologicDemGenerator executes a pipeline for loading in a raw DEM and extents
    before incorporating bathymetry (offshore, rivers and drains) to produce a
    hydrologically conditioned DEM. The data and pipeline logic is defined in
    the json_instructions file.

    The `HydrologicDemGenerator` class contains several important class members:
     * catchment_geometry - Defines all relevant regions in a catchment required in the
       generation of a DEM as polygons.
     * hydrologic_dem - Defines the hydrologically conditioned DEM as a combination of
       tiles from LiDAR and interpolated from bathymetry.
     * bathy_contours - This object defines the bathymetry vectors used to define the
       DEM values offshore.

    See the README.md for usage examples or GeoFabrics/tests/ for examples of usage and
    an instruction file
    """

    def __init__(self, json_instructions: json, debug: bool = True):
        super(HydrologicDemGenerator, self).__init__(
            json_instructions=json_instructions
        )

        self.hydrologic_dem = None
        self.bathy_contours = None
        self.debug = debug

    def add_bathymetry(self, area_threshold: float, catchment_dirs: pathlib.Path):
        """Add in any bathymetry data - ocean or river"""

        # Load in bathymetry and interpolate offshore if significant offshore is not
        # covered by LiDAR
        area_without_lidar = self.catchment_geometry.offshore_without_lidar(
            self.hydrologic_dem.extents
        ).geometry.area.sum()
        if (
            self.check_vector_or_raster(key="bathymetry_contours", api_type="vector")
            and area_without_lidar
            > self.catchment_geometry.offshore.area.sum() * area_threshold
        ):
            # Get the bathymetry data directory
            bathy_contour_dirs = self.get_vector_or_raster_paths(
                key="bathymetry_contours", api_type="vector"
            )
            assert len(bathy_contour_dirs) == 1, (
                f"{len(bathy_contour_dirs)} bathymetry_contours's provided. "
                f"Specficially {catchment_dirs}. Support has not yet been added for "
                "multiple datasets."
            )

            logging.info(f"Incorporating Bathymetry: {bathy_contour_dirs}")

            # Load in bathymetry
            self.bathy_contours = geometry.BathymetryContours(
                bathy_contour_dirs[0],
                self.catchment_geometry,
                z_label=self.get_instruction_general("bathymetry_contours_z_label"),
                exclusion_extent=self.hydrologic_dem.extents,
            )

            # interpolate
            self.hydrologic_dem.interpolate_ocean_bathymetry(self.bathy_contours)
        # Load in river bathymetry and incorporate where discernable at the resolution
        if self.check_vector_or_raster(
            "river_polygons", api_type="vector"
        ) and self.check_vector_or_raster("river_bathymetry", api_type="vector"):
            # Get the polygons and bathymetry and can be multiple
            bathy_dirs = self.get_vector_or_raster_paths(
                key="river_bathymetry", api_type="vector"
            )
            poly_dirs = self.get_vector_or_raster_paths(
                key="river_polygons", api_type="vector"
            )

            logging.info(f"Incorporating river and waterbed: {bathy_dirs}")

            # Load in bathymetry
            self.estimated_bathymetry_points = geometry.EstimatedBathymetryPoints(
                points_files=bathy_dirs,
                polygon_files=poly_dirs,
                catchment_geometry=self.catchment_geometry,
                z_labels=self.get_instruction_general("bathymetry_points_z_label"),
                type_labels=self.get_instruction_general("bathymetry_points_type"),
            )

            # Call interpolate river on the DEM - the class checks to see if any pixels
            # actually fall inside the polygon
            self.hydrologic_dem.interpolate_waterbed_elevations(
                estimated_bathymetry=self.estimated_bathymetry_points
            )

    def run(self):
        """This method executes the geofabrics generation pipeline to produce geofabric
        derivatives."""

        # Ensure the results folder has been created
        self.create_results_folder()

        # Only include data in addition to LiDAR if the area_threshold is not covered
        area_threshold = 10.0 / 100  # Used to decide if bathymetry should be included

        # create the catchment geometry object
        self.catchment_geometry = self.create_catchment()

        # setup the hydrologically conditioned DEM generator
        self.hydrologic_dem = dem.HydrologicallyConditionedDem(
            catchment_geometry=self.catchment_geometry,
            raw_dem_path=self.get_instruction_path("raw_dem"),
            extents_path=self.get_instruction_path("raw_dem_extents"),
            interpolation_method=self.get_instruction_general("interpolation_method"),
        )

        # Check for and add any bathymetry information
        self.add_bathymetry(
            area_threshold=area_threshold,
            catchment_dirs=self.get_instruction_path("catchment_boundary"),
        )

        # fill combined dem - save results
        self.hydrologic_dem.dem.to_netcdf(
            self.get_instruction_path("result_dem"), format="NETCDF4", engine="netcdf4"
        )
        if self.debug:
            # Record the parameter used during execution - append to existing
            with open(
                self.get_instruction_path("subfolder") / "dem_instructions.json", "a"
            ) as file_pointer:
                json.dump(self.instructions, file_pointer)


class RoughnessLengthGenerator(BaseProcessor):
    """RoughnessLengthGenerator executes a pipeline for loading in a hydrologically
    conditioned DEM and LiDAR tiles to produce a roughness length layer that is added to
    the Hydrologically conditioned DEM. The data and pipeline logic is defined in
    the json_instructions file.

    The `RoughnessLengthGenerator` class contains several important class members:
     * catchment_geometry - Defines all relevant regions in a catchment required in the
       generation of a DEM as polygons.
     * roughness_dem - Adds a roughness layer to the hydrologically conditioned DEM.

    """

    def __init__(self, json_instructions: json, debug: bool = True):
        super(RoughnessLengthGenerator, self).__init__(
            json_instructions=json_instructions
        )

        self.roughness_dem = None
        self.debug = debug

    def run(self):
        """This method executes the geofabrics generation pipeline to produce geofabric
        derivatives."""

        logging.info("Adding a roughness layer to the geofabric.")

        # Ensure the results folder has been created
        self.create_results_folder()

        # create the catchment geometry object
        self.catchment_geometry = self.create_catchment()

        # Get LiDAR data file-list - this may involve downloading lidar files
        lidar_datasets_info = self.get_lidar_datasets_info()

        # setup the roughness DEM generator
        self.roughness_dem = dem.RoughnessDem(
            catchment_geometry=self.catchment_geometry,
            hydrological_dem_path=self.get_instruction_path("result_dem"),
            elevation_range=self.get_instruction_general("elevation_range"),
            interpolation_method=self.get_instruction_general("interpolation_method"),
        )

        # Setup Dask cluster and client
        cluster_kwargs = {
            "n_workers": self.get_processing_instructions("number_of_cores"),
            "threads_per_worker": 1,
            "processes": True,
            "memory_limit": self.get_processing_instructions("memory_limit"),
        }
        with distributed.LocalCluster(**cluster_kwargs) as cluster, distributed.Client(
            cluster
        ) as client:
            print(client)
            # Load in LiDAR tiles
            self.roughness_dem.add_lidar(
                lidar_datasets_info=lidar_datasets_info,
                lidar_classifications_to_keep=self.get_instruction_general(
                    "lidar_classifications_to_keep"
                ),
                chunk_size=self.get_processing_instructions("chunk_size"),
                metadata=self.create_metadata(),
            )  # Note must be called after all others if it is to be complete
        # save results
        self.roughness_dem.dem.to_netcdf(
            self.get_instruction_path("result_geofabric"),
            format="NETCDF4",
            engine="netcdf4",
        )
        if self.debug:
            # Record the parameter used during execution - append to existing
            with open(
                self.get_instruction_path("subfolder") / "roughness_instructions.json",
                "a",
            ) as file_pointer:
                json.dump(self.instructions, file_pointer)


class MeasuredRiverGenerator(BaseProcessor):
    """MeasuredRiverGenerator executes a pipeline to interpolate between
    measured river cross section elevations. A json_instructions file defines
    the pipeline logic and data.

    """

    def __init__(self, json_instructions: json, debug: bool = True):
        super(MeasuredRiverGenerator, self).__init__(
            json_instructions=json_instructions
        )

        self.debug = debug

    def get_measured_instruction(self, key: str):
        """Return true if the DEMs are required for later processing


        Parameters:
            instructions  The json instructions defining the behaviour
        """
        defaults = {
            "thalweg_centre": True,
            "estimate_fan": False,
        }

        assert key in defaults or key in self.instructions["measured"], (
            f"The key: {key} is missing from the measured instructions, and"
            " does not have a default value"
        )
        if "measured" in self.instructions and key in self.instructions["measured"]:
            return self.instructions["measured"][key]
        else:
            self.instructions["measured"][key] = defaults[key]
            return defaults[key]

    def estimate_river_mouth_fan(self, defaults: dict):
        """Calculate and save depth estimates along the river mouth fan."""

        defaults["river_centreline"] = "river_centreline.geojson"
        # Get required inputs
        crs = self.get_crs()["horizontal"]
        cross_section_spacing = self.get_measured_instruction("cross_section_spacing")
        river_bathymetry_file = self.get_instruction_path(
            "result_elevation", defaults=defaults
        )
        river_polygon_file = self.get_instruction_path(
            "result_elevation", defaults=defaults
        )
        river_centreline_file = self.get_instruction_path(
            "river_centreline", defaults=defaults
        )
        ocean_contour_file = self.get_vector_or_raster_paths(
            key="bathymetry_contours", api_type="vector"
        )[0]
        ocean_contour_depth_label = self.get_instruction_general(
            "bathymetry_contours_z_label"
        )
        # Generate and save out a river centreline file
        riverlines = geopandas.read_file(self.get_instruction_path("riverbanks"))
        elevations = geopandas.read_file(river_bathymetry_file)
        n = elevations["level_0"].max()
        river_centreline = shapely.geometry.LineString(
            [
                shapely.geometry.MultiPoint([right, left]).centroid
                for left, right in zip(
                    riverlines.geometry.iloc[0].interpolate(
                        numpy.arange(0, 1 + 1 / n, 1 / n), normalized=True
                    ),
                    riverlines.geometry.iloc[1].interpolate(
                        numpy.arange(0, 1 + 1 / n, 1 / n), normalized=True
                    ),
                )
            ]
        )
<<<<<<< HEAD
        river_centreline = geopandas.GeoDataFrame(geometry=[river_centreline],
                                                  crs=crs)
=======
        river_centreline = geopandas.GeoDataFrame(
            geometry=[river_centreline], crs=self.crs
        )
>>>>>>> 5368c343
        river_centreline.to_file(river_centreline_file)

        # Create fan object
        fan = geometry.RiverMouthFan(
            aligned_channel_file=river_centreline_file,
            river_bathymetry_file=river_bathymetry_file,
            river_polygon_file=river_polygon_file,
            ocean_contour_file=ocean_contour_file,
            crs=crs,
            cross_section_spacing=cross_section_spacing,
            ocean_contour_depth_label=ocean_contour_depth_label,
        )

        # Estimate the fan extents and bathymetry
        fan_polygon, fan_bathymetry = fan.polygon_and_bathymetry()
        fan_polygon.to_file(self.get_instruction_path("fan_polygon", defaults=defaults))
        fan_bathymetry.to_file(
            self.get_instruction_path("fan_bathymetry", defaults=defaults)
        )

    def run(self):
        """This method extracts a main channel then executes the DemGeneration
        pipeline to produce a DEM before sampling this to extimate width, slope
        and eventually depth."""

        logging.info(
            "Interpolating the measured river elevations if not" "already done."
        )

        # Ensure the results folder has been created
        self.create_results_folder()

        # create the measured river interpolator object
        defaults = {
            "result_polygon": "river_polygon.geojson",
            "result_elevation": "river_elevations.geojson",
        }
        result_polygon_file = self.get_instruction_path(
            "result_polygon", defaults=defaults
        )
        result_elevations_file = self.get_instruction_path(
            "result_elevation", defaults=defaults
        )
        # Only rerun if files don't exist
        if not (result_polygon_file.exists() and result_elevations_file.exists()):
            logging.info("Interpolating measured sections.")
            print("Interpolating measured sections.")
            measured_rivers = bathymetry_estimation.InterpolateMeasuredElevations(
                riverbank_file=self.get_instruction_path("riverbanks"),
                measured_sections_file=self.get_instruction_path("measured_sections"),
                cross_section_spacing=self.get_measured_instruction(
                    "cross_section_spacing"
                ),
                crs=self.get_crs()["horizontal"],
            )
            river_polygon, river_elevations = measured_rivers.interpolate(
                samples_per_section=self.get_measured_instruction(
                    "samples_per_section"
                ),
                thalweg_centre=self.get_measured_instruction("thalweg_centre"),
            )

            # Save the generated polygon and measured elevations
            river_polygon.to_file(result_polygon_file)
            river_elevations.to_file(result_elevations_file)

        # Estimate a river fan if `estimate_fan` is True
        if self.get_measured_instruction("estimate_fan"):
            # Check if already done
            defaults["fan_polygon"] = "fan_polygon.geojson"
            defaults["fan_bathymetry"] = "fan_bathymetry.geojson"
            fan_polygon_file = self.get_instruction_path(
                "fan_polygon", defaults=defaults
            )
            fan_elevations_file = self.get_instruction_path(
                "fan_bathymetry", defaults=defaults
            )
            if not (fan_polygon_file.exists() and fan_elevations_file.exists()):
                logging.info("Estimating the fan bathymetry.")
                print("Estimating the fan bathymetry.")
                self.estimate_river_mouth_fan(defaults)

        if self.debug:
            # Record the parameter used during execution - append to existing
            with open(
                self.get_instruction_path("subfolder") / "measured_instructions.json",
                "a",
            ) as file_pointer:
                json.dump(self.instructions, file_pointer)


class RiverBathymetryGenerator(BaseProcessor):
    """RiverbathymetryGenerator executes a pipeline to estimate river
    bathymetry depths from flows, slopes, friction and widths along a main
    channel. This is dones by first creating a hydrologically conditioned DEM
    of the channel. A json_instructions file defines the pipeline logic and
    data.

    Attributes:
        channel_polyline  The main channel along which to estimate depth. This
            is a polyline.
        gen_dem  The ground DEM generated along the main channel. This is a
            raster.
        veg_dem  The vegetation DEM generated along the main channel. This is a
            raster.
        aligned_channel_polyline  The main channel after its alignment has been
            updated based on the DEM. Width and slope are estimated on this.
        transects  Transect polylines perpindicular to the aligned channel with
            samples of the DEM values
    """

    def __init__(self, json_instructions: json, debug: bool = True):
        super(RiverBathymetryGenerator, self).__init__(
            json_instructions=json_instructions
        )

        self.debug = debug

    def channel_characteristics_exist(self) -> bool:
        """Return true if the DEMs are required for later processing"""

        # Check if channel needs to be aligned or widths calculated
        river_characteristics_file = self.get_result_file_path(
            key="river_characteristics"
        )
        river_polygon_file = self.get_result_file_path(key="river_polygon")

        return river_characteristics_file.is_file() and river_polygon_file.is_file()

    def channel_bathymetry_exist(self) -> bool:
        """Return true if the river channel and bathymetry files exist."""

        # Check if the expected bathymetry and polygon files exist
        river_bathymetry_file = self.get_result_file_path(key="river_bathymetry")
        river_polygon_file = self.get_result_file_path(key="river_polygon")

        if not self.get_bathymetry_instruction("estimate_fan"):
            return river_bathymetry_file.is_file() and river_polygon_file.is_file()
        else:
            fan_bathymetry_file = self.get_result_file_path(key="fan_bathymetry")
            fan_polygon_file = self.get_result_file_path(key="fan_polygon")
            return (
                river_bathymetry_file.is_file()
                and river_polygon_file.is_file()
                and fan_bathymetry_file.is_file()
                and fan_polygon_file.is_file()
            )

    def alignment_exists(self) -> bool:
        """Return true if the DEMs are required for later processing


        Parameters:
            instructions  The json instructions defining the behaviour
        """

        # Check if channel needs to be aligned or widths calculated
        aligned_channel_file = self.get_result_file_path(key="aligned")

        return aligned_channel_file.is_file()

    def get_result_file_name(self, key: str = None, name: str = None) -> str:
        """Return the file name of the file to save.


        Parameters:
            instructions  The json instructions defining the behaviour
        """

        if key is not None and name is not None:
            assert False, "Only either a key or a name can be provided"
        if key is None and name is None:
            assert False, "Either a key or a name must be provided"
        if key is not None:
            area_threshold = self.get_bathymetry_instruction("area_threshold")

            # key to output name mapping
            name_dictionary = {
                "aligned": f"aligned_river_centreline_{area_threshold}.geojson",
                "river_characteristics": "river_characteristics.geojson",
                "river_polygon": "river_polygon.geojson",
                "river_bathymetry": "river_bathymetry.geojson",
                "fan_bathymetry": "fan_bathymetry.geojson",
                "fan_polygon": "fan_polygon.geojson",
                "gnd_dem": "raw_gnd_dem.nc",
                "gnd_dem_extents": "raw_gnd_extents.geojson",
                "veg_dem": "raw_veg_dem.nc",
                "veg_dem_extents": "raw_veg_extents.geojson",
                "catchment": f"river_catchment_{area_threshold}.geojson",
                "network": f"network_river_centreline_{area_threshold}.geojson",
                "network_smoothed": f"network_river_centreline_{area_threshold}_"
                "smoothed.geojson",
            }
            return name_dictionary[key]
        else:
            return name

    def get_result_file_path(self, key: str = None, name: str = None) -> pathlib.Path:
        """Return the file name of the file to save with the local cache path.


        Parameters:
            instructions  The json instructions defining the behaviour
        """

        subfolder = self.get_instruction_path("subfolder")

        name = self.get_result_file_name(key=key, name=name)

        return subfolder / name

    def get_bathymetry_instruction(self, key: str):
        """Return true if the DEMs are required for later processing


        Parameters:
            instructions  The json instructions defining the behaviour
        """
        defaults = {
            "sampling_direction": -1,
            "minimum_slope": 0.0001,  # 0.1m per 1km
            "keep_downstream_osm": False,
            "estimate_fan": False,
        }

        assert key in defaults or key in self.instructions["rivers"], (
            f"The key: {key} is missing from the river instructions, and"
            " does not have a default value"
        )
        if "rivers" in self.instructions and key in self.instructions["rivers"]:
            return self.instructions["rivers"][key]
        else:
            self.instructions["rivers"][key] = defaults[key]
            return defaults[key]

    def get_network_channel(self) -> bathymetry_estimation.Channel:
        """Read in or create a channel from a river network."""

        # Get instructions
        cross_section_spacing = self.get_bathymetry_instruction("cross_section_spacing")

        # Check if file exists
        network_name = self.get_result_file_path(key="network")
        if network_name.is_file():
            channel = bathymetry_estimation.Channel(
                channel=geopandas.read_file(network_name),
                resolution=cross_section_spacing,
                sampling_direction=self.get_bathymetry_instruction(
                    "sampling_direction"
                ),
            )
        else:
            # Else, create if it doesn't exist
            channel = bathymetry_estimation.Channel.from_network(
                network_file=self.get_bathymetry_instruction("network_file"),
                crs=self.get_crs()["horizontal"],
                starting_id=self.get_bathymetry_instruction("network_id"),
                resolution=cross_section_spacing,
                area_threshold=self.get_bathymetry_instruction("area_threshold"),
                name_dict=self.get_bathymetry_instruction("network_columns"),
                sampling_direction=self.get_bathymetry_instruction(
                    "sampling_direction"
                ),
            )

            if self.debug:
                # Save the channel and smoothed channel derived from a river network
                network_name = self.get_result_file_path(key="network")
                if not network_name.is_file():
                    channel.channel.to_file(network_name)
                smoothed_rec_name = self.get_result_file_path(key="network_smoothed")
                if not smoothed_rec_name.is_file():
                    channel.get_parametric_spline_fit().to_file(smoothed_rec_name)
        return channel

    def get_dems(self, channel: geometry.CatchmentGeometry) -> tuple:
        """Allow selection of the ground or vegetation DEM, and either create
        or load it.


        Parameters:
            instructions  The json instructions defining the behaviour
        """

        instruction_paths = self.instructions["data_paths"]

        # Extract instructions from JSON
        river_corridor_width = self.get_bathymetry_instruction("river_corridor_width")

        # Define ground and veg files
        gnd_file = self.get_result_file_path(key="gnd_dem")
        veg_file = self.get_result_file_path(key="veg_dem")

        # Ensure channel catchment exists and is up to date if needed
        if not gnd_file.is_file() or not veg_file.is_file():
            catchment_file = self.get_result_file_path(key="catchment")
            instruction_paths["catchment_boundary"] = str(
                self.get_result_file_name(key="catchment")
            )
            channel_catchment = channel.get_channel_catchment(
                corridor_radius=river_corridor_width / 2
            )
            channel_catchment.to_file(catchment_file)
        # Remove bathymetry contour information if it exists while creating DEMs
        bathy_data_paths = None
        bathy_apis = None
        if "bathymetry_contours" in instruction_paths:
            bathy_data_paths = instruction_paths.pop("bathymetry_contours")
        if "bathymetry_contours" in self.instructions["apis"]["vector"]["linz"]:
            bathy_apis = self.instructions["apis"]["vector"]["linz"].pop(
                "bathymetry_contours"
            )
        # Get the ground DEM
        if not gnd_file.is_file():
            # Create the ground DEM file if this has not be created yet!
            print("Generating ground DEM.")
            instruction_paths["raw_dem"] = str(self.get_result_file_name(key="gnd_dem"))
            instruction_paths["raw_dem_extents"] = str(
                self.get_result_file_name(key="gnd_dem_extents")
            )
            runner = RawLidarDemGenerator(self.instructions)
            runner.run()
            gnd_dem = runner.raw_dem.dem
            instruction_paths.pop("raw_dem")
            instruction_paths.pop("raw_dem_extents")
        else:
            print("Loading ground DEM.")  # drop band added by rasterio.open()
            gnd_dem = rioxarray.rioxarray.open_rasterio(gnd_file, masked=True).squeeze(
                "band", drop=True
            )
        # Get the vegetation DEM
        if not veg_file.is_file():
            # Create the catchment file if this has not be created yet!
            print("Generating vegetation DEM.")
            self.instructions["general"][
                "lidar_classifications_to_keep"
            ] = self.get_bathymetry_instruction("veg_lidar_classifications_to_keep")
            instruction_paths["raw_dem"] = str(self.get_result_file_name(key="veg_dem"))
            instruction_paths["raw_dem_extents"] = str(
                self.get_result_file_name(key="veg_dem_extents")
            )
            runner = RawLidarDemGenerator(self.instructions)
            runner.run()
            veg_dem = runner.raw_dem.dem
            instruction_paths.pop("raw_dem")
            instruction_paths.pop("raw_dem_extents")
        else:
            print("Loading the vegetation DEM.")  # drop band added by rasterio.open()
            veg_dem = dem.rioxarray.rioxarray.open_rasterio(
                veg_file, masked=True
            ).squeeze("band", drop=True)
        # Replace bathymetry contour information if it exists
        if bathy_data_paths is not None:
            instruction_paths["bathymetry_contours"] = bathy_data_paths
        if bathy_apis is not None:
            self.instructions["apis"]["vector"]["linz"][
                "bathymetry_contours"
            ] = bathy_apis
        return gnd_dem, veg_dem

    def align_channel(
        self,
        channel_width: bathymetry_estimation.ChannelCharacteristics,
        channel: bathymetry_estimation.Channel,
    ) -> geopandas.GeoDataFrame:
        """Align the river network defined channel based on LiDAR and save the aligned
        channel.


        Parameters:
            channel_width  The class for characterising channel width and other
                properties
            channel  The river network defined channel alignment
        """

        # Get instruciton parameters
        min_channel_width = self.get_bathymetry_instruction("min_channel_width")
        network_alignment_tolerance = self.get_bathymetry_instruction(
            "network_alignment_tolerance"
        )
        river_corridor_width = self.get_bathymetry_instruction("river_corridor_width")

        bank_threshold = self.get_bathymetry_instruction("min_bank_height")
        width_centre_smoothing_multiplier = self.get_bathymetry_instruction(
            "width_centre_smoothing"
        )

        # The width of cross sections to sample
        corridor_radius = river_corridor_width / 2 + network_alignment_tolerance

        aligned_channel, sampled_cross_sections = channel_width.align_channel(
            threshold=bank_threshold,
            min_channel_width=min_channel_width,
            initial_channel=channel,
            search_radius=network_alignment_tolerance,
            width_centre_smoothing_multiplier=width_centre_smoothing_multiplier,
            cross_section_radius=corridor_radius,
        )

        # Save out results
        aligned_channel_file = self.get_result_file_path(key="aligned")
        aligned_channel.to_file(aligned_channel_file)
        if self.debug:
            sampled_cross_sections[
                ["width_line", "valid", "channel_count"]
            ].set_geometry("width_line").to_file(
                self.get_result_file_path(name="initial_widths.geojson")
            )
            sampled_cross_sections[["geometry", "channel_count", "valid"]].to_file(
                self.get_result_file_path(name="initial_cross_sections.geojson")
            )
        return aligned_channel

    def calculate_channel_characteristics(
        self,
        channel_width: bathymetry_estimation.ChannelCharacteristics,
        aligned_channel: geopandas.GeoDataFrame,
    ) -> tuple:
        """Align the river network defined channel based on LiDAR and save the aligned
        channel.


        Parameters:
            channel_width  The class for characterising channel width and other
                properties
            channel  The river network defined channel alignment
        """

        # Get instruciton parameters
        max_channel_width = self.get_bathymetry_instruction("max_channel_width")
        min_channel_width = self.get_bathymetry_instruction("min_channel_width")
        bank_threshold = self.get_bathymetry_instruction("min_bank_height")
        max_bank_height = self.get_bathymetry_instruction("max_bank_height")
        river_corridor_width = self.get_bathymetry_instruction("river_corridor_width")

        sampled_cross_sections, river_polygon = channel_width.estimate_width_and_slope(
            aligned_channel=aligned_channel,
            threshold=bank_threshold,
            cross_section_radius=river_corridor_width / 2,
            search_radius=max_channel_width / 2,
            min_channel_width=min_channel_width,
            max_threshold=max_bank_height,
        )

        river_polygon.to_file(self.get_result_file_path("river_polygon"))
        columns = ["geometry"]
        columns.extend(
            [
                column_name
                for column_name in sampled_cross_sections.columns
                if "slope" in column_name
                or "widths" in column_name
                or "min_z" in column_name
                or "threshold" in column_name
                or "valid" in column_name
                or "channel_count" in column_name
                or "bank_i" in column_name
            ]
        )
        sampled_cross_sections.set_geometry("river_polygon_midpoint", drop=True)[
            columns
        ].to_file(self.get_result_file_path(key="river_characteristics"))

        if self.debug:
            # Write out optional outputs
            sampled_cross_sections[columns].to_file(
                self.get_result_file_path(name="final_cross_sections.geojson")
            )
            sampled_cross_sections.set_geometry("width_line", drop=True)[
                ["geometry", "valid"]
            ].to_file(self.get_result_file_path(name="final_widths.geojson"))
            sampled_cross_sections.set_geometry("flat_midpoint", drop=True)[
                columns
            ].to_file(self.get_result_file_path(name="final_flat_midpoints.geojson"))

    def characterise_channel(self):
        """Calculate the channel width, slope and other characteristics. This requires a
        ground and vegetation DEM. This also may require alignment of the channel
        centreline.

        """

        logging.info("The channel hasn't been characerised. Charactreising now.")

        # Decide if aligning from river network alone, or OSM and river network
        if "osm_id" in self.instructions["rivers"]:
            channel_width, aligned_channel = self.align_channel_from_osm()
        else:
            channel_width, aligned_channel = self.align_channel_from_rec()
        # calculate the channel width and save results
        print("Characterising the aligned channel.")
        self.calculate_channel_characteristics(
            channel_width=channel_width, aligned_channel=aligned_channel
        )

    def align_channel_from_rec(self) -> tuple:
        """Calculate the channel width, slope and other characteristics. This requires a
        ground and vegetation DEM. This also may require alignment of the channel
        centreline.

        """

        logging.info("Align from river network.")

        # Extract instructions
        cross_section_spacing = self.get_bathymetry_instruction("cross_section_spacing")
        resolution = self.get_resolution()

        # Create river network defined channel
        channel = self.get_network_channel()

        # Get DEMs - create and save if don't exist
        gnd_dem, veg_dem = self.get_dems(channel=channel)

        # Create the channel width object
        channel_width = bathymetry_estimation.ChannelCharacteristics(
            gnd_dem=gnd_dem,
            veg_dem=veg_dem,
            cross_section_spacing=cross_section_spacing,
            resolution=resolution,
            debug=self.debug,
        )

        # Align channel if required
        if not self.alignment_exists():
            print("No aligned channel provided. Aligning the channel.")

            # Align and save the river network defined channel
            aligned_channel = self.align_channel(
                channel_width=channel_width, channel=channel
            )
        else:
            aligned_channel_file = self.get_result_file_path(key="aligned")
            aligned_channel = geopandas.read_file(aligned_channel_file)
        return channel_width, aligned_channel

    def align_channel_from_osm(self) -> bathymetry_estimation.ChannelCharacteristics:
        """Calculate the channel width, slope and other characteristics. This requires a
        ground and vegetation DEM. This also may require alignment of the channel
        centreline.

        """

        logging.info("Align from OSM.")

        # Extract instructions
        cross_section_spacing = self.get_bathymetry_instruction("cross_section_spacing")
        resolution = self.get_resolution()

        # Create river network defined channel
        channel = self.get_network_channel()
        crs = self.get_crs()["horizontal"]

        # Create OSM defined channel
        osm_id = self.get_bathymetry_instruction("osm_id")
        query = f"(way[waterway]({osm_id});); out body geom;"
        overpass = OSMPythonTools.overpass.Overpass()
        if "osm_date" in self.instructions["rivers"]:
            osm_channel = overpass.query(
                query, date=self.get_bathymetry_instruction("osm_date"), timeout=60
            )
        else:
            osm_channel = overpass.query(query, timeout=60)
        osm_channel = osm_channel.elements()[0]
        osm_channel = geopandas.GeoDataFrame(
            {
                "geometry": [osm_channel.geometry()],
                "OSM_id": [osm_channel.id()],
                "waterway": [osm_channel.tags()["waterway"]],
            },
            crs=self.OSM_CRS,
        ).to_crs(crs)
        if self.debug:
            osm_channel.to_file(
                self.get_result_file_path(name="osm_channel_full.geojson")
            )
        # Cut the OSM to size - give warning if OSM line shorter than network
        # Get the start and end point of the smoothed network line
        channel = channel.get_parametric_spline_fit()
        network_extents = channel.boundary.explode(index_parts=False)
        network_start, network_end = (network_extents.iloc[0], network_extents.iloc[1])
        # Get the distance along the OSM that the start/end points are.
        # Note projection function is limited between [0, osm_channel.length]
        end_split_length = float(osm_channel.project(network_end))
        start_split_length = float(osm_channel.project(network_start))
        # Ensure the OSM line is defined upstream
        if start_split_length > end_split_length:
            # Reverse direction of the geometry
            osm_channel.loc[0, "geometry"] = shapely.geometry.LineString(
                list(osm_channel.iloc[0].geometry.coords)[::-1]
            )

        # Cut the OSM to the length of the network. Give warning if shorter.
        start_split_length = float(osm_channel.project(network_start))
        if start_split_length > 0 and not self.get_bathymetry_instruction(
            "keep_downstream_osm"
        ):
            split_point = osm_channel.interpolate(start_split_length)
            osm_channel = shapely.ops.snap(
                osm_channel.loc[0].geometry, split_point.loc[0], tolerance=0.1
            )
            osm_channel = geopandas.GeoDataFrame(
                {
                    "geometry": [
                        list(shapely.ops.split(osm_channel, split_point.loc[0]).geoms)[
                            1
                        ]
                    ]
                },
                crs=crs,
            )
        else:
            logging.warning(
                "The OSM reference line starts upstream of the"
                "network line. The bottom of the network will be"
                "ignored over a stright line distance of "
                f"{osm_channel.distance(network_start)}"
            )
        # Clip end if needed - recacluate clip position incase front clipped.
        end_split_length = float(osm_channel.project(network_end))
        if end_split_length < float(osm_channel.length):
            split_point = osm_channel.interpolate(end_split_length)
            osm_channel = shapely.ops.snap(
                osm_channel.loc[0].geometry, split_point.loc[0], tolerance=0.1
            )
            osm_channel = geopandas.GeoDataFrame(
                {
                    "geometry": [
                        list(shapely.ops.split(osm_channel, split_point.loc[0]).geoms)[
                            0
                        ]
                    ]
                },
                crs=crs,
            )
        else:
            logging.warning(
                "The OSM reference line ends downstream of the"
                "network line. The top of the network will be"
                "ignored over a stright line distance of "
                f"{osm_channel.distance(network_end)}"
            )

        if self.debug:
            osm_channel.to_file(
                self.get_result_file_path(name="osm_channel_cut.geojson")
            )
        # smooth
        osm_channel = bathymetry_estimation.Channel(
            channel=osm_channel,
            resolution=cross_section_spacing,
            sampling_direction=1,
        )
        smoothed_osm_channel = osm_channel.get_parametric_spline_fit()
        smoothed_osm_channel.to_file(self.get_result_file_path(key="aligned"))
        # Get DEMs - create and save if don't exist
        gnd_dem, veg_dem = self.get_dems(channel=osm_channel)

        # Create the channel width object
        channel_width = bathymetry_estimation.ChannelCharacteristics(
            gnd_dem=gnd_dem,
            veg_dem=veg_dem,
            cross_section_spacing=cross_section_spacing,
            resolution=resolution,
            debug=self.debug,
        )

        return channel_width, smoothed_osm_channel

    def calculate_river_bed_elevations(self):
        """Calculate and save depth estimates along the channel using various
        approaches.

        """

        # Read in the flow file and calcaulate the depths - write out the results
        width_values = geopandas.read_file(
            self.get_result_file_path(key="river_characteristics")
        )
        channel = self.get_network_channel()

        # Match each channel midpoint to a reach ID - based on what reach is closest
        width_values["id"] = (
            numpy.ones(len(width_values["widths"]), dtype=float) * numpy.nan
        )
        # Add the friction and flow values to the widths and slopes
        width_values["mannings_n"] = numpy.zeros(len(width_values["id"]), dtype=int)
        width_values["flow"] = numpy.zeros(len(width_values["id"]), dtype=int)
        for i, row in width_values.iterrows():
            if row.geometry is not None and not row.geometry.is_empty:
                distances = channel.channel.distance(width_values.loc[i].geometry)
                width_values.loc[i, ("id", "flow", "mannings_n")] = channel.channel[
                    distances == distances.min()
                ][["id", "flow", "mannings_n"]].min()
        # Fill in any missing values
        width_values["id"] = (
            width_values["id"].fillna(method="ffill").fillna(method="bfill")
        )
        width_values["id"] = width_values["id"].astype("int")
        width_values["flow"] = (
            width_values["flow"].fillna(method="ffill").fillna(method="bfill")
        )
        width_values["mannings_n"] = (
            width_values["mannings_n"].fillna(method="ffill").fillna(method="bfill")
        )

        # Names of values to use
        slope_name = "slope_mean_0.05km"
        min_z_name = "min_z_centre_unimodal"
        width_name = "widths_mean_0.05km"
        flat_width_name = "flat_widths_mean_0.05km"
        threshold_name = "thresholds_mean_0.05km"

        # Enfore a minimum slope - as specified in the instructions
        minimum_slope = self.get_bathymetry_instruction("minimum_slope")
        logging.info(f"Enforcing a minimum slope of {minimum_slope}")
        width_values.loc[
            width_values[slope_name] < minimum_slope, slope_name
        ] = minimum_slope

        # Calculate depths and bed elevation using the Neal et al approach (Uniform flow
        # theory)
        full_bank_depth = self._calculate_neal_et_al_depth(
            width_values=width_values,
            width_name=width_name,
            slope_name=slope_name,
            threshold_name=threshold_name,
        )
        if not (full_bank_depth >= 0).all():
            logging.warning(
                "Unexpected negative depths. Setting to zero. "
                "Check `river_characteristics.geojson` file."
            )
            full_bank_depth[full_bank_depth < 0] = 0
        active_channel_bank_depth = self._convert_full_bank_to_channel_depth(
            full_bank_depth=full_bank_depth,
            threshold_name=threshold_name,
            flat_width_name=flat_width_name,
            full_bank_width_name=width_name,
            width_values=width_values,
        )  # TODO - remove and don't make correction
        # Ensure valid depths before converting to bed elevations
        if not ((full_bank_depth - width_values[threshold_name]) >= 0).all():
            mask = (full_bank_depth - width_values[threshold_name]) < 0
            logging.warning(
                "Depths less than the thresholds. Try reduce the "
                "`max_bank_height`. Setting to thresholds. "
                f"{mask.sum()} affected."
            )
            full_bank_depth[mask] = width_values[threshold_name][mask]
        width_values["bed_elevation_Neal_et_al"] = (
            width_values[min_z_name] - active_channel_bank_depth
        )
        if self.debug:
            # Optionally write out additional depth information
            width_values["area_adjusted_depth_Neal_et_al"] = active_channel_bank_depth
            width_values["depth_Neal_et_al"] = full_bank_depth
        # Calculate depths and bed elevation using the Rupp & Smart approach (Hydrologic
        # geometry)
        full_bank_depth = self._calculate_rupp_and_smart_depth(
            width_values=width_values,
            width_name=width_name,
            slope_name=slope_name,
            threshold_name=threshold_name,
        )
        if not (full_bank_depth >= 0).all():
            logging.warning(
                "Unexpected negative depths. Setting to zero. "
                "Check `river_characteristics.geojson` file."
            )
            full_bank_depth[full_bank_depth < 0] = 0
        active_channel_bank_depth = self._convert_full_bank_to_channel_depth(
            full_bank_depth=full_bank_depth,
            threshold_name=threshold_name,
            flat_width_name=flat_width_name,
            full_bank_width_name=width_name,
            width_values=width_values,
        )  # TODO - remove and don't make correction
        # Ensure valid depths before converting to bed elevations
        if not ((full_bank_depth - width_values[threshold_name]) >= 0).all():
            mask = (full_bank_depth - width_values[threshold_name]) < 0
            logging.warning(
                "Depths less than the thresholds. Try reduce the "
                "`max_bank_height`. Setting to thresholds. "
                f"{mask.sum()} affected."
            )
            full_bank_depth[mask] = width_values[threshold_name][mask]
        width_values["bed_elevation_Rupp_and_Smart"] = (
            width_values[min_z_name] - active_channel_bank_depth
        )
        if self.debug:
            # Optionally write out additional depth information
            width_values[
                "area_adjusted_depth_Rupp_and_Smart"
            ] = active_channel_bank_depth
            width_values["depth_Rupp_and_Smart"] = full_bank_depth
        # Save the bed elevations
        values_to_save = [
            "geometry",
            "bed_elevation_Neal_et_al",
            "bed_elevation_Rupp_and_Smart",
            min_z_name,
            width_name,
            flat_width_name,
        ]
        if self.debug:
            # Optionally write out additional depth information
            values_to_save.extend(
                [
                    "depth_Neal_et_al",
                    "depth_Rupp_and_Smart",
                    "area_adjusted_depth_Neal_et_al",
                    "area_adjusted_depth_Rupp_and_Smart",
                ]
            )
        # Save the widths and depths
        width_values[values_to_save].rename(
            columns={min_z_name: "bank_height", width_name: "width"}
        ).to_file(self.get_result_file_path(key="river_bathymetry"))

    def _calculate_neal_et_al_depth(
        self, width_values, width_name, slope_name, threshold_name
    ):
        """Calculate the uniform flow theory depth estimate as laid out in Neal
        et al.

        Parameters:
            width_values  A dataframe of channel charateristics.
            width_name  The name of the channel width column.
            slope_name  The name of the down-river channel slope column.
            threshold_name The name of the bank height threshold column."""

        full_bank_depth = (
            width_values["mannings_n"]
            * width_values["flow"]
            / (numpy.sqrt(width_values[slope_name]) * width_values[width_name])
        ) ** (3 / 5)
        return full_bank_depth

    def _calculate_rupp_and_smart_depth(
        self, width_values, width_name, slope_name, threshold_name
    ):
        """Calculate the hydrolic geometry depth estimate as laid out in Rupp
        and Smart.

        Parameters:
            width_values  A dataframe of channel charateristics.
            width_name  The name of the channel width column.
            slope_name  The name of the down-river channel slope column.
            threshold_name The name of the bank height threshold column."""

        a = 0.745
        b = 0.305
        K_0 = 6.16
        full_bank_depth = (
            width_values["flow"]
            / (K_0 * width_values[width_name] * width_values[slope_name] ** b)
        ) ** (1 / (1 + a))
        return full_bank_depth

    def _convert_full_bank_to_channel_depth(
        self,
        full_bank_depth,
        threshold_name,
        flat_width_name,
        full_bank_width_name,
        width_values,
    ):
        """Calculate the depth of the channel as detected in the LiDAR derived
        DEM. Remove the above water area, then calculate the depth for the
        'flat water' width as derived in the LiDAR.

        Parameters:
            full_bank_depth  The flood depth from the flood water height
            width_values  A dataframe of channel charateristics.
            full_bank_width_name  The name of the full bank width column.
            flat_width_name  The name of the down-river channel slope column.
            threshold_name The name of the bank height threshold column."""

        # Calculate the estimated full bank flow area
        full_flood_area = full_bank_depth * width_values[full_bank_width_name]

        # Threshold is the depth of flood water above the water surface
        threshold = width_values[threshold_name]

        # Calculate the area of flood waters (i.e. above the water surface)
        above_water_area = threshold * width_values[full_bank_width_name]
        # Calculate the above water area that is actually banks (assume linear)
        exposed_bank_area = (
            threshold
            * (width_values[full_bank_width_name] - width_values[flat_width_name])
            / 2
        )
        if not (exposed_bank_area >= 0).all():
            logging.warning(
                "The exposed bank area is not always postive. " "Setting to zero."
            )
            exposed_bank_area[exposed_bank_area < 0] = 0
        extra_flood_area = above_water_area - exposed_bank_area

        # The area to convert to the active 'flat' channel depth
        flat_flow_area = full_flood_area - extra_flood_area

        # Calculate the depth from the area
        flat_flow_depth = flat_flow_area / width_values[flat_width_name]

        # Ensure not negative
        if not (flat_flow_depth >= 0).all():
            logging.warning(
                "Negative area-adjusted depths. Try reduce the "
                "`max_bank_height`. Setting to zero. # affected: "
                f"{len(flat_flow_depth[flat_flow_depth < 0])}."
            )
            flat_flow_depth[flat_flow_depth < 0] = 0

        return flat_flow_depth

    def estimate_river_mouth_fan(self):
        """Calculate and save depth estimates along the river mouth fan."""

        # Required inputs
        crs = self.get_crs()["horizontal"]
        cross_section_spacing = self.get_bathymetry_instruction("cross_section_spacing")
        river_bathymetry_file = self.get_result_file_path(key="river_bathymetry")
        river_polygon_file = self.get_result_file_path(key="river_polygon")
        ocean_contour_file = self.get_vector_or_raster_paths(
            key="bathymetry_contours", api_type="vector"
        )[0]
        aligned_channel_file = self.get_result_file_path(key="aligned")
        ocean_contour_depth_label = self.get_instruction_general(
            "bathymetry_contours_z_label"
        )

        # Create fan object
        fan = geometry.RiverMouthFan(
            aligned_channel_file=aligned_channel_file,
            river_bathymetry_file=river_bathymetry_file,
            river_polygon_file=river_polygon_file,
            ocean_contour_file=ocean_contour_file,
            crs=crs,
            cross_section_spacing=cross_section_spacing,
            ocean_contour_depth_label=ocean_contour_depth_label,
        )

        # Estimate the fan extents and bathymetry
        fan_polygon, fan_bathymetry = fan.polygon_and_bathymetry()
        fan_polygon.to_file(self.get_result_file_path(key="fan_polygon"))
        fan_bathymetry.to_file(self.get_result_file_path(key="fan_bathymetry"))

    def run(self):
        """This method extracts a main channel then executes the DemGeneration
        pipeline to produce a DEM before sampling this to extimate width, slope
        and eventually depth."""

        logging.info("Adding river and fan bathymetry if it doesn't already exist.")

        # Ensure the results folder has been created
        self.create_results_folder()

        # Characterise river channel if not already done - may generate DEMs
        if not self.channel_characteristics_exist():
            self.characterise_channel()
        # Estimate channel and fan depths if not already done
        if not self.channel_bathymetry_exist():
            logging.info("Estimating the channel bathymetry.")
            print("Estimating the channel bathymetry.")

            # Calculate and save river bathymetry depths
            self.calculate_river_bed_elevations()
            # check if the river mouth is to be estimated
            if self.get_bathymetry_instruction("estimate_fan"):
                logging.info("Estimating the fan bathymetry.")
                print("Estimating the fan bathymetry.")
                self.estimate_river_mouth_fan()
        if self.debug:
            # Record the parameter used during execution - append to existing
            with open(
                self.get_instruction_path("subfolder") / "rivers_instructions.json", "a"
            ) as file_pointer:
                json.dump(self.instructions, file_pointer)


class WaterwayBedElevationEstimator(BaseProcessor):
    """DrainBathymetryGenerator executes a pipeline to pull in OpenStreetMap waterway
    and tunnel information. A DEM is generated of the surrounding area and this used to
    unblock drains and tunnels - by taking the lowest value in the area around a tunnel
    to be the tunnel elevation, and ensuring opne waterways flow downhill.

    """

    def __init__(self, json_instructions: json, debug: bool = True):
        super(WaterwayBedElevationEstimator, self).__init__(
            json_instructions=json_instructions
        )

        self.debug = debug

    def get_result_file_name(self, key: str) -> str:
        """Return the name of the file to save."""

        # key to output name mapping
        name_dictionary = {
            "raw_dem": "waterways_raw_dem.nc",
            "raw_dem_extents": "waterways_raw_extents.geojson",
            "open_polygon": "open_waterways_polygon.geojson",
            "open_elevation": "open_waterways_elevation.geojson",
            "closed_polygon": "closed_waterways_polygon.geojson",
            "closed_elevation": "closed_waterways_elevation.geojson",
            "waterways_polygon": "waterways_polygon.geojson",
            "waterways": "waterways.geojson",
        }
        return name_dictionary[key]

    def get_result_file_path(self, key: str) -> pathlib.Path:
        """Return the file name of the file to save with the local cache path.

        Parameters:
            instructions  The json instructions defining the behaviour
        """

        subfolder = self.get_instruction_path("subfolder")

        name = self.get_result_file_name(key=key)

        return subfolder / name

    def waterway_elevations_exists(self):
        """Check to see if the drain and culvert bathymeties have already been
        estimated."""

        closed_polygon_file = self.get_result_file_path(key="closed_polygon")
        closed_elevation_file = self.get_result_file_path(key="closed_elevation")
        open_polygon_file = self.get_result_file_path(key="open_polygon")
        open_elevation_file = self.get_result_file_path(key="open_elevation")
        if (
            closed_polygon_file.is_file()
            and closed_elevation_file.is_file()
            and open_polygon_file.is_file()
            and open_elevation_file.is_file()
        ):
            return True
        else:
            return False

    def minimum_elevation_in_polygon(
        self, geometry: shapely.geometry.Polygon, dem: xarray.Dataset
    ):
        """Determine the minimum value in each polygon. Select only coordinates
        within the polygon bounding box before clipping to the bounding box and
        then returning the minimum elevation."""

        # Index in polygon bbox
        bbox = geometry.bounds

        # Select DEM within the bounding box - allow ascending or decending dimensions
        y_slice = (
            slice(bbox[1], bbox[3])
            if dem.y[-1] - dem.y[0] > 0
            else slice(bbox[3], bbox[1])
        )
        x_slice = (
            slice(bbox[0], bbox[2])
            if dem.x[-1] - dem.x[0] > 0
            else slice(bbox[2], bbox[0])
        )
        small_z = dem.z.sel(x=x_slice, y=y_slice)

        # clip to polygon and return minimum elevation
        return float(small_z.rio.clip([geometry]).min())

    def estimate_closed_elevations(
        self, waterways: geopandas.GeoDataFrame, dem: xarray.Dataset
    ):
        """Sample the DEM around the tunnels to estimate the bed elevation."""

        # Check if already generated
        polygon_file = self.get_result_file_path(key="closed_polygon")
        elevation_file = self.get_result_file_path(key="closed_elevation")
        if polygon_file.is_file() and elevation_file.is_file():
            print("Closed drains already recorded. ")
            logging.info(
                "Estimating closed drain and tunnel bed elevation from OpenStreetMap."
            )
            return
        # If not - estimate elevations along close drains
        closed_waterways = waterways[waterways["tunnel"]]
        closed_waterways["polygon"] = closed_waterways.buffer(closed_waterways["width"])

        # Sample the minimum elevation at each tunnel
        elevations = closed_waterways.apply(
            lambda row: self.minimum_elevation_in_polygon(
                geometry=row["polygon"], dem=dem
            ),
            axis=1,
        )

        # Create sampled points to go with the sampled elevations
        points = closed_waterways["geometry"].apply(
            lambda row: shapely.geometry.MultiPoint(
                [
                    # Ensure even spacing across the length of the drain
                    row.interpolate(
                        i
                        * row.length
                        / int(numpy.ceil(row.length / self.get_resolution()))
                    )
                    for i in range(
                        int(numpy.ceil(row.length / self.get_resolution())) + 1
                    )
                ]
            )
        )
        points = geopandas.GeoDataFrame(
            {
                "elevation": elevations,
                "geometry": points,
                "width": closed_waterways["width"],
            },
            crs=2193,
        )
        closed_waterways["elevation"] = elevations
        # Remove any NaN areas (where no LiDAR data to estimate elevations)
        nan_filter = (
            points.explode(ignore_index=False, index_parts=True)["elevation"]
            .notnull()
            .groupby(level=0)
            .all()
            .array
        )
        if not nan_filter.all():
            logging.warning(
                "Some open waterways are being ignored as there is not enough data to "
                "estimate their elevations."
            )
        points_exploded = points[nan_filter].explode(
            ignore_index=False, index_parts=True
        )
        closed_waterways = closed_waterways[nan_filter]

        # Save out polygons and elevations
        closed_waterways.set_geometry("polygon", drop=True)[
            ["geometry", "width", "elevation"]
        ].to_file(polygon_file)
        points_exploded.to_file(elevation_file)

    def estimate_open_elevations(
        self, waterways: geopandas.GeoDataFrame, dem: xarray.Dataset
    ):
        """Sample the DEM along the open waterways to enforce a decreasing elevation."""

        # Check if already generated
        polygon_file = self.get_result_file_path(key="open_polygon")
        elevation_file = self.get_result_file_path(key="open_elevation")
        if polygon_file.is_file() and elevation_file.is_file():
            print("Open drains already recorded. ")
            logging.info(
                "Estimating open drain and tunnel bed elevation from OpenStreetMap."
            )
            return
        # If not - estimate the elevations along the open waterways
        open_waterways = waterways[numpy.logical_not(waterways["tunnel"])]

        # sample the ends of the drain - sample over a polygon at each end
        polygons = open_waterways.interpolate(0).buffer(open_waterways["width"])
        open_waterways["start_elevation"] = polygons.apply(
            lambda geometry: self.minimum_elevation_in_polygon(
                geometry=geometry, dem=dem
            )
        )
        polygons = open_waterways.interpolate(open_waterways.length).buffer(
            open_waterways["width"]
        )
        open_waterways["end_elevation"] = polygons.geometry.apply(
            lambda geometry: self.minimum_elevation_in_polygon(
                geometry=geometry, dem=dem
            )
        )

        # Remove any waterways without data to assess elevations
        nan_filter = (
            open_waterways[["start_elevation", "end_elevation"]]
            .notnull()
            .all(axis=1)
            .array
        )
        if not nan_filter.all():
            logging.warning(
                "Some open waterways are being ignored as there is not enough data to "
                "estimate their elevations."
            )
        open_waterways = open_waterways[nan_filter]

        # save out the polygons
        open_waterways.buffer(open_waterways["width"]).to_file(polygon_file)

        # Sample down-slope location along each line
        def sample_location_down_slope(row):
            """Sample evenly space poinst along polylines in the downslope direction"""

            if row["start_elevation"] > row["end_elevation"]:
                sample_range = range(
                    int(numpy.ceil(row.geometry.length / self.get_resolution())) + 1
                )
            else:
                sample_range = range(
                    int(numpy.ceil(row.geometry.length / self.get_resolution())), -1, -1
                )
            sampled_sampled_multipoints = [
                # Ensure even spacing across the length of the drain
                row.geometry.interpolate(
                    i
                    * row.geometry.length
                    / int(numpy.ceil(row.geometry.length / self.get_resolution()))
                )
                for i in sample_range
            ]
            sampled_multipoints = shapely.geometry.MultiPoint(
                sampled_sampled_multipoints
            )

            return sampled_multipoints

        open_waterways["points"] = open_waterways.apply(
            lambda row: sample_location_down_slope(row=row),
            axis=1,
        )

        open_waterways = open_waterways.set_geometry("points", drop=True)[
            ["geometry", "width"]
        ]
        # sort index needed to ensure correct behaviour of the explode function
        open_waterways = open_waterways.sort_index(ascending=True).explode(
            ignore_index=False, index_parts=True, column="geometry"
        )
        open_waterways["polygons"] = open_waterways.buffer(open_waterways["width"])
        # Sample the minimum elevations along each  open waterway
        open_waterways["elevation"] = open_waterways["polygons"].apply(
            lambda geometry: self.minimum_elevation_in_polygon(
                geometry=geometry, dem=dem
            )
        )  # TODO - look to optimise as runs slowely
        # Check open waterways take into account culvert bed elevations
        closed_polygons = geopandas.read_file(
            self.get_result_file_path(key="closed_polygon")
        )
        # Check each culvert
        for closed_polygon, closed_elevation in zip(
            closed_polygons["geometry"], closed_polygons["elevation"]
        ):
            # Take the nearest closed elevation if lower
            elevations_near_culvert = open_waterways.clip(closed_polygon)
            indices_to_replace = elevations_near_culvert.index[
                elevations_near_culvert["elevation"] > closed_elevation
            ]
            open_waterways.loc[indices_to_replace, "elevation"] = closed_elevation
        # Ensure the sampled elevations monotonically decrease
        for index, drain_points in open_waterways.groupby(level=0):
            open_waterways.loc[(index,), ("elevation")] = numpy.fmin.accumulate(
                drain_points["elevation"]
            )
        # Save bathymetry
        open_waterways[["geometry", "width", "elevation"]].to_file(elevation_file)

    def create_dem(self, waterways: geopandas.GeoDataFrame) -> xarray.Dataset:
        """Create and return a DEM at a resolution 1.5x the drain width."""

        dem_file = self.get_result_file_path(key="raw_dem")

        # Load already created DEM file in
        if dem_file.is_file():
            dem = rioxarray.rioxarray.open_rasterio(dem_file, masked=True).squeeze(
                "band", drop=True
            )
        else:  # Create DEM over the drain region
            # Save out the drain polygons as a file with a single multipolygon
            waterways_polygon_file = self.get_result_file_path(key="waterways_polygon")
            waterways_polygon = waterways.buffer(waterways["width"])
            waterways_polygon = geopandas.GeoDataFrame(
                geometry=[shapely.ops.unary_union(waterways_polygon.geometry.array)],
                crs=waterways_polygon.crs,
            )
            waterways_polygon.to_file(waterways_polygon_file)

            # Create DEM generation instructions
            dem_instructions = self.instructions
            dem_instruction_paths = dem_instructions["data_paths"]
            dem_instruction_paths["catchment_boundary"] = self.get_result_file_name(
                key="waterways_polygon"
            )
            dem_instruction_paths["raw_dem"] = self.get_result_file_name(key="raw_dem")
            dem_instruction_paths["raw_dem_extents"] = self.get_result_file_name(
                "raw_dem_extents"
            )

            # Create the ground DEM file if this has not be created yet!
            print("Generating drain DEM.")
            runner = RawLidarDemGenerator(self.instructions)
            runner.run()
            dem = runner.raw_dem.dem
        return dem

    def download_osm_values(self) -> bool:
        """Download OpenStreetMap drains and tunnels within the catchment BBox."""

        waterways_file_path = self.get_result_file_path(key="waterways")

        if waterways_file_path.is_file():  # already created. Load in.
            waterways = geopandas.read_file(waterways_file_path)
        else:  # Download from OSM
            # Create area to query within
            bbox_lat_long = self.catchment_geometry.catchment.to_crs(self.OSM_CRS)

            # Construct query
            query = OSMPythonTools.overpass.overpassQueryBuilder(
                bbox=[
                    bbox_lat_long.bounds.miny[0],
                    bbox_lat_long.bounds.minx[0],
                    bbox_lat_long.bounds.maxy[0],
                    bbox_lat_long.bounds.maxx[0],
                ],
                elementType="way",
                selector="waterway",
                out="body",
                includeGeometry=True,
            )

            # Perform query
            overpass = OSMPythonTools.overpass.Overpass()
            if "osm_date" in self.instructions["drains"]:
                waterways = overpass.query(
                    query, date=self.instructions["drains"]["osm_date"], timeout=60
                )
            else:
                waterways = overpass.query(query, timeout=60)

            # Extract information
            element_dict = {
                "geometry": [],
                "OSM_id": [],
                "waterway": [],
                "tunnel": [],
            }

            for element in waterways.elements():
                element_dict["geometry"].append(element.geometry())
                element_dict["OSM_id"].append(element.id())
                element_dict["waterway"].append(element.tags()["waterway"])
                element_dict["tunnel"].append("tunnel" in element.tags().keys())
            waterways = (
                geopandas.GeoDataFrame(element_dict, crs=self.OSM_CRS)
                .to_crs(self.catchment_geometry.crs["horizontal"])
                .set_index("OSM_id", drop=True)
            )

            # Remove polygons
            waterways = waterways[waterways.geometry.type == "LineString"].sort_index(
                ascending=True
            )

            # Get specified widths
            widths = self.instructions["drains"]["widths"]
            # Check if rivers are specified and remove if not
            if "ditch" not in widths.keys():
                widths["ditch"] = widths["drain"]
            # Identify and remove undefined waterway types
            for waterway_label in waterways["waterway"].unique():
                if waterway_label not in widths.keys():
                    waterways = waterways[waterways["waterway"] != waterway_label]
                    print(
                        f"{waterway_label} is not in the specified widths and"
                        " is being removed"
                    )
                    logging.info(
                        f"{waterway_label} is not in the specified widths and"
                        " is being removed"
                    )
            # Add width label
            waterways["width"] = waterways["waterway"].apply(
                lambda waterway: widths[waterway]
            )
            # Clip to land
            waterways = waterways.clip(self.catchment_geometry.land).sort_index(
                ascending=True
            )

            # Save file
            waterways.to_file(waterways_file_path)
        return waterways

    def run(self):
        """This method runs a pipeline that:
        * downloads all tunnels and drains within a catchment.
        * creates and samples a DEM around each feature to estimate the bed
          elevation.
        * saves out extents and bed elevations of the drain and tunnel network"""

        # Don't reprocess if already estimated
        if self.waterway_elevations_exists():
            logging.info("Waterway and tunnel bed elevations already estimated.")
            return
        logging.info("Estimating waterway and tunnel bed elevation from OpenStreetMap.")

        # Ensure the results folder has been created
        self.create_results_folder()

        # Load in catchment
        self.catchment_geometry = self.create_catchment()

        # Download drains and tunnels from OSM
        waterways = self.download_osm_values()

        # Create a DEM where the drains and tunnels are
        dem = self.create_dem(waterways=waterways)

        # Estimate the drain and tunnel bed elevations from the DEM
        self.estimate_closed_elevations(waterways=waterways, dem=dem)
        self.estimate_open_elevations(waterways=waterways, dem=dem)

        if self.debug:
            # Record the parameter used during execution - append to existing
            with open(
                self.get_instruction_path("subfolder") / "waterway_instructions.json",
                "a",
            ) as file_pointer:
                json.dump(self.instructions, file_pointer)<|MERGE_RESOLUTION|>--- conflicted
+++ resolved
@@ -991,11 +991,11 @@
         # Get required inputs
         crs = self.get_crs()["horizontal"]
         cross_section_spacing = self.get_measured_instruction("cross_section_spacing")
-        river_bathymetry_file = self.get_instruction_path(
+        river_elevation_file = self.get_instruction_path(
             "result_elevation", defaults=defaults
         )
         river_polygon_file = self.get_instruction_path(
-            "result_elevation", defaults=defaults
+            "result_polygon", defaults=defaults
         )
         river_centreline_file = self.get_instruction_path(
             "river_centreline", defaults=defaults
@@ -1008,7 +1008,7 @@
         )
         # Generate and save out a river centreline file
         riverlines = geopandas.read_file(self.get_instruction_path("riverbanks"))
-        elevations = geopandas.read_file(river_bathymetry_file)
+        elevations = geopandas.read_file(river_elevation_file)
         n = elevations["level_0"].max()
         river_centreline = shapely.geometry.LineString(
             [
@@ -1023,15 +1023,20 @@
                 )
             ]
         )
-<<<<<<< HEAD
-        river_centreline = geopandas.GeoDataFrame(geometry=[river_centreline],
-                                                  crs=crs)
-=======
         river_centreline = geopandas.GeoDataFrame(
-            geometry=[river_centreline], crs=self.crs
-        )
->>>>>>> 5368c343
+            geometry=[river_centreline],
+            crs=crs
+            )
         river_centreline.to_file(river_centreline_file)
+        # Save elevations in expected form
+        defaults["river_bathymetry"] = "river_bathymetry.geojson"
+        river_bathymetry_file = self.get_instruction_path(
+            "river_bathymetry", defaults=defaults
+        )
+        elevations_clean = elevations[['level_0', 'z']].groupby('level_0').min().reset_index(drop=True)
+        elevations_clean['geometry'] = elevations[elevations['level_1'] == int(elevations['level_1'].median())]['geometry'].reset_index(drop=True)
+        elevations_clean.set_geometry('geometry').set_crs(crs)
+        elevations_clean.to_file(river_bathymetry_file)
 
         # Create fan object
         fan = geometry.RiverMouthFan(
