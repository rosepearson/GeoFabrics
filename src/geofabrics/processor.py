--- conflicted
+++ resolved
@@ -1549,16 +1549,6 @@
             instruction_paths["raw_dem_extents"] = str(
                 self.get_result_file_name(key="veg_dem_extents")
             )
-<<<<<<< HEAD
-=======
-            # remove the added reserved no LiDAR map value
-            if (
-                "dataset_mapping" in self.instructions
-                and "lidar" in self.instructions["dataset_mapping"]
-                and "no LiDAR" in self.instructions["dataset_mapping"]["lidar"]
-            ):
-                self.instructions["dataset_mapping"]["lidar"].pop("no LiDAR")
->>>>>>> 26523a41
             runner = RawLidarDemGenerator(self.instructions)
             runner.run()
             veg_dem = runner.raw_dem.dem
