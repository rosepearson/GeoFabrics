# -*- coding: utf-8 -*-
"""
Created on Fri Jun 18 10:52:49 2021

@author: pearsonra
"""
import rioxarray
import rioxarray.merge
import numpy
import math
import pdal
import json
import typing
import pathlib
import geopandas
import shapely
import scipy.interpolate
from . import geometry


class ReferenceDem:
    """ A class to manage the reference DEM in a catchment context

    Specifically, clip within the catchment land and foreshore. There is the option to clip outside any LiDAR using the
    optional 'exclusion_extent' input.

    If set_foreshore is True all positive DEM values in the foreshore are set to zero. """

    def __init__(self, dem_file, catchment_geometry: geometry.CatchmentGeometry, set_foreshore: bool = True,
                 exclusion_extent: geopandas.GeoDataFrame = None):
        """ Load in the reference DEM, clip and extract points """

        self.catchment_geometry = catchment_geometry
        self.set_foreshore = set_foreshore
        with rioxarray.rioxarray.open_rasterio(dem_file, masked=True) as self._dem:
            self._dem.load()

        self._extents = None
        self._points = None

        self._set_up(exclusion_extent)

    def _set_up(self, exclusion_extent):
        """ Set DEM CRS and trim the DEM to size """

        self._dem.rio.set_crs(self.catchment_geometry.crs['horizontal'])

        if exclusion_extent is not None:
            exclusion_extent = geopandas.clip(exclusion_extent, self.catchment_geometry.land_and_foreshore)
            self._extents = geopandas.overlay(self.catchment_geometry.land_and_foreshore,
                                              exclusion_extent, how="difference")
        else:
            self._extents = self.catchment_geometry.land_and_foreshore

        self._dem = self._dem.rio.clip(self._extents.geometry)
        self._extract_points()

    def _extract_points(self):
        """ Create a points list from the DEM """

        if self.catchment_geometry.land.area.sum() > 0:
            land_dem = self._dem.rio.clip(self.catchment_geometry.land.geometry)
            # get reference DEM points on land
            land_flat_z = land_dem.data[0].flatten()
            land_mask_z = ~numpy.isnan(land_flat_z)
            land_grid_x, land_grid_y = numpy.meshgrid(land_dem.x, land_dem.y)

            land_x = land_grid_x.flatten()[land_mask_z]
            land_y = land_grid_y.flatten()[land_mask_z]
            land_z = land_flat_z[land_mask_z]
        else:  # In the case that there is no DEM outside LiDAR/exclusion_extent and on land
            land_x = []
            land_y = []
            land_z = []

        if self.catchment_geometry.foreshore.area.sum() > 0:
            foreshore_dem = self._dem.rio.clip(self.catchment_geometry.foreshore.geometry)

            # get reference DEM points on the foreshore
            if self.set_foreshore:
                foreshore_dem.data[0][foreshore_dem.data[0] > 0] = 0
            foreshore_flat_z = foreshore_dem.data[0].flatten()
            foreshore_mask_z = ~numpy.isnan(foreshore_flat_z)
            foreshore_grid_x, foreshore_grid_y = numpy.meshgrid(foreshore_dem.x, foreshore_dem.y)

            foreshore_x = foreshore_grid_x.flatten()[foreshore_mask_z]
            foreshore_y = foreshore_grid_y.flatten()[foreshore_mask_z]
            foreshore_z = foreshore_flat_z[foreshore_mask_z]
        else:  # In the case that there is no DEM outside LiDAR/exclusion_extent and on foreshore
            foreshore_x = []
            foreshore_y = []
            foreshore_z = []

        assert len(land_x) + len(foreshore_x) > 0, "The reference DEM has no values on the land or foreshore"

        # combine in an single array
        self._points = numpy.empty([len(land_x) + len(foreshore_x)],
                                   dtype=[('X', numpy.float64), ('Y', numpy.float64), ('Z', numpy.float64)])
        self._points['X'][:len(land_x)] = land_x
        self._points['Y'][:len(land_x)] = land_y
        self._points['Z'][:len(land_x)] = land_z

        self._points['X'][len(land_x):] = foreshore_x
        self._points['Y'][len(land_x):] = foreshore_y
        self._points['Z'][len(land_x):] = foreshore_z

    @property
    def points(self) -> numpy.ndarray:
        """ The reference DEM points after any extent or foreshore value
        filtering. """

        return self._points

    @property
    def extents(self) -> geopandas.GeoDataFrame:
        """ The extents for the reference DEM """

        return self._extents


class DenseDem:
    """ A class to manage the dense DEM in a catchment context.

    The dense DEM is made up of tiles created from dense point data - Either LiDAR point clouds, or a reference DEM

    And also interpolated values from bathymetry contours offshore and outside all LiDAR tiles.

    DenseDem logic can be controlled by the constructor inputs:
        * area_to_drop - If '> 0' this defines the size of any holdes in the LiDAR coverage to ignore.
        * drop_offshore_lidar - If True only keep LiDAR values within the foreshore and land regions defined by
          the catchment_geometry. If False keep all LiDAR values.
    """

    DENSE_BINNING = "idw"
    CACHE_SIZE = 10000

    def __init__(self, catchment_geometry: geometry.CatchmentGeometry,
<<<<<<< HEAD
                 temp_raster_path: typing.Union[str, pathlib.Path], drop_offshore_lidar: bool = True,
                 area_to_drop: float = None, verbose: bool = True):
=======
                 temp_raster_path: typing.Union[str, pathlib.Path], area_to_drop: float = None,
                 drop_offshore_lidar: bool = True, verbose: bool = True):
>>>>>>> 3d56c239
        """ Setup base DEM to add future tiles too """

        self.catchment_geometry = catchment_geometry
        self._tiles = None
        self._extents = None

        self._temp_dem_file = pathlib.Path(temp_raster_path)

        self.area_to_drop = area_to_drop
        self.drop_offshore_lidar = drop_offshore_lidar
        self.verbose = verbose

        self.raster_origin = None
        self.raster_size = None

        self._offshore = None

        self._dem = None

        self._set_up()

    def _set_up(self):
        """ Create the dense DEM to fill and define the raster size and origin """

        catchment_bounds = self.catchment_geometry.catchment.loc[0].geometry.bounds
        self.raster_origin = [catchment_bounds[0],
                              catchment_bounds[1]]

        self.raster_size = [int((catchment_bounds[2] -
                                 catchment_bounds[0]) / self.catchment_geometry.resolution),
                            int((catchment_bounds[3] -
                                 catchment_bounds[1]) / self.catchment_geometry.resolution)]

        # create a dummy DEM for updated origin and size
        empty_points = numpy.zeros([1], dtype=[('X', numpy.float64), ('Y', numpy.float64), ('Z', numpy.float64)])
        pdal_pipeline_instructions = [
            {"type":  "writers.gdal", "resolution": self.catchment_geometry.resolution,
             "gdalopts": "a_srs=EPSG:" + str(self.catchment_geometry.crs['horizontal']),
             "output_type": ["idw"], "filename": str(self._temp_dem_file),
             "origin_x": self.raster_origin[0], "origin_y": self.raster_origin[1],
             "width": self.raster_size[0], "height": self.raster_size[1]}
        ]
        pdal_pipeline = pdal.Pipeline(json.dumps(pdal_pipeline_instructions), [empty_points])
        pdal_pipeline.execute()
        metadata = json.loads(pdal_pipeline.get_metadata())
        assert metadata['metadata']['writers.gdal']['filename'][0] == str(self._temp_dem_file), "The specified  file" \
            + f"file location: {self._temp_dem_file} and written file location: " + \
            f"{metadata['metadata']['writers.gdal']['filename'][0]} do not match."

        with rioxarray.rioxarray.open_rasterio(str(self._temp_dem_file), masked=True) as dem_temp:
            dem_temp.load()
            dem_temp.rio.set_crs(self.catchment_geometry.crs['horizontal'])

        # check if the raster origin has been moved by PDAL writers.gdal
        raster_origin = [dem_temp.x.data.min() - self.catchment_geometry.resolution/2,
                         dem_temp.y.data.min() - self.catchment_geometry.resolution/2]
        if self.raster_origin != raster_origin:
            print("In process: The generated dense DEM has an origin differing from the one specified. Updating the " +
                  f"catchment geometry raster origin from {self.raster_origin} to {raster_origin}")
            self.raster_origin = raster_origin

        # set empty DEM - all NaN - to add tiles to
        dem_temp.data[0] = numpy.nan
        if self.drop_offshore_lidar:
            self._tiles = dem_temp.rio.clip(self.catchment_geometry.land_and_foreshore.geometry)
        else:
            self._tiles = dem_temp.rio.clip(self.catchment_geometry.catchment.geometry)

    def _create_dem_tile_with_pdal(self, tile_points: numpy.ndarray, window_size: int, idw_power: int, radius: float):
        """ Create a DEM tile from a LiDAR tile over a specified region.
        Currently PDAL writers.gdal is used and a temporary file is written out. In future another approach may be used.
        """

        if self._temp_dem_file.exists():
            self._temp_dem_file.unlink()
        pdal_pipeline_instructions = [
            {"type":  "writers.gdal", "resolution": self.catchment_geometry.resolution,
             "gdalopts": f"a_srs=EPSG:{self.catchment_geometry.crs['horizontal']}", "output_type": [self.DENSE_BINNING],
             "filename": str(self._temp_dem_file),
             "window_size": window_size, "power": idw_power, "radius": radius,
             "origin_x": self.raster_origin[0], "origin_y": self.raster_origin[1],
             "width": self.raster_size[0], "height": self.raster_size[1]}
        ]

        pdal_pipeline = pdal.Pipeline(json.dumps(pdal_pipeline_instructions), [tile_points])
        pdal_pipeline.execute()

        # assert the temp file name is used
        metadata = json.loads(pdal_pipeline.get_metadata())
        assert str(self._temp_dem_file) == metadata['metadata']['writers.gdal']['filename'][0], "The DEM tile has " + \
            " been written out in an unexpected location. It has been witten out to " + \
            f"{metadata['metadata']['writers.gdal']['filename'][0]} instead of {self._temp_dem_file}"

    def add_tile(self, tile_points: numpy.ndarray, tile_extent: geopandas.GeoDataFrame, window_size: int,
                 idw_power: int, radius: float, method: str = 'first'):
        """ Create the DEM tile and then update the overall DEM with the tile.

        Ensure the tile DEM CRS is set and also trim the tile DEM prior to adding. """

        if len(tile_points) == 0:
            if self.verbose:
                print("Warning in DenseDem.add_tile the latest tile has no data and is being ignored.")
            return

        self._create_dem_tile_with_pdal(tile_points, window_size, idw_power, radius)

        # load generated tile
        with rioxarray.rioxarray.open_rasterio(self._temp_dem_file, masked=True) as tile:
            tile.load()
        tile.rio.set_crs(self.catchment_geometry.crs['horizontal'])

        # ensure the tile is lined up with the whole dense DEM - i.e. that that raster origin values match
        raster_origin = [tile.x.data.min() - self.catchment_geometry.resolution/2,
                         tile.y.data.min() - self.catchment_geometry.resolution/2]
        assert self.raster_origin[0] == raster_origin[0] and self.raster_origin[1] == raster_origin[1], "The " + \
            f"generated tile is not aligned with the overall dense DEM. The DEM raster origin is {raster_origin} " + \
            f"instead of {self.raster_origin}"

        # trim to only include cells within catchment - and update the tile extents with this new tile
<<<<<<< HEAD
        if self.drop_offshore_lidar:
            tile = tile.rio.clip(self.catchment_geometry.land_and_foreshore.geometry)
        else:
            tile = tile.rio.clip(self.catchment_geometry.catchment.geometry)
=======
        tile = tile.rio.clip(self.catchment_geometry.catchment.geometry)
>>>>>>> 3d56c239
        self._tiles = rioxarray.merge.merge_arrays([self._tiles, tile], method=method)
        self._update_extents(tile_extent)

        # ensure the dem will be recalculated as another tile has been added
        self._dem = None

    def _update_extents(self, tile_extent: geopandas.GeoDataFrame):
<<<<<<< HEAD
        """ Update the extents of all LiDAR tiles updated """
=======
        """ Update the extents of all LiDAR tiles updated - if 'drop_offshore_lidar' is True ensure extents are
        limited to the land and foreshore of the catchment. """
>>>>>>> 3d56c239

        assert len(tile_extent) == 1, "The tile_extent is expected to be contained in one shape. Instead " + \
            f"tile_extent: {tile_extent} is of length {len(tile_extent)}."

        if tile_extent.geometry.area.sum() > 0:  # check polygon isn't empty
            if self._extents is None:
                self._extents = tile_extent
            else:
                self._extents = geopandas.GeoDataFrame(
                    {'geometry': [shapely.ops.cascaded_union([self._extents.loc[0].geometry,
                                                              tile_extent.loc[0].geometry])]},
                    crs=self.catchment_geometry.crs['horizontal'])
<<<<<<< HEAD

=======
>>>>>>> 3d56c239
            if self.drop_offshore_lidar:
                self._extents = geopandas.clip(self.catchment_geometry.land_and_foreshore, self._extents)
            else:
                self._extents = geopandas.clip(self.catchment_geometry.catchment, self._extents)

    def filter_lidar_extents_for_holes(self):
<<<<<<< HEAD
        """ Remove holes below a filter size within the extents """

        if self._extents is None:
            # No extents exist to be filtered to remove holes
            return
        elif self.area_to_drop is None:
=======
        """ Remove holes below a filter size within the extents if 'area_to_drop' is '> 0'. In the case that
        'drop_offshore_lidar' is True ensure extents are limited to the land and foreshore of the catchment
        once filtering is complete. """

        if self.area_to_drop is None:
>>>>>>> 3d56c239
            # Try a basic repair if not valid, but otherwise do nothing
            if not self._extents.loc[0].geometry.is_valid:
                if self.verbose:
                    print("Warning LiDAR extents are not valid, trying a basic repair with buffer(0)")
                self._extents.loc[0].geometry = self._extents.loc[0].geometry.buffer(0)
            return  # do nothing

        polygon = self._extents.loc[0].geometry

        if polygon.geometryType() == "Polygon":
            polygon = shapely.geometry.Polygon(
                polygon.exterior.coords, [interior for interior in polygon.interiors if
                                          shapely.geometry.Polygon(interior).area > self.area_to_drop])
            self._extents = geopandas.GeoDataFrame({'geometry': [polygon]},
                                                   crs=self.catchment_geometry.crs['horizontal'])
            self._extents = geopandas.clip(self.catchment_geometry.catchment, self._extents)
        else:
            if self.verbose:
                print("Warning filtering holes in CatchmentLidar using filter_lidar_extents_for_holes is not yet "
                      + f"supported for {polygon.geometryType()}")

        # Check valid and otherwise try a basic repair
        if not self._extents.loc[0].geometry.is_valid:
            if self.verbose:
                print("Warning LiDAR extents are not valid, trying a basic repair with buffer(0)")
            self._extents.loc[0].geometry = self._extents.loc[0].geometry.buffer(0)

        assert len(self._extents) == 1, "The length of the extents is expected to be one. Instead " + \
            f"{self._extents} is length {len(self._extents)}"

    @property
    def extents(self):
        """ The combined extents for all added LiDAR tiles """

<<<<<<< HEAD
        if self.verbose and self._extents is None:
            print("Warning in DenseDem.extents: No tiles with extents have been added yet")
=======
        assert self._extents is not None, "No tiles have been added yet"
>>>>>>> 3d56c239
        return self._extents

    @property
    def dem(self):
        """ Return the combined DEM from tiles and any interpolated offshore values """

        if self._dem is None:
            if self._offshore is None:
                self._dem = self._tiles
            else:
                # should give the same for either (method='first' or 'last') as values in overlap should be the same
                self._dem = rioxarray.merge.merge_arrays([self._tiles, self._offshore])
        # Ensure valid name and increasing dimension indexing for the dem
        self._dem = self._dem.rename(self.DENSE_BINNING)
        self._dem = self._dem.rio.interpolate_na()
        self._dem = self._dem.rio.clip(self.catchment_geometry.catchment.geometry)
        self._dem = self._ensure_positive_indexing(self._dem)  # Some programs require positively increasing indices
        return self._dem

    @staticmethod
    def _ensure_positive_indexing(dem: rioxarray) -> rioxarray:
        """ A routine to check an xarray has positive dimension indexing and to reindex if needed. """

        x = dem.x
        y = dem.y
        if x[0] > x[-1]:
            x = x[::-1]
        if y[0] > y[-1]:
            y = y[::-1]
        dem = dem.reindex(x=x, y=y)
        return dem

    def _offshore_edge(self):
        """ Return the offshore edge cells to be used for offshore interpolation """

        offshore_dense_data_edge = self.catchment_geometry.offshore_dense_data_edge(self._extents)

        offshore_edge_dem = self._tiles.rio.clip(offshore_dense_data_edge.geometry)
        offshore_grid_x, offshore_grid_y = numpy.meshgrid(offshore_edge_dem.x, offshore_edge_dem.y)
        offshore_flat_z = offshore_edge_dem.data[0].flatten()
        offshore_mask_z = ~numpy.isnan(offshore_flat_z)

        offshore_edge = {'x': offshore_grid_x.flatten()[offshore_mask_z],
                         'y': offshore_grid_y.flatten()[offshore_mask_z],
                         'z': offshore_flat_z[offshore_mask_z]}

        return offshore_edge

    def interpolate_offshore(self, bathy_contours):
        """ Performs interpolation offshore outside LiDAR extents using the SciPy RBF function. """

        offshore_edge = self._offshore_edge()
        x = numpy.concatenate([offshore_edge['x'], bathy_contours.x])
        y = numpy.concatenate([offshore_edge['y'], bathy_contours.y])
        z = numpy.concatenate([offshore_edge['z'], bathy_contours.z])

        # set up the interpolation function
        rbf_function = scipy.interpolate.Rbf(x, y, z, function='linear')

        # setup the empty offshore area ready for interpolation
        offshore_no_dense_data = self.catchment_geometry.offshore_no_dense_data(self._extents)
        self._offshore = self._tiles.rio.clip(self.catchment_geometry.offshore.geometry)
        self._offshore.data[0] = 0  # set all to zero then clip out dense region where we don't need to interpolate
        self._offshore = self._offshore.rio.clip(offshore_no_dense_data.geometry)

        # Interpolate over offshore region outside LiDAR extents
        grid_x, grid_y = numpy.meshgrid(self._offshore.x, self._offshore.y)
        flat_z = self._offshore.data[0].flatten()
        mask_z = ~numpy.isnan(flat_z)

        # tile offshore area - this limits the maximum memory required at any one time
        flat_x_masked = grid_x.flatten()[mask_z]
        flat_y_masked = grid_y.flatten()[mask_z]
        flat_z_masked = flat_z[mask_z]

        number_offshore_tiles = math.ceil(len(flat_x_masked)/self.CACHE_SIZE)
        for i in range(number_offshore_tiles):
            start_index = int(i*self.CACHE_SIZE)
            end_index = int((i+1)*self.CACHE_SIZE) if i + 1 != number_offshore_tiles else len(flat_x_masked)

            flat_z_masked[start_index:end_index] = rbf_function(flat_x_masked[start_index:end_index],
                                                                flat_y_masked[start_index:end_index])
        flat_z[mask_z] = flat_z_masked
        self._offshore.data[0] = flat_z.reshape(self._offshore.data[0].shape)

        # ensure the DEM will be recalculated as the offshore has been interpolated
        self._dem = None<|MERGE_RESOLUTION|>--- conflicted
+++ resolved
@@ -135,13 +135,9 @@
     CACHE_SIZE = 10000
 
     def __init__(self, catchment_geometry: geometry.CatchmentGeometry,
-<<<<<<< HEAD
                  temp_raster_path: typing.Union[str, pathlib.Path], drop_offshore_lidar: bool = True,
                  area_to_drop: float = None, verbose: bool = True):
-=======
-                 temp_raster_path: typing.Union[str, pathlib.Path], area_to_drop: float = None,
-                 drop_offshore_lidar: bool = True, verbose: bool = True):
->>>>>>> 3d56c239
+
         """ Setup base DEM to add future tiles too """
 
         self.catchment_geometry = catchment_geometry
@@ -261,14 +257,11 @@
             f"instead of {self.raster_origin}"
 
         # trim to only include cells within catchment - and update the tile extents with this new tile
-<<<<<<< HEAD
         if self.drop_offshore_lidar:
             tile = tile.rio.clip(self.catchment_geometry.land_and_foreshore.geometry)
         else:
             tile = tile.rio.clip(self.catchment_geometry.catchment.geometry)
-=======
-        tile = tile.rio.clip(self.catchment_geometry.catchment.geometry)
->>>>>>> 3d56c239
+
         self._tiles = rioxarray.merge.merge_arrays([self._tiles, tile], method=method)
         self._update_extents(tile_extent)
 
@@ -276,12 +269,8 @@
         self._dem = None
 
     def _update_extents(self, tile_extent: geopandas.GeoDataFrame):
-<<<<<<< HEAD
-        """ Update the extents of all LiDAR tiles updated """
-=======
         """ Update the extents of all LiDAR tiles updated - if 'drop_offshore_lidar' is True ensure extents are
         limited to the land and foreshore of the catchment. """
->>>>>>> 3d56c239
 
         assert len(tile_extent) == 1, "The tile_extent is expected to be contained in one shape. Instead " + \
             f"tile_extent: {tile_extent} is of length {len(tile_extent)}."
@@ -294,30 +283,21 @@
                     {'geometry': [shapely.ops.cascaded_union([self._extents.loc[0].geometry,
                                                               tile_extent.loc[0].geometry])]},
                     crs=self.catchment_geometry.crs['horizontal'])
-<<<<<<< HEAD
-
-=======
->>>>>>> 3d56c239
+
             if self.drop_offshore_lidar:
                 self._extents = geopandas.clip(self.catchment_geometry.land_and_foreshore, self._extents)
             else:
                 self._extents = geopandas.clip(self.catchment_geometry.catchment, self._extents)
 
     def filter_lidar_extents_for_holes(self):
-<<<<<<< HEAD
-        """ Remove holes below a filter size within the extents """
+        """ Remove holes below a filter size within the extents if 'area_to_drop' is '> 0'. In the case that
+        'drop_offshore_lidar' is True ensure extents are limited to the land and foreshore of the catchment
+        once filtering is complete. """
 
         if self._extents is None:
             # No extents exist to be filtered to remove holes
             return
         elif self.area_to_drop is None:
-=======
-        """ Remove holes below a filter size within the extents if 'area_to_drop' is '> 0'. In the case that
-        'drop_offshore_lidar' is True ensure extents are limited to the land and foreshore of the catchment
-        once filtering is complete. """
-
-        if self.area_to_drop is None:
->>>>>>> 3d56c239
             # Try a basic repair if not valid, but otherwise do nothing
             if not self._extents.loc[0].geometry.is_valid:
                 if self.verbose:
@@ -352,12 +332,9 @@
     def extents(self):
         """ The combined extents for all added LiDAR tiles """
 
-<<<<<<< HEAD
         if self.verbose and self._extents is None:
             print("Warning in DenseDem.extents: No tiles with extents have been added yet")
-=======
-        assert self._extents is not None, "No tiles have been added yet"
->>>>>>> 3d56c239
+
         return self._extents
 
     @property
