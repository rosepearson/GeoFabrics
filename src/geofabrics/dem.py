# -*- coding: utf-8 -*-
"""
This module contains classes associated with loading, generating, and combining
DEMs.
"""
import rioxarray
import rioxarray.merge
import rasterio
import xarray
import numpy
import math
import typing
import pathlib
import geopandas
import shapely
import dask
import dask.array
import pdal
import json
import abc
import logging
import scipy.interpolate
import scipy.spatial
from . import geometry

<<<<<<< HEAD
=======
module_logger = logging.getLogger("geofabrics.dem")


>>>>>>> 84ed354f
def chunk_mask(mask, chunk_size):
    arrs = []
    for i in range(0, mask.shape[0], chunk_size):
        sub_arrs = []
        for j in range(0, mask.shape[1], chunk_size):
            chunk = dask.array.from_array(
                mask[i : i + chunk_size, j : j + chunk_size].copy()
            )
            sub_arrs.append(chunk)
        arrs.append(sub_arrs)
    mask = dask.array.block(arrs)
    return mask


def clip_mask(arr, geometry, chunk_size):
    mask = (
        xarray.ones_like(arr, dtype=numpy.float16)
        .compute()
        .rio.clip(geometry, drop=False)
        .notnull()
    )
    if chunk_size is not None:
        mask.data = chunk_mask(mask.data, chunk_size)
    return mask


class CoarseDem:
    """A class to manage coarse or background DEMs in the catchment context

    Specifically, clip within the catchment land and foreshore. There is the option to
    clip outside any LiDAR using the
    optional 'exclusion_extent' input.

    If set_foreshore is True all positive DEM values in the foreshore are set to zero.
    """

    def __init__(
        self,
        dem_file,
        extents: dict,
        set_foreshore: bool = True,
    ):
        """Load in the coarse DEM, clip and extract points"""

        self.logger = logging.getLogger(f"{__name__}.{self.__class__.__name__}")
        self.set_foreshore = set_foreshore
        # Drop the band coordinate added by rasterio.open()
        self._dem = rioxarray.rioxarray.open_rasterio(dem_file, masked=True).squeeze(
            "band", drop=True
        )

        self._extents = extents
        self._points = []

        self._set_up()

    def __del__(self):
        """Ensure the memory associated with netCDF files is properly freed."""

        # The overall DEM
        if self._dem is not None:
            self._dem.close()
            del self._dem

    @property
    def dem(self) -> xarray.Dataset:
        """Return the DEM over the catchment region"""
        return self._dem

    @property
    def resolution(self) -> float:
        """Return the largest dimension of the coarse DEM resolution"""

        resolution = self._dem.rio.resolution()
        resolution = max(abs(resolution[0]), abs(resolution[1]))
        return resolution

    @property
    def points(self) -> numpy.ndarray:
        """The coarse DEM points after any extent or foreshore value
        filtering."""

        return self._points

    @property
    def extents(self) -> geopandas.GeoDataFrame:
        """The extents for the coarse DEM"""

        return self._extents

    @property
    def empty(self) -> bool:
        """True if the DEM is empty"""

        return len(self._points) == 0 or self._dem is None

    def calculate_dem_bounds(self, dem):
        """Return the bounds for a DEM."""
        dem_bounds = dem.rio.bounds()
        dem_bounds = geopandas.GeoDataFrame(
            {
                "geometry": [
                    shapely.geometry.Polygon(
                        [
                            [dem_bounds[0], dem_bounds[1]],
                            [dem_bounds[2], dem_bounds[1]],
                            [dem_bounds[2], dem_bounds[3]],
                            [dem_bounds[0], dem_bounds[3]],
                        ]
                    )
                ]
            },
            crs=dem.rio.crs,
        )
        return dem_bounds

    def _set_up(self):
        """Set DEM CRS and trim the DEM to size"""

        self._dem.rio.set_crs(self._extents["total"].crs)

        # Calculate DEM bounds and check for overlap before clip
        dem_bounds = self.calculate_dem_bounds(self._dem)
        self._extents["total"] = dem_bounds.overlay(
            self._extents["total"], how="intersection"
        )

        if self._extents["total"].area.sum() > self.resolution * self.resolution:
            # Try clip - catch if no DEM in clipping bounds
            try:
                self._dem = self._dem.rio.clip(
                    self._extents["total"]
                    .buffer(self.resolution * numpy.sqrt(2))
                    .geometry.values,
                    drop=True,
                    from_disk=True,
                )
                self._dem.load()

                # Update foreshore extents - buffer by resolution and clip to extents
                foreshore = self._extents["foreshore"].overlay(
                    self._extents["total"],
                    how="intersection",
                    keep_geom_type=True,
                )
                foreshore = geopandas.GeoDataFrame(
                    geometry=foreshore.buffer(self.resolution * numpy.sqrt(2))
                )
                if foreshore.is_empty.all():
                    self._extents["foreshore"] = foreshore
                else:
                    self._extents["foreshore"] = foreshore.overlay(
                        self._extents["land"],
                        how="difference",
                        keep_geom_type=True,
                    )
                # Update the land extents - buffer by resolution and clip to extents
                land = self._extents["land"].overlay(
                    self._extents["total"],
                    how="intersection",
                    keep_geom_type=True,
                )
                land = geopandas.GeoDataFrame(
                    geometry=land.buffer(self.resolution * numpy.sqrt(2))
                )
                if land.is_empty.all():
                    self._extents["land"] = land
                else:
                    self._extents["land"] = land.overlay(
                        self._extents["land"],
                        how="intersection",
                        keep_geom_type=True,
                    )
                # Calculate the points within the DEM
                self._points = self._extract_points(self._dem)

            except (
                rioxarray.exceptions.NoDataInBounds,
                ValueError,
            ) as caught_exception:
                self.logger.warning(
                    f"{caught_exception} in CoarseDEM. Will set to empty."
                )
                self._dem = None
                self._points = []
        else:
            self._dem = None
            self._points = []

    def _extract_points(self, dem):
        """Create a points list from the DEM. Treat the onland and foreshore
        poins separately"""

        # Take the values on land only - separately consider the buffered foreshore area
        if self._extents["land"].area.sum() > self.resolution * self.resolution:
            # Clip DEM to buffered land
            land_dem = dem.rio.clip(self._extents["land"].geometry.values, drop=True)
            # get coarse DEM points on land
            mask = land_dem.notnull().values
            grid_x, grid_y = numpy.meshgrid(land_dem.x, land_dem.y)

            land_x = grid_x[mask]
            land_y = grid_y[mask]
            land_z = land_dem.values[mask]
        else:  # If there is no DEM outside LiDAR/exclusion_extent and on land
            land_x = []
            land_y = []
            land_z = []
        # Take the values on foreshore only - separately consider the buffered land area
        if self._extents["foreshore"].area.sum() > self.resolution * self.resolution:
            # Clip DEM to buffered foreshore
            foreshore_dem = dem.rio.clip(
                self._extents["foreshore"].geometry.values, drop=True
            )

            # get coarse DEM points on the foreshore - with any positive set to zero
            if self.set_foreshore:
                foreshore_dem = foreshore_dem.where(foreshore_dem <= 0, 0)
            mask = foreshore_dem.notnull().values
            grid_x, grid_y = numpy.meshgrid(foreshore_dem.x, foreshore_dem.y)

            foreshore_x = grid_x[mask]
            foreshore_y = grid_y[mask]
            foreshore_z = foreshore_dem.values[mask]
        else:  # If there is no DEM outside LiDAR/exclusion_extent and on foreshore
            foreshore_x = []
            foreshore_y = []
            foreshore_z = []
        if len(land_x) + len(foreshore_x) == 0:
            # If no points - give a warning and then return an empty array
            self.logger.warning("The coarse DEM has no values on the land or foreshore")
            return []

        # combine in an single array
        points = numpy.empty(
            [len(land_x) + len(foreshore_x)],
            dtype=[
                ("X", geometry.RASTER_TYPE),
                ("Y", geometry.RASTER_TYPE),
                ("Z", geometry.RASTER_TYPE),
            ],
        )
        points["X"][: len(land_x)] = land_x
        points["Y"][: len(land_x)] = land_y
        points["Z"][: len(land_x)] = land_z

        points["X"][len(land_x) :] = foreshore_x
        points["Y"][len(land_x) :] = foreshore_y
        points["Z"][len(land_x) :] = foreshore_z

        return points


class DemBase(abc.ABC):
    """An abstract class to manage the different geofabric layers in a
    catchment context. The geofabruc has a z, and data_source layer and may
    sometimes also have a zo (roughness length) and lidar_source layer.

    It is represented by an XArray dataset and is expected to be saved as a
    netCDF file.

    Standard data catcegories are specified in the SOURCE_CLASSIFICATION
    variable.

    Parameters
    ----------

    catchment_geometry
        Defines the spatial extents of the catchment, land, foreshore, and offshore
        regions
    extents
        Defines the extents of any dense (LiDAR or refernence DEM) values already added.
    """

    CACHE_SIZE = 10000  # The maximum RBF input without performance issues
    SOURCE_CLASSIFICATION = {
        "LiDAR": 1,
        "ocean bathymetry": 2,
        "rivers and fans": 3,
        "waterways": 4,
        "coarse DEM": 5,
        "interpolated": 0,
        "no data": -1,
    }

    def __init__(
        self,
        catchment_geometry: geometry.CatchmentGeometry,
    ):
        """Setup base DEM to add future tiles too"""

        self.catchment_geometry = catchment_geometry

    @property
    def dem(self) -> xarray.Dataset:
        """Return the DEM over the catchment region"""
        raise NotImplementedError("dem must be instantiated in the child class")

    @staticmethod
    def _ensure_positive_indexing(
        dem: xarray.core.dataarray.DataArray,
    ) -> xarray.core.dataarray.DataArray:
        """A routine to check an xarray has positive dimension indexing and to reindex
        if needed."""

        x = dem.x
        y = dem.y
        if x[0] > x[-1]:
            x = x[::-1]
        if y[0] > y[-1]:
            y = y[::-1]
        dem = dem.reindex({"x": x, "y": y})
        dem.rio.write_transform(inplace=True)
        return dem

    @staticmethod
    def _write_netcdf_conventions_in_place(
        dem: xarray.core.dataarray.DataArray, crs_dict: dict
    ):
        """Write the CRS and transform associated with a netCDF file such that it is CF
        complient and meets the GDAL
        expectations for transform information.

        Parameters
        ----------

        dem
            The dataset to have its spatial data written in place.
        crs_dict
            A dict with horizontal and vertical CRS information.
        """

        dem.rio.write_crs(crs_dict["horizontal"], inplace=True)
        dem.rio.write_transform(inplace=True)
        if "z" in dem:
            dem.z.rio.write_crs(crs_dict["horizontal"], inplace=True)
            dem.z.rio.write_nodata(numpy.nan, encoded=True, inplace=True)
        if "data_source" in dem:
            dem.data_source.rio.write_crs(crs_dict["horizontal"], inplace=True)
            dem.data_source.rio.write_nodata(numpy.nan, encoded=True, inplace=True)
        if "lidar_source" in dem:
            dem.lidar_source.rio.write_crs(crs_dict["horizontal"], inplace=True)
            dem.lidar_source.rio.write_nodata(numpy.nan, encoded=True, inplace=True)
        if "zo" in dem:
            dem.zo.rio.write_crs(crs_dict["horizontal"], inplace=True)
            dem.zo.rio.write_nodata(numpy.nan, encoded=True, inplace=True)

    def _extents_from_mask(self, mask: numpy.ndarray, transform: dict):
        """Define the spatial extents of the pixels in the DEM as defined by the mask
        (i.e. what are the spatial extents of pixels in the DEM that are marked True in
         the mask).

        transform -> data_array.rio.transform()

         Remove holes as these can cause self intersection warnings."""

        dense_extents = [
            shapely.geometry.shape(polygon[0])
            for polygon in rasterio.features.shapes(numpy.uint8(mask))
            if polygon[1] == 1.0
        ]
        dense_extents = shapely.ops.unary_union(dense_extents)

        # Remove internal holes for select types as these may cause self-intersections
        if type(dense_extents) is shapely.geometry.Polygon:
            dense_extents = shapely.geometry.Polygon(dense_extents.exterior)
        elif type(dense_extents) is shapely.geometry.MultiPolygon:
            dense_extents = shapely.geometry.MultiPolygon(
                [
                    shapely.geometry.Polygon(polygon.exterior)
                    for polygon in dense_extents.geoms
                ]
            )
        # Convert into a Geopandas dataframe
        dense_extents = geopandas.GeoDataFrame(
            {"geometry": [dense_extents]},
            crs=self.catchment_geometry.crs["horizontal"],
        )

        # Move from image to the dem space & buffer(0) to reduce self-intersections
        dense_extents = dense_extents.affine_transform(
            [
                transform.a,
                transform.b,
                transform.d,
                transform.e,
                transform.xoff,
                transform.yoff,
            ]
        ).buffer(0)

        # And make our GeoSeries into a GeoDataFrame
        dense_extents = geopandas.GeoDataFrame(geometry=dense_extents)

        return dense_extents


class HydrologicallyConditionedDem(DemBase):
    """A class to manage loading in an already created and saved dense DEM that has yet
    to have an offshore DEM associated with it.

    Parameters
    ----------

    Logic controlling behaviour
        interpolation_method
            If not None, interpolate using that method. Valid options are 'linear',
            'nearest', and 'cubic'
    """

    def __init__(
        self,
        catchment_geometry: geometry.CatchmentGeometry,
        raw_dem_path: str | pathlib.Path,
        interpolation_method: str,
    ):
        """Load in the extents and dense DEM. Ensure the dense DEM is clipped within the
        extents"""
        super(HydrologicallyConditionedDem, self).__init__(
<<<<<<< HEAD
                catchment_geometry=catchment_geometry,
            )
        self.logger = logging.getLogger(f"{__name__}.{self.__class__.__name__}")
=======
            catchment_geometry=catchment_geometry,
        )
        self.logger = logging.getLogger("geofabrics.dem.HydrologicallyConditionedDem")
>>>>>>> 84ed354f

        # Read in the dense DEM raster - and free up file by performing a deep copy.
        raw_dem = rioxarray.rioxarray.open_rasterio(
            pathlib.Path(raw_dem_path), masked=True, parse_coordinates=True, chunks=True
        )

        # Deep copy to ensure the opened file is properly unlocked; Squeeze as
        # rasterio.open() adds band coordinate
        raw_dem = raw_dem.squeeze("band", drop=True)
        self._write_netcdf_conventions_in_place(raw_dem, catchment_geometry.crs)

        # Clip to catchment and set the data_source layer to NaN where there is no data
        raw_dem = raw_dem.rio.clip(catchment_geometry.catchment.geometry, drop=True)
        raw_dem["data_source"] = raw_dem.data_source.where(
            raw_dem.data_source != self.SOURCE_CLASSIFICATION["no data"],
            numpy.nan,
        )
        # Rerun as otherwise the no data as NaN seems to be lost for the data_source layer
        self._write_netcdf_conventions_in_place(raw_dem, catchment_geometry.crs)

        # Set attributes
        self._raw_dem = raw_dem
        self.interpolation_method = interpolation_method

        # Calculate extents of pre-hydrological conditioning DEM
        self._raw_extents = self._extents_from_mask(
            mask=self._raw_dem.z.notnull().values,
            transform=self._raw_dem.z.rio.transform(),
        )

        # The not yet created hydrologically conditioned DEM.
        self._dem = self._raw_dem

    def __del__(self):
        """Ensure the memory associated with netCDF files is properly freed."""

        # The dense DEM - may be opened from memory
        if self._raw_dem is not None:
            self._raw_dem.close()
            del self._raw_dem
        # The overall DEM
        if self._dem is not None:
            self._dem.close()
            del self._dem

    @property
    def raw_extents(self):
        """Return the combined DEM from tiles and any interpolated offshore values"""
        return self._raw_extents

    @property
    def dem(self):
        """Return the combined DEM from tiles and any interpolated offshore values"""

        # Ensure valid name and increasing dimension indexing for the dem
        if (
            self.interpolation_method is not None
        ):  # methods are 'nearest', 'linear' and 'cubic'
            interpolation_mask = self._dem.z.isnull()
            self._dem["z"] = self._dem.z.rio.interpolate_na(
                method=self.interpolation_method
            )
            # If any NaN remain apply nearest neighbour interpolation
            if self._dem.z.isnull().any():
                self._dem["z"] = self._dem.z.rio.interpolate_na(method="nearest")
            # Only set areas with successful interpolation as interpolated
            interpolation_mask &= (
                self._dem.z.notnull()
            )  # Mask of values set in line above
            self._dem["data_source"] = self._dem.data_source.where(
                ~(interpolation_mask),
                self.SOURCE_CLASSIFICATION["interpolated"],
            )
            self._dem["lidar_source"] = self._dem.lidar_source.where(
                ~(interpolation_mask),
                self.SOURCE_CLASSIFICATION["no data"],
            )
        # Ensure all area's with NaN values are marked as no-data
        no_data_mask = self._dem.z.notnull()
        self._dem["data_source"] = self._dem.data_source.where(
            no_data_mask,
            self.SOURCE_CLASSIFICATION["no data"],
        )
        self._dem["lidar_source"] = self._dem.lidar_source.where(
            no_data_mask,
            self.SOURCE_CLASSIFICATION["no data"],
        )
        self._dem = self._dem.rio.clip(
            self.catchment_geometry.catchment.geometry, drop=True
        )
        # Some programs require positively increasing indices
        # Last as otherwise errors when merging (clipping resets defaults)
        self._dem = self._ensure_positive_indexing(self._dem)
        return self._dem

    def _sample_offshore_edge(self, resolution) -> numpy.ndarray:
        """Return the pixel values of the offshore edge to be used for offshore
        interpolation"""

        assert resolution >= self.catchment_geometry.resolution, (
            "_sample_offshore_edge only supports downsampling"
            f" and not  up-samping. The requested sampling resolution of {resolution} "
            "must be equal to or larger than the catchment resolution of "
            f" {self.catchment_geometry.resolution}"
        )

        offshore_dense_data_edge = self.catchment_geometry.offshore_dense_data_edge(
            self._raw_extents
        )
        if offshore_dense_data_edge.area.sum() == 0:
            # No offshore edge. Return an empty array.
            offshore_edge = numpy.empty(
                [0],
                dtype=[
                    ("X", geometry.RASTER_TYPE),
                    ("Y", geometry.RASTER_TYPE),
                    ("Z", geometry.RASTER_TYPE),
                ],
            )
            return offshore_edge
        # Otherwise proceed as normal
        offshore_edge_dem = self._raw_dem.rio.clip(offshore_dense_data_edge.geometry)

        # If the sampling resolution is coaser than the catchment_geometry resolution
        # resample the DEM - Align to the resolution (not the BBox).
        if resolution > self.catchment_geometry.resolution:
            x = numpy.arange(
                numpy.ceil(offshore_edge_dem.x.min() / resolution) * resolution,
                numpy.ceil(offshore_edge_dem.x.max() / resolution) * resolution,
                resolution,
            )
            y = numpy.arange(
                numpy.ceil(offshore_edge_dem.y.max() / resolution) * resolution,
                numpy.ceil(offshore_edge_dem.y.min() / resolution) * resolution,
                -resolution,
            )
            offshore_edge_dem = offshore_edge_dem.interp(x=x, y=y, method="nearest")
            offshore_edge_dem = offshore_edge_dem.rio.clip(
                offshore_dense_data_edge.geometry
            )  # Reclip to inbounds
        grid_x, grid_y = numpy.meshgrid(offshore_edge_dem.x, offshore_edge_dem.y)
        mask = offshore_edge_dem.z.notnull().values

        offshore_edge = numpy.empty(
            [mask.sum().sum()],
            dtype=[
                ("X", geometry.RASTER_TYPE),
                ("Y", geometry.RASTER_TYPE),
                ("Z", geometry.RASTER_TYPE),
            ],
        )

        offshore_edge["X"] = grid_x[mask]
        offshore_edge["Y"] = grid_y[mask]
        offshore_edge["Z"] = offshore_edge_dem.z.values[mask]

        return offshore_edge

    def _interpolate_bathymetry_points(
        self,
        bathymetry_points: numpy.ndarray,
        flat_x_array: numpy.ndarray,
        flat_y_array: numpy.ndarray,
        method: str,
    ) -> numpy.ndarray:
        """Interpolate the bathymetry points at the specified locations using the
        specified method."""

        if method == "rbf":
            # Ensure the number of points is not too great for RBF interpolation
            if len(bathymetry_points) < self.CACHE_SIZE:
                self.logger.warning(
                    "The number of points to fit and RBF interpolant to is"
                    f" {len(bathymetry_points)}. We recommend using fewer "
                    f" than {self.CACHE_SIZE} for best performance and to. "
                    "avoid errors in the `scipy.interpolate.Rbf` function"
                )
            # Create RBF function
            self.logger.info("Creating RBF interpolant")
            rbf_function = scipy.interpolate.Rbf(
                bathymetry_points["X"],
                bathymetry_points["Y"],
                bathymetry_points["Z"],
                function="linear",
            )
            # Tile area - this limits the maximum memory required at any one time
            flat_z_array = numpy.ones_like(flat_x_array) * numpy.nan
            number_offshore_tiles = math.ceil(len(flat_x_array) / self.CACHE_SIZE)
            for i in range(number_offshore_tiles):
                self.logger.info(
                    f"Offshore intepolant tile {i+1} of {number_offshore_tiles}"
                )
                start_index = int(i * self.CACHE_SIZE)
                end_index = (
                    int((i + 1) * self.CACHE_SIZE)
                    if i + 1 != number_offshore_tiles
                    else len(flat_x_array)
                )

                flat_z_array[start_index:end_index] = rbf_function(
                    flat_x_array[start_index:end_index],
                    flat_y_array[start_index:end_index],
                )
        elif method == "linear" or method == "cubic":
            # Interpolate river area - use cubic or linear interpolation
            flat_z_array = scipy.interpolate.griddata(
                points=(bathymetry_points["X"], bathymetry_points["Y"]),
                values=bathymetry_points["Z"],
                xi=(flat_x_array, flat_y_array),
                method=method,  # linear or cubic
            )
        else:
            raise ValueError("method must be rbf, linear or cubic")
        return flat_z_array

    def interpolate_ocean_bathymetry(self, bathy_contours):
        """Performs interpolation offshore outside LiDAR extents using the SciPy RBF
        function."""

        # Reset the offshore DEM

        offshore_edge_points = self._sample_offshore_edge(
            self.catchment_geometry.resolution
        )
        bathy_points = bathy_contours.sample_contours(
            self.catchment_geometry.resolution
        )
        if len(bathy_points) == 0:
            offshore_points = offshore_edge_points
        else:
            offshore_points = numpy.concatenate([offshore_edge_points, bathy_points])

        # Resample at a lower resolution if too many offshore points
        if len(offshore_points) > self.CACHE_SIZE:
            reduced_resolution = (
                self.catchment_geometry.resolution
                * len(offshore_points)
                / self.CACHE_SIZE
            )
            self.logger.info(
                "Reducing the number of 'offshore_points' used to create the RBF "
                "function by increasing the resolution from "
                f" {self.catchment_geometry.resolution} to {reduced_resolution}"
            )
            offshore_edge_points = self._sample_offshore_edge(reduced_resolution)
            bathy_points = bathy_contours.sample_contours(reduced_resolution)
            if len(bathy_points) == 0:
                offshore_points = offshore_edge_points
            else:
                offshore_points = numpy.concatenate(
                    [offshore_edge_points, bathy_points]
                )
        # Setup the empty offshore area ready for interpolation
        offshore_no_dense_data = self.catchment_geometry.offshore_no_dense_data(
            self._raw_extents
        )
        offshore_dem = self._raw_dem.rio.clip(self.catchment_geometry.offshore.geometry)

        # set all zero (or to ocean bathy classification) then clip out dense region
        # where we don't need to interpolate
        offshore_dem.z.data[:] = 0
        offshore_dem.data_source.data[:] = self.SOURCE_CLASSIFICATION[
            "ocean bathymetry"
        ]
        offshore_dem.lidar_source.data[:] = self.SOURCE_CLASSIFICATION["no data"]
        offshore_dem = offshore_dem.rio.clip(offshore_no_dense_data.geometry)

        grid_x, grid_y = numpy.meshgrid(offshore_dem.x, offshore_dem.y)
        mask = offshore_dem.z.notnull().values

        # Set up the interpolation function
        self.logger.info("Offshore interpolation")
        flat_z_masked = self._interpolate_bathymetry_points(
            bathymetry_points=offshore_points,
            flat_x_array=grid_x[mask],
            flat_y_array=grid_y[mask],
            method="linear",
        )
        flat_z = offshore_dem.z.values.flatten()
        flat_z[mask.flatten()] = flat_z_masked
        offshore_dem.z.data = flat_z.reshape(offshore_dem.z.shape)

        self._dem = rioxarray.merge.merge_datasets(
            [self._raw_dem, offshore_dem],
            method="first",
        )

    def interpolate_waterways(
        self,
        estimated_bathymetry: geometry.EstimatedBathymetryPoints,
        method: str,
    ) -> xarray.Dataset:
        """Performs interpolation of the estimated waterways."""

        # extract points and polygon
        estimated_points = estimated_bathymetry.points_array
        estimated_polygons = estimated_bathymetry.polygons

        # Get edge points - from DEM
        edge_dem = self._dem.rio.clip(
            estimated_polygons.dissolve().buffer(self.catchment_geometry.resolution),
            drop=True,
        )
        edge_dem = edge_dem.rio.clip(
            estimated_polygons.dissolve().geometry,
            invert=True,
            drop=True,
        )
        # Define the edge points
        grid_x, grid_y = numpy.meshgrid(edge_dem.x, edge_dem.y)
        mask = edge_dem.z.notnull().values
        # Define edge points and heights
        edge_points = numpy.empty(
            [mask.sum().sum()],
            dtype=[
                ("X", geometry.RASTER_TYPE),
                ("Y", geometry.RASTER_TYPE),
                ("Z", geometry.RASTER_TYPE),
            ],
        )
        edge_points["X"] = grid_x[mask]
        edge_points["Y"] = grid_y[mask]
        edge_points["Z"] = edge_dem.z.values[mask]

        # Combine the estimated and edge points
        bathy_points = numpy.concatenate([edge_points, estimated_points])

        # Setup the empty area ready for interpolation
        estimated_dem = self._dem.rio.clip(estimated_polygons.geometry)
        # Set value for all, then use clip to set regions outside polygon to NaN
        estimated_dem.z.data[:] = 0
        estimated_dem.data_source.data[:] = self.SOURCE_CLASSIFICATION["waterways"]
        estimated_dem.lidar_source.data[:] = self.SOURCE_CLASSIFICATION["no data"]
        estimated_dem = estimated_dem.rio.clip(estimated_polygons.geometry)

        grid_x, grid_y = numpy.meshgrid(estimated_dem.x, estimated_dem.y)
        mask = estimated_dem.z.notnull().values

        flat_x_masked = grid_x[mask]
        flat_y_masked = grid_y[mask]
        flat_z_masked = estimated_dem.z.values[mask]

        # check there are actually pixels in the river
        self.logger.info(f"There are {len(flat_z_masked)} estimated points")

        # Interpolate river area - use cubic or linear interpolation
        self.logger.info("Offshore interpolation")
        flat_z_masked = self._interpolate_bathymetry_points(
            bathymetry_points=bathy_points,
            flat_x_array=flat_x_masked,
            flat_y_array=flat_y_masked,
            method=method,
        )

        # Set the interpolated value in the DEM
        flat_z = estimated_dem.z.values.flatten()
        flat_z[mask.flatten()] = flat_z_masked
        estimated_dem.z.data = flat_z.reshape(estimated_dem.z.data.shape)

        # Update the DEM
        self._dem = rioxarray.merge.merge_datasets(
            [estimated_dem, self._dem],
            method="first",
        )

    def interpolate_rivers(
        self,
        estimated_bathymetry: geometry.EstimatedBathymetryPoints,
        method: str,
    ) -> xarray.Dataset:
        """Performs interpolation from estimated bathymetry points within a polygon
        using the specified interpolation approach after filtering the points based
        on the type label. The type_label also determines the source classification.
        """

        # Extract river points and polygon
        estimated_points = estimated_bathymetry.points_array
        estimated_polygons = estimated_bathymetry.polygons

        # Get the river and fan edge points - from DEM
        edge_dem = self._dem.rio.clip(
            estimated_polygons.dissolve().buffer(self.catchment_geometry.resolution),
            drop=True,
        )
        edge_dem = edge_dem.rio.clip(
            estimated_polygons.dissolve().geometry,
            invert=True,
            drop=True,
        )
        # Define the river and mouth edge points
        grid_x, grid_y = numpy.meshgrid(edge_dem.x, edge_dem.y)
        flat_x = grid_x.flatten()
        flat_y = grid_y.flatten()
        flat_z = edge_dem.z.data.flatten()
        mask_z = ~numpy.isnan(flat_z)

        # Interpolate the estimated river bank heights along only the river
        if estimated_bathymetry.bank_heights_exist():
            # Get the estimated river bank heights and define a mask where nan
            river_bank_points = estimated_bathymetry.bank_height_points()
            river_bank_nan_mask = numpy.logical_not(numpy.isnan(river_bank_points["Z"]))
            # Interpolate from the estimated river bank heights
            xy_out = numpy.concatenate(
                [[flat_x[mask_z]], [flat_y[mask_z]]], axis=0
            ).transpose()
            options = {
                "radius": estimated_bathymetry.points["width"].max(),
                "raster_type": geometry.RASTER_TYPE,
                "method": "linear",
            }
            estimated_river_edge_z = elevation_from_points(
                point_cloud=river_bank_points[river_bank_nan_mask],
                xy_out=xy_out,
                options=options,
            )

            # Use the estimated bank heights where lower than the DEM edge values
            mask_z_river_edge = mask_z.copy()
            mask_z_river_edge[:] = False
            mask_z_river_edge[mask_z] = flat_z[mask_z] > estimated_river_edge_z
            flat_z[mask_z_river_edge] = estimated_river_edge_z[
                flat_z[mask_z] > estimated_river_edge_z
            ]

        # Use the flat_x/y/z to define edge points and heights
        edge_points = numpy.empty(
            [mask_z.sum().sum()],
            dtype=[
                ("X", geometry.RASTER_TYPE),
                ("Y", geometry.RASTER_TYPE),
                ("Z", geometry.RASTER_TYPE),
            ],
        )
        edge_points["X"] = flat_x[mask_z]
        edge_points["Y"] = flat_y[mask_z]
        edge_points["Z"] = flat_z[mask_z]
        # Combine the estimated and edge points
        bathy_points = numpy.concatenate([edge_points, estimated_points])

        # Setup the empty river (& fan) area ready for interpolation
        estimated_dem = self._dem.rio.clip(estimated_polygons.geometry)
        # Set value for all, then use clip to set regions outside polygon to NaN
        estimated_dem.z.data[:] = 0
        estimated_dem.data_source.data[:] = self.SOURCE_CLASSIFICATION[
            "rivers and fans"
        ]
        estimated_dem.lidar_source.data[:] = self.SOURCE_CLASSIFICATION["no data"]
        estimated_dem = estimated_dem.rio.clip(estimated_polygons.geometry)

        grid_x, grid_y = numpy.meshgrid(estimated_dem.x, estimated_dem.y)
        flat_z = estimated_dem.z.data[:].flatten()
        mask_z = ~numpy.isnan(flat_z)

        flat_x_masked = grid_x.flatten()[mask_z]
        flat_y_masked = grid_y.flatten()[mask_z]
        flat_z_masked = flat_z[mask_z]

        # Interpolate river area - use specified interpolation
        self.logger.info("Offshore interpolation")
        flat_z_masked = self._interpolate_bathymetry_points(
            bathymetry_points=bathy_points,
            flat_x_array=flat_x_masked,
            flat_y_array=flat_y_masked,
            method=method,
        )

        # Set the interpolated value in the DEM - In future reconfigure properly for dask
        if not isinstance(flat_z, numpy.ndarray):
            flat_z = flat_z.compute()
            mask_z = mask_z.compute()
        flat_z[mask_z] = flat_z_masked
        estimated_dem.z.data = flat_z.reshape(estimated_dem.z.data.shape)

        # Update the DEM
        self._dem = rioxarray.merge.merge_datasets(
            [estimated_dem, self._dem],
            method="first",
        )


class LidarBase(DemBase):
    """A class with some base methods for reading in LiDAR data.

    Parameters
    ----------

    catchment_geometry
        Defines the geometry of the catchment
    elevation_range
        The range of valid LiDAR elevations. i.e. define elevation filtering to apply.
    """

    def __init__(
        self,
        catchment_geometry: geometry.CatchmentGeometry,
        chunk_size: int,
        elevation_range: list = None,
    ):
        """Setup base DEM to add future tiles too"""

        super(LidarBase, self).__init__(
            catchment_geometry=catchment_geometry,
        )
        self.logger = logging.getLogger(f"{__name__}.{self.__class__.__name__}")

        self.chunk_size = chunk_size
        self.elevation_range = elevation_range
        assert elevation_range is None or (
            type(elevation_range) == list and len(elevation_range) == 2
        ), "Error the 'elevation_range' must either be none, or a two entry list"

        self._dem = None

    def __del__(self):
        """Ensure the memory associated with netCDF files is properly freed."""

        # The dense DEM - may be opened from memory
        if self._dem is not None:
            self._dem.close()
            del self._dem

    @property
    def dem(self):
        """Return the positivelly indexed DEM from tiles"""

        # Ensure positively increasing indices as required by some programs
        self._dem = self._ensure_positive_indexing(self._dem)
        return self._dem

    def _chunks_from_dem(self, chunk_size, dem: xarray.Dataset) -> (list, list):
        """Define the chunks to break the catchment into when reading in and
        downsampling LiDAR.

        Parameters
        ----------

        chunk_size
            The size in pixels of each chunk.
        """

        dim_x_all = dem.x.data
        dim_y_all = dem.y.data

        # Determine the number of chunks
        n_chunks_x = int(numpy.ceil(len(dim_x_all) / chunk_size))
        n_chunks_y = int(numpy.ceil(len(dim_y_all) / chunk_size))

        # Determine x coordinates rounded up to the nearest chunk
        dim_x = []
        for i in range(n_chunks_x):
            if i + 1 < n_chunks_x:
                # Add full sized chunk
                dim_x.append(dim_x_all[i * chunk_size : (i + 1) * chunk_size])
            else:
                # Add rest of array
                dim_x.append(dim_x_all[i * chunk_size :])

        # Determine y coordinates rounded up to the nearest chunk
        dim_y = []
        for i in range(n_chunks_y):
            if i + 1 < n_chunks_y:
                # Add full sized chunk
                dim_y.append(dim_y_all[i * chunk_size : (i + 1) * chunk_size])
            else:
                # Add rest of array
                dim_y.append(dim_y_all[i * chunk_size :])

        return dim_x, dim_y

    def _define_chunk_region(
        self,
        region_to_rasterise: geopandas.GeoDataFrame,
        dim_x: numpy.ndarray,
        dim_y: numpy.ndarray,
        radius: float,
    ):
        """Define the region to rasterise within a single chunk."""
        # Define the region to tile
        chunk_geometry = geopandas.GeoDataFrame(
            {
                "geometry": [
                    shapely.geometry.Polygon(
                        [
                            (dim_x.min(), dim_y.min()),
                            (dim_x.max(), dim_y.min()),
                            (dim_x.max(), dim_y.max()),
                            (dim_x.min(), dim_y.max()),
                        ]
                    )
                ]
            },
            crs=self.catchment_geometry.crs["horizontal"],
        )

        # Define region to rasterise inside the chunk area
        if region_to_rasterise.area.sum() > 0:
            chunk_region_to_tile = geopandas.GeoDataFrame(
                geometry=region_to_rasterise.buffer(radius).clip(
                    chunk_geometry.buffer(radius), keep_geom_type=True
                )
            )
        else:
            chunk_region_to_tile = region_to_rasterise
        # remove any subpixel polygons
        chunk_region_to_tile = chunk_region_to_tile[
            chunk_region_to_tile.area
            > self.catchment_geometry.resolution * self.catchment_geometry.resolution
        ]

        return chunk_region_to_tile

    def _tile_index_column_name(
        self,
        tile_index_file: str | pathlib.Path,
        region_to_rasterise: geopandas.GeoDataFrame,
    ):
        """Read in tile index file and determine the column name of the tile
        geometries"""
        # Check to see if a extents file was added
        tile_index_extents = geopandas.read_file(tile_index_file)

        # Remove tiles outside the catchment & get the 'file name' column
        tile_index_extents = tile_index_extents.to_crs(
            self.catchment_geometry.crs["horizontal"]
        )
        # ensure there is no overlap in the name columns
        region_to_rasterise = region_to_rasterise.copy(deep=True)
        if "filename" in region_to_rasterise.columns:
            region_to_rasterise = region_to_rasterise.drop(columns=["filename"])
        elif "file_name" in region_to_rasterise.columns:
            region_to_rasterise = region_to_rasterise.drop(columns=["file_name"])
        elif "name" in region_to_rasterise.columns:
            region_to_rasterise = region_to_rasterise.drop(columns=["name"])
        tile_index_extents = geopandas.sjoin(tile_index_extents, region_to_rasterise)
        tile_index_extents = tile_index_extents.reset_index(drop=True)

        column_names = tile_index_extents.columns
        tile_index_name_column = column_names[
            [
                "filename" == name.lower()
                or "file_name" == name.lower()
                or "name" == name.lower()
                for name in column_names
            ]
        ][0]
        return tile_index_extents, tile_index_name_column

    def _check_valid_inputs(self, lidar_datasets_info):
        """Check the combination of inputs for adding LiDAR is valid.

        Parameters
        ----------

        lidar_datasets_info
            A dictionary of dictionaties of LiDAR dataset information. The CRS, list of
            LAS files, and tile index file are included for each dataset.
        """

        for dataset_name in lidar_datasets_info:
            # Check the source_crs is valid
            source_crs = lidar_datasets_info[dataset_name]["crs"]
            if source_crs is not None:
                assert "horizontal" in source_crs, (
                    "The horizontal component of the source CRS is not specified. Both "
                    "horizontal and vertical CRS need to be defined. The source_crs "
                    f"specified is: {source_crs} for {dataset_name}"
                )
                assert "vertical" in source_crs, (
                    "The vertical component of the source CRS is not specified. Both "
                    "horizontal and vertical CRS need to be defined. The source_crs "
                    f"specified is: {self.source_crs} for {dataset_name}"
                )
            # Check some LiDAR files are specified
            lidar_files = lidar_datasets_info[dataset_name]["file_paths"]
            assert len(lidar_files) >= 1, (
                "There are no LiDAR files specified in dataset: " f"{dataset_name}"
            )
            # Check for valid combination of chunk_size, lidar_files and tile_index_file
            if self.chunk_size is None:
                assert len(lidar_files) == 1, (
                    "If there is no chunking there must be only one LiDAR file. This "
                    f"isn't the case in dataset {dataset_name}"
                )
            else:
                assert (
                    self.chunk_size > 0 and type(self.chunk_size) is int
                ), "chunk_size must be a positive integer"
                tile_index_file = lidar_datasets_info[dataset_name]["tile_index_file"]
                assert tile_index_file is not None, (
                    "A tile index file must be provided if chunking is "
                    f"defined for {dataset_name}"
                )
        # There should only be one dataset if there is no chunking information
        if self.chunk_size is None:
            assert len(lidar_datasets_info) == 1, (
                "If there is no chunking there must only be one LiDAR file."
                f" Instead there is {len(lidar_datasets_info)} "
                f"with keys f{lidar_datasets_info.keys()}"
            )

    def add_lidar(
        self,
        lidar_datasets_info: dict,
        chunk_size: int,
        lidar_classifications_to_keep: list,
        metadata: dict,
    ):
        """Read in all LiDAR files and use to create a 'raw' DEM.

        Parameters
        ----------

        lidar_datasets_info
            A dictionary of information for each specified LIDAR dataset - For
            each this includes: a list of LAS files, CRS, and tile index file.
        chunk_size
            The chunk size in pixels for parallel/staged processing
        lidar_classifications_to_keep
            A list of LiDAR classifications to keep - '2' for ground, '9' for water.
            See https://www.asprs.org/wp-content/uploads/2010/12/LAS_1_4_r13.pdf for
            standard list
        meta_data
            Information to include in the created DEM - must include
            `dataset_mapping` key if datasets (not a single LAZ file) included.
        """
        raise NotImplementedError("add_lidar must be instantiated in the child class")

    def _add_tiled_lidar_chunked(
        self,
        lidar_files: typing.List[typing.Union[str, pathlib.Path]],
        tile_index_file: str | pathlib.Path,
        source_crs: dict,
        region_to_rasterise: geopandas.GeoDataFrame,
        metadata: dict,
        raster_options: dict,
    ) -> xarray.Dataset:
        """Create/Update dataset from a set of tiled LiDAR files. Read these in over
        non-overlapping chunks and then combine"""

        raise NotImplementedError(
            "_add_tiled_lidar_chunked must be instantiated in the" " child class"
        )

    def _add_lidar_no_chunking(
        self,
        lidar_datasets_info: dict,
        region_to_rasterise: geopandas.GeoDataFrame,
        options: dict,
        metadata: dict,
    ) -> xarray.Dataset:
        """Create/Update dataset from a single LiDAR file."""

        raise NotImplementedError(
            "_add_lidar_no_chunking must be instantiated in the " "child class"
        )

    def _load_dem(self, filename: pathlib.Path) -> xarray.Dataset:
        """Load in and replace the DEM with a previously cached version."""
        dem = rioxarray.rioxarray.open_rasterio(
            filename,
            masked=True,
            parse_coordinates=True,
            chunks={"x": self.chunk_size, "y": self.chunk_size},
        )
        dem = dem.squeeze("band", drop=True)
        self._write_netcdf_conventions_in_place(dem, self.catchment_geometry.crs)

        if "data_source" in dem.keys():
            dem["data_source"] = dem.data_source.astype(geometry.RASTER_TYPE)
        if "lidar_source" in dem.keys():
            dem["lidar_source"] = dem.lidar_source.astype(geometry.RASTER_TYPE)
        if "z" in dem.keys():
            dem["z"] = dem.z.astype(geometry.RASTER_TYPE)

        return dem

    def save_dem(self, filename: pathlib.Path, dem: xarray.Dataset):
        """Save the DEM to a netCDF file and optionally reload it

        :param filename: .nc file where to save the DEM
        :param reload: reload DEM from the saved file
        """

        assert not any(
            arr.rio.crs is None for arr in dem.data_vars.values()
        ), "all DataArray variables of a xarray.Dataset must have a CRS"

        try:
            dem.to_netcdf(filename, format="NETCDF4", engine="netcdf4")
            dem.close()

        except (Exception, KeyboardInterrupt) as caught_exception:
            pathlib.Path(filename).unlink()
            self.logger.info(
                f"Caught error {caught_exception} and deleting"
                "partially created netCDF output "
                f"{filename} before re-raising error."
            )
            raise caught_exception

    def save_and_load_dem(
        self,
        filename: pathlib.Path,
    ):
        """Update the saved file cache for the DEM (self._dem) as a netCDF file."""

        self.logger.info(
            "In LidarBase.save_and_load_dem saving _dem as NetCDF file to "
            f"{filename}"
        )

        dem = self._dem
        self.save_dem(filename=filename, dem=dem)
        dem = self._load_dem(filename=filename)
        self._dem = dem


class RawDem(LidarBase):
    """A class to manage the creation of a 'raw' DEM from LiDAR tiles, and/or a
    coarse DEM.

    Parameters
    ----------

    drop_offshore_lidar
        If True only keep LiDAR values within the foreshore and land regions defined by
        the catchment_geometry. If False keep all LiDAR values.
    elevation_range
        Optitionally specify a range of valid elevations. Any LiDAR points with
        elevations outside this range will be filtered out.
    lidar_interpolation_method
        The interpolation method to apply to LiDAR during downsampling/averaging.
        Options are: mean, median, IDW, max, min, STD.
    buffer_cells - the number of empty cells to keep around LiDAR cells for
        interpolation after the coarse DEM added to ensure a smooth boundary.
    chunk_size
        The chunk size in pixels for parallel/staged processing
    """

    def __init__(
        self,
        catchment_geometry: geometry.CatchmentGeometry,
        lidar_interpolation_method: str,
        drop_offshore_lidar: dict,
        buffer_cells: int,
        elevation_range: list | None = None,
        chunk_size: int | None = None,
    ):
        """Setup base DEM to add future tiles too"""

        super(RawDem, self).__init__(
            catchment_geometry=catchment_geometry,
            chunk_size=chunk_size,
            elevation_range=elevation_range,
        )
        self.logger = logging.getLogger(f"{__name__}.{self.__class__.__name__}")

        self.drop_offshore_lidar = drop_offshore_lidar
        self.lidar_interpolation_method = lidar_interpolation_method
        self.buffer_cells = buffer_cells
        self._dem = None

    def _set_up_chunks(self) -> (list, list):
        """Define the chunks to break the catchment into when reading in and
        downsampling LiDAR.
        """

        bounds = self.catchment_geometry.catchment.geometry.bounds
        resolution = self.catchment_geometry.resolution

        # Determine the number of chunks
        minx = bounds.minx.min()
        maxx = bounds.maxx.max()
        miny = bounds.miny.min()
        maxy = bounds.maxy.max()
        n_chunks_x = int(
            numpy.ceil((bounds.maxx.max() - minx) / (self.chunk_size * resolution))
        )
        n_chunks_y = int(
            numpy.ceil((maxy - bounds.miny.min()) / (self.chunk_size * resolution))
        )

        # x coordinates rounded up to the nearest chunk - resolution aligned
        dim_x = []
        aligned_min_x = numpy.ceil(minx / resolution) * resolution
        for i in range(n_chunks_x):
            chunk_min_x = aligned_min_x + i * self.chunk_size * resolution
            if i + 1 < n_chunks_x:
                chunk_max_x = aligned_min_x + (i + 1) * self.chunk_size * resolution
            else:
                chunk_max_x = numpy.ceil(maxx / resolution) * resolution + resolution
            dim_x.append(
                numpy.arange(
                    chunk_min_x,
                    chunk_max_x,
                    resolution,
                    dtype=geometry.RASTER_TYPE,
                )
            )
        # y coordinates rounded up to the nearest chunk - resolution aligned
        dim_y = []
        aligned_max_y = numpy.ceil(maxy / resolution) * resolution
        for i in range(n_chunks_y):
            chunk_max_y = aligned_max_y - i * self.chunk_size * resolution
            if i + 1 < n_chunks_y:
                chunk_min_y = aligned_max_y - (i + 1) * self.chunk_size * resolution
            else:
                chunk_min_y = numpy.ceil(miny / resolution) * resolution - resolution
            dim_y.append(
                numpy.arange(
                    chunk_max_y,
                    chunk_min_y,
                    -resolution,
                    dtype=geometry.RASTER_TYPE,
                )
            )
        return dim_x, dim_y

    def _calculate_raw_extents(self):
        """Define the extents of the DEM with values (i.e. what are the spatial extents
        of pixels in the DEM that are defined from LiDAR or a coarse DEM)."""

        # Defines extents where raw DEM values exist
        mask = numpy.logical_not(numpy.isnan(self._dem.z.data))
        extents = self._extents_from_mask(
            mask=mask, transform=self._dem.rio.transform()
        )
        return extents

    def add_lidar(
        self,
        lidar_datasets_info: dict,
        lidar_classifications_to_keep: list,
        metadata: dict,
    ):
        """Read in all LiDAR files and use to create a 'raw' DEM.

        Parameters
        ----------

        lidar_datasets_info
            A dictionary of information for each specified LIDAR dataset - For
            each this includes: a list of LAS files, CRS, and tile index file.
        lidar_classifications_to_keep
            A list of LiDAR classifications to keep - '2' for ground, '9' for water.
            See https://www.asprs.org/wp-content/uploads/2010/12/LAS_1_4_r13.pdf for
            standard list
        meta_data
            Information to include in the created DEM - must include
            `dataset_mapping` key if datasets (not a single LAZ file) included.
        """

        # Check valid inputs
        self._check_valid_inputs(lidar_datasets_info=lidar_datasets_info)

        # create dictionary defining raster options
        raster_options = {
            "lidar_classifications_to_keep": lidar_classifications_to_keep,
            "raster_type": geometry.RASTER_TYPE,
            "elevation_range": self.elevation_range,
            "radius": self.catchment_geometry.resolution / numpy.sqrt(2),
            "method": self.lidar_interpolation_method,
            "crs": self.catchment_geometry.crs,
        }

        # Don't use dask delayed if there is no chunking
        if len(lidar_datasets_info) == 0:
            # Create an empty dataset as no LiDAR
            self.logger.warning("No LiDAR dataset. Creating an empty raw DEM dataset.")
            bounds = self.catchment_geometry.catchment.geometry.bounds
            resolution = self.catchment_geometry.resolution
            x = numpy.arange(
                numpy.ceil(bounds.minx.min() / resolution) * resolution,
                numpy.ceil(bounds.maxx.max() / resolution) * resolution,
                resolution,
                dtype=raster_options["raster_type"],
            )
            y = numpy.arange(
                numpy.ceil(bounds.maxy.max() / resolution) * resolution,
                numpy.ceil(bounds.miny.min() / resolution) * resolution,
                -resolution,
                dtype=raster_options["raster_type"],
            )
            metadata["instructions"]["dataset_mapping"]["lidar"] = {
                "no LiDAR": self.SOURCE_CLASSIFICATION["no data"]
            }
            elevations = {
                "no LiDAR": dask.array.empty(
                    shape=(len(y), len(x)), dtype=raster_options["raster_type"]
                )
            }
            dem = self._create_data_set(
                x=x,
                y=y,
                elevations=elevations,
                metadata=metadata,
            )
        elif self.chunk_size is None:
            dem = self._add_lidar_no_chunking(
                lidar_datasets_info=lidar_datasets_info,
                options=raster_options,
                metadata=metadata,
            )
        else:
            dem = self._add_tiled_lidar_chunked(
                lidar_datasets_info=lidar_datasets_info,
                raster_options=raster_options,
                metadata=metadata,
            )

        # Clip DEM to Catchment and ensure NaN outside region to rasterise
        catchment = self.catchment_geometry.catchment
        dem = dem.rio.clip_box(**catchment.bounds.iloc[0])
        dem = dem.where(clip_mask(dem.z, catchment.geometry, self.chunk_size))

        # Check if the ocean is clipped or not (must be in all datasets)
        drop_offshore_lidar = all(self.drop_offshore_lidar.values())
        land_and_foreshore = self.catchment_geometry.land_and_foreshore
        if drop_offshore_lidar and land_and_foreshore.area.sum() > 0:
            # If area of 0 size, all will be NaN anyway
            mask = clip_mask(dem.z, land_and_foreshore.geometry, self.chunk_size)
            dem = dem.where(mask)

        # If drop offshore LiDAR ensure the foreshore values are 0 or negative
        foreshore = self.catchment_geometry.foreshore
        if self.drop_offshore_lidar and foreshore.area.sum() > 0:
            buffer_radius = self.catchment_geometry.resolution * numpy.sqrt(2)
            buffered_foreshore = (
                foreshore.buffer(buffer_radius)
                .to_frame("geometry")
                .overlay(
                    self.catchment_geometry.full_land,
                    how="difference",
                    keep_geom_type=True,
                )
            )

            # Mask to delineate DEM outside of buffered foreshore or below 0
            mask = ~(
                (dem.z > 0)
                & clip_mask(dem.z, buffered_foreshore.geometry, self.chunk_size)
            )

            # Set any positive LiDAR foreshore points to zero
            dem["z"] = dem.z.where(mask, 0)

            dem["data_source"] = dem.data_source.where(
                mask, self.SOURCE_CLASSIFICATION["ocean bathymetry"]
            )
            dem["lidar_source"] = dem.lidar_source.where(
                mask, self.SOURCE_CLASSIFICATION["no data"]
            )

        self._dem = dem

    def _add_tiled_lidar_chunked(
        self,
        lidar_datasets_info: dict,
        metadata: dict,
        raster_options: dict,
    ) -> xarray.Dataset:
        """Create a 'raw'' DEM from a set of tiled LiDAR files. Read these in over
        non-overlapping chunks and then combine"""

        assert self.chunk_size is not None, "chunk_size must be defined"

        # get chunking information
        chunked_dim_x, chunked_dim_y = self._set_up_chunks()
        elevations = {}

        self.logger.info(f"Preparing {[len(chunked_dim_x), len(chunked_dim_y)]} chunks")
        for dataset_name, dataset_info in lidar_datasets_info.items():
            # Pull out the dataset information
            lidar_files = dataset_info["file_paths"]
            tile_index_file = dataset_info["tile_index_file"]
            source_crs = dataset_info["crs"]

            # Define the region to rasterise
            region_to_rasterise = (
                self.catchment_geometry.land_and_foreshore
                if self.drop_offshore_lidar[dataset_name]
                else self.catchment_geometry.catchment
            )

            # create a map from tile name to tile file name
            lidar_files_map = {
                lidar_file.name: lidar_file for lidar_file in lidar_files
            }

            # remove all tiles entirely outside the region to raserise
            (
                tile_index_extents,
                tile_index_name_column,
            ) = self._tile_index_column_name(
                tile_index_file=tile_index_file,
                region_to_rasterise=self.catchment_geometry.catchment,
            )

            # cycle through index chunks - and collect in a delayed array
            self.logger.info(f"Running over dataset {dataset_name}")
            delayed_chunked_matrix = []
            for i, dim_y in enumerate(chunked_dim_y):
                delayed_chunked_x = []
                for j, dim_x in enumerate(chunked_dim_x):
                    self.logger.info(f"\tLiDAR chunk {[i, j]}")

                    # Define the region to tile
                    chunk_region_to_tile = self._define_chunk_region(
                        region_to_rasterise=region_to_rasterise,
                        dim_x=dim_x,
                        dim_y=dim_y,
                        radius=raster_options["radius"],
                    )

                    # Load in files into tiles
                    chunk_lidar_files = select_lidar_files(
                        tile_index_extents=tile_index_extents,
                        tile_index_name_column=tile_index_name_column,
                        chunk_region_to_tile=chunk_region_to_tile,
                        lidar_files_map=lidar_files_map,
                    )
                    chunk_points = delayed_load_tiles_in_chunk(
                        lidar_files=chunk_lidar_files,
                        source_crs=source_crs,
                        chunk_region_to_tile=chunk_region_to_tile,
                        crs=raster_options["crs"],
                    )
                    # Rasterise tiles
                    delayed_chunked_x.append(
                        dask.array.from_delayed(
                            delayed_elevation_over_chunk(
                                dim_x=dim_x,
                                dim_y=dim_y,
                                tile_points=chunk_points,
                                options=raster_options,
                            ),
                            shape=(len(dim_y), len(dim_x)),
                            dtype=raster_options["raster_type"],
                        )
                    )
                delayed_chunked_matrix.append(delayed_chunked_x)

            # Combine chunks into a dataset
            elevations[dataset_name] = dask.array.block(delayed_chunked_matrix)
        chunked_dem = self._create_data_set(
            x=numpy.concatenate(chunked_dim_x),
            y=numpy.concatenate(chunked_dim_y),
            elevations=elevations,
            metadata=metadata,
        )

        return chunked_dem

    def _add_lidar_no_chunking(
        self,
        lidar_datasets_info: dict,
        options: dict,
        metadata: dict,
    ) -> xarray.Dataset:
        """Create a 'raw' DEM from a single LiDAR file with no chunking."""

        assert self.chunk_size is None, "chunk_size should not be defined"

        # Note only support for a single LiDAR file without tile information
        lidar_name = list(lidar_datasets_info.keys())[0]
        lidar_file = lidar_datasets_info[lidar_name]["file_paths"][0]
        source_crs = lidar_datasets_info[lidar_name]["crs"]
        self.logger.info(f"On LiDAR tile 1 of 1: {lidar_file}")

        # Define the region to rasterise
        region_to_rasterise = (
            self.catchment_geometry.land_and_foreshore
            if self.drop_offshore_lidar[lidar_name]
            else self.catchment_geometry.catchment
        )

        # Use PDAL to load in file
        pdal_pipeline = read_file_with_pdal(
            lidar_file,
            source_crs=source_crs,
            region_to_tile=region_to_rasterise,
            crs=options["crs"],
        )

        # Load LiDAR points from pipeline
        tile_points = pdal_pipeline.arrays[0]

        # Define the raster/DEM dimensions - Align resolution (not BBox)
        bounds = self.catchment_geometry.catchment.geometry.bounds
        resolution = self.catchment_geometry.resolution
        dim_x = numpy.arange(
            numpy.ceil(bounds.minx.min() / resolution) * resolution,
            numpy.ceil(bounds.maxx.max() / resolution) * resolution,
            resolution,
            dtype=options["raster_type"],
        )
        dim_y = numpy.arange(
            numpy.ceil(bounds.maxy.max() / resolution) * resolution,
            numpy.ceil(bounds.miny.min() / resolution) * resolution,
            -resolution,
            dtype=options["raster_type"],
        )

        # Create elevation raster
        raster_values = self._elevation_over_tile(
            dim_x=dim_x, dim_y=dim_y, tile_points=tile_points, options=options
        )
        elevation = raster_values.reshape((len(dim_y), len(dim_x)))

        # Create xarray
        dem = self._create_data_set(
            x=dim_x,
            y=dim_y,
            elevations={lidar_name: elevation},
            metadata=metadata,
        )

        return dem

    def _elevation_over_tile(
        self,
        dim_x: numpy.ndarray,
        dim_y: numpy.ndarray,
        tile_points: numpy.ndarray,
        options: dict,
    ):
        """Rasterise all points within a tile to give elevation. Does not require a tile
        index file."""

        # keep only the specified classifications (should be ground / water)
        classification_mask = numpy.zeros_like(
            tile_points["Classification"], dtype=bool
        )
        for classification in options["lidar_classifications_to_keep"]:
            classification_mask[tile_points["Classification"] == classification] = True
        tile_points = tile_points[classification_mask]

        if len(tile_points) == 0:
            self.logger.warning(
                "In RawDem._elevation_over_tile the tile has no data and is being "
                "ignored."
            )
            return
        # Get the grided locations overwhich to perform IDW
        grid_x, grid_y = numpy.meshgrid(dim_x, dim_y)
        xy_out = numpy.concatenate(
            [[grid_x.flatten()], [grid_y.flatten()]], axis=0
        ).transpose()

        # Perform the specified rasterisation over the grid locations
        z_flat = elevation_from_points(
            point_cloud=tile_points, xy_out=xy_out, options=options
        )
        grid_z = z_flat.reshape(grid_x.shape)

        return grid_z

    def _create_data_set(
        self,
        x: numpy.ndarray,
        y: numpy.ndarray,
        elevations: dict,
        metadata: dict,
    ) -> xarray.Dataset:
        """A function to create a new dataset from x, y and z arrays.

        Parameters
        ----------

            x
                X coordinates of the dataset.
            y
                Y coordinates of the dataset.
            elevations
                A dictionary of elevations over the x, and y coordiantes.Keyed
                by the dataset name.
            metadata
                Used to pull out the dataset mapping for creating the
                lidar_source layer
        """

        # Cycle over each elevation dataset populating a DEM - merge after
        dems = []
        dataset_mapping = metadata["instructions"]["dataset_mapping"]["lidar"]
        for dataset_name, z in elevations.items():
            # Set NaN where not z values so merging occurs correctly
            z_values_mask = dask.array.notnull(z)

            # Create source variable - assume all values are defined from LiDAR
            data_source = dask.array.where(
                z_values_mask,
                self.SOURCE_CLASSIFICATION["LiDAR"],
                numpy.nan,
            )

            # Create LiDAR id variable - name and value info in the metadata
            lidar_source = dask.array.where(
                z_values_mask,
                dataset_mapping[dataset_name],
                numpy.nan,
            )

            dem = xarray.Dataset(
                data_vars=dict(
                    z=(
                        ["y", "x"],
                        z,
                        {
                            "units": "m",
                            "long_name": "ground elevation",
                            "vertical_datum": "EPSG:"
                            f"{self.catchment_geometry.crs['vertical']}",
                        },
                    ),
                    data_source=(
                        ["y", "x"],
                        data_source,
                        {
                            "units": "",
                            "long_name": "source data classification",
                            "mapping": f"{self.SOURCE_CLASSIFICATION}",
                        },
                    ),
                    lidar_source=(
                        ["y", "x"],
                        lidar_source,
                        {
                            "units": "",
                            "long_name": "source lidar ID",
                            "mapping": f"{dataset_mapping}",
                        },
                    ),
                ),
                coords=dict(x=(["x"], x), y=(["y"], y)),
                attrs={
                    "title": "Geofabric representing elevation and roughness",
                    "source": f"{metadata['library_name']} version "
                    f"{metadata['library_version']}",
                    "description": f"{metadata['library_name']}:"
                    f"{metadata['class_name']} resolution "
                    f"{self.catchment_geometry.resolution}",
                    "history": f"{metadata['utc_time']}: {metadata['library_name']}"
                    f":{metadata['class_name']} resolution "
                    f"{self.catchment_geometry.resolution};",
                    "geofabrics_instructions": f"{metadata['instructions']}",
                },
            )
            # ensure the expected CF conventions are followed
            self._write_netcdf_conventions_in_place(dem, self.catchment_geometry.crs)
            dems.append(dem)

        if len(dems) == 1:
            dem = dems[0]
        else:
            dem = rioxarray.merge.merge_datasets(dems, method="first")

        # After merging LiDAR datasets set remaining NaN to no data/LiDAR
        # data_source: set areas with no values to No Data
        dem["data_source"] = dem.data_source.where(
            dem.data_source.notnull(),
            self.SOURCE_CLASSIFICATION["no data"],
        )

        # lidar_source: Set areas with no LiDAR to "No LiDAR"
        dem["lidar_source"] = dem.lidar_source.where(
            dem.lidar_source.notnull(),
            dataset_mapping["no LiDAR"],
        )

        return dem

    def add_coarse_dem(self, coarse_dem_path: pathlib.Path, area_threshold: float):
        """Check if gaps in DEM on land, if so iterate through coarse DEMs
        adding missing detail.

        Note the Coarse DEM values are only applied on land and not
        in the ocean.

        Parameters
        ----------

            coarse_dem_path - coarse DEM file paths to try add
            area_threshold - the ratio of area without LiDAR required to for
                coarse DEMs to be used.
        """
        # Check for overlap with the Coarse DEM
        coarse_dem = rioxarray.rioxarray.open_rasterio(
            coarse_dem_path,
            masked=True,
        ).squeeze("band", drop=True)
        coarse_dem.rio.set_crs(self.catchment_geometry.crs["horizontal"])
        coarse_dem_resolution = coarse_dem.rio.resolution()
        coarse_dem_resolution = max(
            abs(coarse_dem_resolution[0]), abs(coarse_dem_resolution[1])
        )

        # Clip to foreground and land
        try:  # Use try catch as otherwise crash if coarse DEM does not overlap
            coarse_dem = coarse_dem.rio.clip(
                self.catchment_geometry.land_and_foreshore.buffer(
                    coarse_dem_resolution
                ).geometry,
                drop=True,
            )
        except (  # If exception skip and proceed to the next coarse DEM
            rioxarray.exceptions.NoDataInBounds,
            ValueError,
        ) as caught_exception:
            self.logger.warning(
                "NoDataInDounds in RawDem.add_coarse_dems. Will skip."
                f"{caught_exception}."
            )
            return
        coarse_dem_bounds = coarse_dem.rio.bounds()
        coarse_dem_bounds = geopandas.GeoDataFrame(
            {
                "geometry": [
                    shapely.geometry.Polygon(
                        [
                            [coarse_dem_bounds[0], coarse_dem_bounds[1]],
                            [coarse_dem_bounds[2], coarse_dem_bounds[1]],
                            [coarse_dem_bounds[2], coarse_dem_bounds[3]],
                            [coarse_dem_bounds[0], coarse_dem_bounds[3]],
                        ]
                    )
                ]
            },
            crs=self.catchment_geometry.crs["horizontal"],
        )

        # Add the coarse DEM data where there's no LiDAR updating the extents
        no_values_mask = self.no_values_mask & clip_mask(
            self._dem.z, coarse_dem_bounds.geometry, self.chunk_size
        )
        no_values_mask.load()

        # Early return if there is nowhere to add coarse DEM data
        if not no_values_mask.any():
            return

        self.logger.info(f"\t\tAdd data from coarse DEM: {coarse_dem_path.name}")

        # If chunking ensure efficient parallelisation
        if (
            self.chunk_size is not None
            and max(len(self._dem.x), len(self._dem.y)) > self.chunk_size
        ):
            # Note expect Xarray with dims (y, x) not dims (x, y) as is default
            # for rioxarray
            interpolator = scipy.interpolate.RegularGridInterpolator(
                (coarse_dem.y.values, coarse_dem.x.values),
                coarse_dem.values,
                bounds_error=False,
                fill_value=numpy.NaN,
                method="linear",
            )

            def dask_interpolation(y, x):
                yx_array = numpy.stack(numpy.meshgrid(y, x, indexing="ij"), axis=-1)
                return interpolator(yx_array)

            # Explicitly redefine x & y
            x = dask.array.from_array(self._dem.x.values, chunks=self.chunk_size)
            y = dask.array.from_array(self._dem.y.values, chunks=self.chunk_size)
            coarse_dem_interp = dask.array.blockwise(
                dask_interpolation, "ij", y, "i", x, "j"
            )
            coarse_dem = xarray.DataArray(
                coarse_dem_interp,
                dims=("y", "x"),
                coords={"x": self._dem.x, "y": self._dem.y},
            )
            coarse_dem.rio.write_transform(inplace=True)
            coarse_dem.rio.write_crs(
                self.catchment_geometry.crs["horizontal"], inplace=True
            )
            coarse_dem.rio.write_nodata(numpy.nan, encoded=True, inplace=True)
        else:  # No chunking use built in method
            coarse_dem = coarse_dem.interp(
                x=self._dem.x, y=self._dem.y, method="linear"
            )

        land_and_foreshore = self.catchment_geometry.land_and_foreshore
        mask = clip_mask(coarse_dem, land_and_foreshore.geometry, self.chunk_size)
        coarse_dem = coarse_dem.where(mask)
        self._dem["z"] = self._dem.z.where(~no_values_mask, coarse_dem)

        # Update the data source layer
        self._dem["data_source"] = self._dem.data_source.where(
            ~(no_values_mask & self._dem.z.notnull()),
            self.SOURCE_CLASSIFICATION["coarse DEM"],
        )

        # Ensure Coarse DEM values along the foreshore are less than zero
        foreshore = self.catchment_geometry.foreshore
        if foreshore.area.sum() > 0:
            buffer_radius = self.catchment_geometry.resolution * numpy.sqrt(2)
            buffered_foreshore = (
                foreshore.buffer(buffer_radius)
                .to_frame("geometry")
                .overlay(
                    self.catchment_geometry.full_land,
                    how="difference",
                    keep_geom_type=True,
                )
            )

            # Clip DEM to buffered foreshore
            coarse_dem_mask = (
                self._dem.data_source == self.SOURCE_CLASSIFICATION["coarse DEM"]
            )
            foreshore_mask = clip_mask(
                self._dem.z, buffered_foreshore.geometry, self.chunk_size
            )
            mask = ~((self._dem.z > 0) & foreshore_mask & coarse_dem_mask)

            # Set any positive Coarse DEM foreshore points to zero
            self._dem["data_source"] = self._dem.data_source.where(
                mask, self.SOURCE_CLASSIFICATION["ocean bathymetry"]
            )
            self._dem["z"] = self._dem.z.where(mask, 0)

    @property
    def no_values_mask(self):
        """No values mask from DEM within land and foreshore region"""

        if self.catchment_geometry.land_and_foreshore.area.sum() > 0:
            no_values_mask = (
                self._dem.z.rolling(
                    dim={
                        "x": self.buffer_cells * 2 + 1,
                        "y": self.buffer_cells * 2 + 1,
                    },
                    min_periods=1,
                    center=True,
                )
                .count()
                .isnull()
            )
            no_values_mask &= clip_mask(
                self._dem.z,
                self.catchment_geometry.land_and_foreshore.geometry,
                self.chunk_size,
            )
        else:
            no_values_mask = xarray.zeros_like(self._dem.z, dtype=bool)

        return no_values_mask


class RoughnessDem(LidarBase):
    """A class to add a roughness (zo) layer to a hydrologically conditioned DEM.

    They STD and mean height of ground cover classified points are calculated from the
    LiDAR data and z (elevation) layer of the hydrologically conditioned DEM, and used
    to estimate roughness emperically.

    RoughnessDem logic can be controlled by the constructor inputs.

    Parameters
    ----------

    catchment_geometry
        Defines the geometry of the catchment
    hydrological_dem_path
        The path to the hydrologically conditioned DEM.
    interpolation_method
        If not None, interpolate using that method. Valid options are 'linear',
        'nearest', and 'cubic'.
    lidar_interpolation_method
        The interpolation method to apply to LiDAR. Options are: mean, median, IDW.
    """

    def __init__(
        self,
        catchment_geometry: geometry.CatchmentGeometry,
        hydrological_dem_path: str | pathlib.Path,
        temp_folder: pathlib.Path,
        interpolation_method: str,
        default_values: dict,
        drop_offshore_lidar: dict,
        chunk_size: int | None = None,
        elevation_range: list = None,
    ):
        """Setup base DEM to add future tiles too"""

        super(RoughnessDem, self).__init__(
            catchment_geometry=catchment_geometry,
            elevation_range=elevation_range,
            chunk_size=chunk_size,
        )
        self.logger = logging.getLogger(f"{__name__}.{self.__class__.__name__}")

        # Load hyrdological DEM. Squeeze as rasterio.open() adds band coordinate.
        hydrological_dem = rioxarray.rioxarray.open_rasterio(
            pathlib.Path(hydrological_dem_path),
            masked=True,
            parse_coordinates=True,
            chunks=True,
        )
        hydrological_dem = hydrological_dem.squeeze("band", drop=True)
        self._write_netcdf_conventions_in_place(
            hydrological_dem, catchment_geometry.crs
        )

        # Ensure the resolution of the hydrological DEM matches the input DEM
        assert (
            abs(float(hydrological_dem.x[1] - hydrological_dem.x[0]))
            == self.catchment_geometry.resolution
        ), (
            "The input DEM resolution doesn't match the input resolution. These must "
            "match"
        )

        # Clip to the catchment extents to ensure performance
        catchment = self.catchment_geometry.catchment
        hydrological_dem = hydrological_dem.rio.clip_box(**catchment.bounds.iloc[0])
        mask = clip_mask(hydrological_dem.z, catchment.geometry, self.chunk_size)
        hydrological_dem = hydrological_dem.where(mask)

        self.temp_folder = temp_folder
        self.interpolation_method = interpolation_method
        self.default_values = default_values
        self.drop_offshore_lidar = drop_offshore_lidar
        self._dem = hydrological_dem

    def _calculate_lidar_extents(self):
        """Calculate the extents of the LiDAR data."""

        # Defines extents where raw DEM values exist
        mask = self._dem.data_source.data == self.SOURCE_CLASSIFICATION["LiDAR"]
        extents = self._extents_from_mask(
            mask=mask, transform=self._dem.rio.transform()
        )
        return extents

    def add_lidar(
        self,
        lidar_datasets_info: dict,
        lidar_classifications_to_keep: list,
        metadata: dict,
        parameters: dict,
    ):
        """Read in all LiDAR files and use the point cloud distribution,
        data_source layer, and hydrologiaclly conditioned elevations to
        estimate the roughness across the DEM.

        Parameters
        ----------

        lidar_datasets_info
            A dictionary of information for each specified LIDAR dataset - For
            each this includes: a list of LAS files, CRS, and tile index file.
        lidar_classifications_to_keep
            A list of LiDAR classifications to keep - '2' for ground, '9' for water.
            See https://www.asprs.org/wp-content/uploads/2010/12/LAS_1_4_r13.pdf for
            standard list
        meta_data
            Information to include in the created DEM - must include
            `dataset_mapping` key if datasets (not a single LAZ file) included.
        parameters
            The roughness equation parameters.
        """

        # Check valid inputs
        self._check_valid_inputs(lidar_datasets_info=lidar_datasets_info)

        # create dictionary defining raster options
        raster_options = {
            "lidar_classifications_to_keep": lidar_classifications_to_keep,
            "raster_type": geometry.RASTER_TYPE,
            "elevation_range": self.elevation_range,
            "radius": self.catchment_geometry.resolution / numpy.sqrt(2),
            "crs": self.catchment_geometry.crs,
            "parameters": parameters,
        }

        # Calculate roughness from LiDAR
        if len(lidar_datasets_info) == 0:
            # Create an empty dataset as no LiDAR
            self.logger.warning("No LiDAR dataset. Creating an empty roughness layer.")
            zo = xarray.ones_like(self._dem.z)
            zo = zo.where(False, numpy.nan)
            zo = zo.assign_attrs(long_name="Roughness length")
            zo.rio.write_transform(inplace=True)
            zo.rio.write_nodata(numpy.nan, encoded=True, inplace=True)
            self._dem["zo"] = zo
            # ensure the expected CF conventions are followed
            self._write_netcdf_conventions_in_place(
                self._dem, self.catchment_geometry.crs
            )

        elif self.chunk_size is None:  # If one file it's ok if there is no tile_index
            self._dem = self._add_lidar_no_chunking(
                lidar_datasets_info=lidar_datasets_info,
                options=raster_options,
                metadata=metadata,
            )
        else:
            self._dem = self._add_tiled_lidar_chunked(
                lidar_datasets_info=lidar_datasets_info,
                raster_options=raster_options,
                metadata=metadata,
            )

        self.save_and_load_dem(
            filename=self.temp_folder / "raw_lidar_zo.nc",
        )
        # Set roughness where water
        self._dem["zo"] = self._dem.zo.where(
            self._dem.data_source != self.SOURCE_CLASSIFICATION["ocean bathymetry"],
            self.default_values["ocean"],
        )
        self._dem["zo"] = self._dem.zo.where(
            self._dem.data_source != self.SOURCE_CLASSIFICATION["rivers and fans"],
            self.default_values["rivers"],
        )

        if self.default_values["waterways"] is not None:
            self._dem["zo"] = self._dem.zo.where(
                self._dem.data_source != self.SOURCE_CLASSIFICATION["waterways"],
                self.default_values["waterways"],
            )
        # Set roughness where land and no LiDAR
        self._dem["zo"] = self._dem.zo.where(
            self._dem.data_source != self.SOURCE_CLASSIFICATION["coarse DEM"],
            self.default_values["land"],
        )  # or LiDAR with no roughness estimate
        # Ensure the defaults are re-added
        self._write_netcdf_conventions_in_place(self._dem, self.catchment_geometry.crs)
        # Interpolate any missing roughness values
        if self.interpolation_method is not None:
            self._dem["zo"] = self._dem.zo.rio.interpolate_na(
                method=self.interpolation_method
            )
            # If any NaN remain apply nearest neighbour interpolation
            if numpy.isnan(self._dem.zo.data).any():
                self._dem["zo"] = self._dem.zo.rio.interpolate_na(method="nearest")

        mask = clip_mask(
            self._dem.z, self.catchment_geometry.catchment.geometry, self.chunk_size
        )
        self._dem = self._dem.where(mask)

    def _add_tiled_lidar_chunked(
        self,
        lidar_datasets_info: dict,
        metadata: dict,
        raster_options: dict,
    ) -> xarray.Dataset:
        """Create a roughness layer with estimates where there is LiDAR from a set of
        tiled LiDAR files. Read these in over non-overlapping chunks and then combine.
        """

        # get chunks to tile over
        chunked_dim_x, chunked_dim_y = self._chunks_from_dem(self.chunk_size, self._dem)

        roughnesses = []

        self.logger.info(f"Preparing {[len(chunked_dim_x), len(chunked_dim_y)]} chunks")
        for dataset_name in lidar_datasets_info.keys():
            # Pull out the dataset information
            lidar_files = lidar_datasets_info[dataset_name]["file_paths"]
            tile_index_file = lidar_datasets_info[dataset_name]["tile_index_file"]
            source_crs = lidar_datasets_info[dataset_name]["crs"]

            # create a map from tile name to tile file name
            lidar_files_map = {
                lidar_file.name: lidar_file for lidar_file in lidar_files
            }

            # Define the region to rasterise
            region_to_rasterise = (
                self.catchment_geometry.land_and_foreshore
                if self.drop_offshore_lidar[dataset_name]
                else self.catchment_geometry.catchment
            )
            # Remove all tiles entirely outside the region to raserise
            (
                tile_index_extents,
                tile_index_name_column,
            ) = self._tile_index_column_name(
                tile_index_file=tile_index_file,
                region_to_rasterise=region_to_rasterise,
            )

            # cycle through chunks - and collect in a delayed array
            self.logger.info(f"Running over dataset {dataset_name}")
            delayed_chunked_matrix = []
            for i, dim_y in enumerate(chunked_dim_y):
                delayed_chunked_x = []
                for j, dim_x in enumerate(chunked_dim_x):
                    self.logger.info(f"\tChunk {[i, j]}")

                    # Define the region to tile
                    chunk_region_to_tile = self._define_chunk_region(
                        region_to_rasterise=region_to_rasterise,
                        dim_x=dim_x,
                        dim_y=dim_y,
                        radius=raster_options["radius"],
                    )

                    # Load in files into tiles
                    chunk_lidar_files = select_lidar_files(
                        tile_index_extents=tile_index_extents,
                        tile_index_name_column=tile_index_name_column,
                        chunk_region_to_tile=chunk_region_to_tile,
                        lidar_files_map=lidar_files_map,
                    )
                    chunk_points = delayed_load_tiles_in_chunk(
                        lidar_files=chunk_lidar_files,
                        source_crs=source_crs,
                        chunk_region_to_tile=chunk_region_to_tile,
                        crs=raster_options["crs"],
                    )
                    # Rasterise tiles
                    xy_ground = self._dem.z.sel(
                        x=dim_x, y=dim_y, method="nearest"
                    ).data.flatten()
                    delayed_chunked_x.append(
                        dask.array.from_delayed(
                            delayed_roughness_over_chunk(
                                dim_x=dim_x,
                                dim_y=dim_y,
                                tile_points=chunk_points,
                                xy_ground=xy_ground,
                                options=raster_options,
                            ),
                            shape=(len(dim_y), len(dim_x)),
                            dtype=geometry.RASTER_TYPE,
                        )
                    )
                delayed_chunked_matrix.append(delayed_chunked_x)
            # Combine chunks and add to dataset
            roughnesses.append(dask.array.block(delayed_chunked_matrix))
        chunked_dem = self._add_roughness_to_data_set(
            x=numpy.concatenate(chunked_dim_x),
            y=numpy.concatenate(chunked_dim_y),
            roughnesses=roughnesses,
            metadata=metadata,
        )

        return chunked_dem

    def _add_lidar_no_chunking(
        self,
        lidar_datasets_info: dict,
        options: dict,
        metadata: dict,
    ) -> xarray.Dataset:
        """Create a roughness layer with estimates where there is LiDAR from a single
        LiDAR file with no chunking."""

        # Note only support for a single LiDAR file without tile information
        lidar_name = list(lidar_datasets_info.keys())[0]
        lidar_file = lidar_datasets_info[lidar_name]["file_paths"][0]
        source_crs = lidar_datasets_info[lidar_name]["crs"]
        self.logger.info(f"On LiDAR tile 1 of 1: {lidar_file}")

        # Define the region to rasterise
        region_to_rasterise = (
            self.catchment_geometry.land_and_foreshore
            if self.drop_offshore_lidar[lidar_name]
            else self.catchment_geometry.catchment
        )

        # Use PDAL to load in file
        pdal_pipeline = read_file_with_pdal(
            lidar_file,
            source_crs=source_crs,
            region_to_tile=region_to_rasterise,
            crs=options["crs"],
        )

        # Load LiDAR points from pipeline
        tile_array = pdal_pipeline.arrays[0]

        # Get the locations to rasterise
        dim_x = self._dem.x.data
        dim_y = self._dem.y.data

        # Estimate roughness over the region
        raster_values = self._roughness_over_tile(
            dim_x=dim_x,
            dim_y=dim_y,
            tile_points=tile_array,
            xy_ground=self._dem.z.data.flatten(),
            options=options,
        )
        roughness = raster_values.reshape((len(dim_y), len(dim_x)))

        # Create xarray
        dem = self._add_roughness_to_data_set(
            x=dim_x,
            y=dim_y,
            roughnesses=[roughness],
            metadata=metadata,
        )

        return dem

    def _roughness_over_tile(
        self,
        dim_x: numpy.ndarray,
        dim_y: numpy.ndarray,
        xy_ground: numpy.ndarray,
        tile_points: numpy.ndarray,
        options: dict,
    ):
        """Rasterise all points within a tile to give roughness. Does not require a tile
        index file."""

        # keep only the specified classifications (should be ground cover)
        classification_mask = numpy.zeros_like(
            tile_points["Classification"], dtype=bool
        )
        for classification in options["lidar_classifications_to_keep"]:
            classification_mask[tile_points["Classification"] == classification] = True
        tile_points = tile_points[classification_mask]

        if len(tile_points) == 0:
            self.logger.warning(
                "In RoughnessDem._roughness_over_tile the tile has no data and is being"
                " ignored."
            )
            return
        # Get the locations overwhich to estimate roughness
        grid_x, grid_y = numpy.meshgrid(dim_x, dim_y)
        xy_out = numpy.concatenate(
            [[grid_x.flatten()], [grid_y.flatten()]], axis=0
        ).transpose()

        # Perform roughness estimation within the extents of the tile
        z_flat = roughness_from_points(
            point_cloud=tile_points,
            xy_out=xy_out,
            xy_ground=xy_ground,
            options=options,
        )
        grid_z = z_flat.reshape(grid_x.shape)

        return grid_z

    def _add_roughness_to_data_set(
        self,
        x: numpy.ndarray,
        y: numpy.ndarray,
        roughnesses: list,
        metadata: dict,
    ) -> xarray.Dataset:
        """A function to add zo to the existing DEM as a new variable.

        Parameters
        ----------

            x
                X coordinates of the dataset.
            y
                Y coordinates of the dataset.
            roughnesses
                A list of roughnesses over the x, and y coordiantes for each dataset.
        """

        self.logger.info(
            "In RoughnessDem._add_roughness_to_data_set creating and "
            "adding the Zo layer to the dataset."
        )

        # Create a DataArray of zo
        zos = []
        for zo_array in roughnesses:
            zo = xarray.DataArray(
                data=zo_array,
                dims=["y", "x"],
                coords=dict(x=(["x"], x), y=(["y"], y)),
                attrs=dict(
                    long_name="ground roughness",
                    units="",
                ),
            )
            zo.rio.write_crs(self.catchment_geometry.crs["horizontal"], inplace=True)
            zo.rio.write_transform(inplace=True)
            zo.rio.write_nodata(numpy.nan, encoded=True, inplace=True)
            zos.append(zo)
        if len(zos) == 1:
            zo = zos[0]
        else:
            zo = rioxarray.merge.merge_arrays(zos, method="first")
        # Resize zo to share the same dimensions at the DEM
        self._dem["zo"] = zo.sel(x=self._dem.x, y=self._dem.y, method="nearest")
        # Ensure roughness values are bounded by the defaults
        if self.default_values["minimum"] is not None:
            self._dem["zo"] = self._dem.zo.where(
                self._dem.zo > self.default_values["minimum"],
                self.default_values["minimum"],
            )
        if self.default_values["maximum"] is not None:
            self._dem["zo"] = self._dem.zo.where(
                self._dem.zo < self.default_values["maximum"],
                self.default_values["maximum"],
            )

        # ensure the expected CF conventions are followed
        self._write_netcdf_conventions_in_place(self._dem, self.catchment_geometry.crs)

        return self._dem


def read_file_with_pdal(
    lidar_file: str | pathlib.Path,
    region_to_tile: geopandas.GeoDataFrame,
    crs: dict,
    source_crs: dict = None,
):
    """Read a tile file in using PDAL with input and output CRS specified."""

    # Define instructions for loading in LiDAR
    pdal_pipeline_instructions = [{"type": "readers.las", "filename": str(lidar_file)}]

    # Specify reprojection - if a source_crs is specified use this to define the
    # 'in_srs'
    if source_crs is None:
        pdal_pipeline_instructions.append(
            {
                "type": "filters.reprojection",
                "out_srs": f"EPSG:{crs['horizontal']}+" f"{crs['vertical']}",
            }
        )
    else:
        pdal_pipeline_instructions.append(
            {
                "type": "filters.reprojection",
                "in_srs": f"EPSG:{source_crs['horizontal']}+"
                f"{source_crs['vertical']}",
                "out_srs": f"EPSG:{crs['horizontal']}+" f"{crs['vertical']}",
            }
        )
    # Add instructions for clip within either the catchment, or the land and foreshore
    pdal_pipeline_instructions.append(
        {
            "type": "filters.crop",
            "polygon": str(region_to_tile.loc[0].geometry),
        }
    )

    # Load in LiDAR and perform operations
    pdal_pipeline = pdal.Pipeline(json.dumps(pdal_pipeline_instructions))
    pdal_pipeline.execute()
    return pdal_pipeline


def roughness_from_points(
    point_cloud: numpy.ndarray,
    xy_out: numpy.ndarray,
    xy_ground: numpy.ndarray,
    options: dict,
    eps: float = 0,
    leaf_size: int = 10,
) -> numpy.ndarray:
    """Calculate DEM elevation values at the specified locations using the selected
    approach. Options include: mean, median, and inverse distance weighing (IDW). This
    implementation is based on the scipy.spatial.KDTree"""

    assert len(xy_out) == len(xy_ground), (
        f"xy_out and xy_ground arrays differ in length: {len(xy_out)} vs "
        "{len(xy_ground)}"
    )

    xy_in = numpy.empty((len(point_cloud), 2))
    xy_in[:, 0] = point_cloud["X"]
    xy_in[:, 1] = point_cloud["Y"]

    tree = scipy.spatial.KDTree(xy_in, leafsize=leaf_size)  # build the tree
    tree_index_list = tree.query_ball_point(xy_out, r=options["radius"], eps=eps)
    z_out = numpy.zeros(len(xy_out), dtype=options["raster_type"])

    for i, (near_indicies, ground) in enumerate(zip(tree_index_list, xy_ground)):
        if len(near_indicies) == 0:  # Set NaN if no values in search region
            z_out[i] = numpy.nan
        else:
            height = numpy.mean(point_cloud["Z"][near_indicies]) - ground
            std = numpy.std(point_cloud["Z"][near_indicies])
            parameters = options["parameters"]

            # if building/plantation - set value based on classification
            # Emperical relationship between mean and std above the ground
            z_out[i] = max(std * parameters["std"], height * parameters["mean"])
    return z_out


def elevation_from_points(
    point_cloud: numpy.ndarray,
    xy_out,
    options: dict,
    eps: float = 0,
    leaf_size: int = 10,
) -> numpy.ndarray:
    """Calculate DEM elevation values at the specified locations using the selected
    approach. Options include: mean, median, and inverse distance weighing (IDW). This
    implementation is based on the scipy.spatial.KDTree"""

    xy_in = numpy.empty((len(point_cloud), 2))
    xy_in[:, 0] = point_cloud["X"]
    xy_in[:, 1] = point_cloud["Y"]

    tree = scipy.spatial.KDTree(xy_in, leafsize=leaf_size)  # build the tree
    tree_index_list = tree.query_ball_point(
        xy_out, r=options["radius"], eps=eps
    )  # , eps=0.2)
    z_out = numpy.zeros(len(xy_out), dtype=options["raster_type"])

    for i, (near_indices, point) in enumerate(zip(tree_index_list, xy_out)):
        if len(near_indices) == 0:  # Set NaN if no values in search region
            z_out[i] = numpy.nan
        else:
            if options["method"] == "mean":
                z_out[i] = numpy.mean(point_cloud["Z"][near_indices])
            elif options["method"] == "median":
                z_out[i] = numpy.median(point_cloud["Z"][near_indices])
            elif options["method"] == "idw":
                z_out[i] = calculate_idw(
                    near_indices=near_indices,
                    point=point,
                    tree=tree,
                    point_cloud=point_cloud,
                )
            elif options["method"] == "linear":
                z_out[i] = calculate_linear(
                    near_indices=near_indices,
                    point=point,
                    tree=tree,
                    point_cloud=point_cloud,
                )
            elif options["method"] == "min":
                z_out[i] = numpy.min(point_cloud["Z"][near_indices])
            elif options["method"] == "max":
                z_out[i] = numpy.max(point_cloud["Z"][near_indices])
            elif options["method"] == "std":
                z_out[i] = numpy.std(point_cloud["Z"][near_indices])
            elif options["method"] == "count":
                z_out[i] = numpy.len(point_cloud["Z"][near_indices])
            else:
                assert (
                    False
                ), f"An invalid lidar_interpolation_method of '{options['method']}' was"
                " provided"
    return z_out


def calculate_idw(
    near_indices: list,
    point: numpy.ndarray,
    tree: scipy.spatial.KDTree,
    point_cloud: numpy.ndarray,
    smoothing: float = 0,
    power: int = 2,
):
    """Calculate the IDW mean of the 'near_indices' points. This implementation is based
    on the scipy.spatial.KDTree"""

    distance_vectors = point - tree.data[near_indices]
    smoothed_distances = numpy.sqrt(
        ((distance_vectors**2).sum(axis=1) + smoothing**2)
    )
    if smoothed_distances.min() == 0:  # in the case of an exact match
        idw = point_cloud["Z"][tree.query(point, k=1)[1]]
    else:
        idw = (point_cloud["Z"][near_indices] / (smoothed_distances**power)).sum(
            axis=0
        ) / (1 / (smoothed_distances**power)).sum(axis=0)
    return idw


def calculate_linear(
    near_indices: list,
    point: numpy.ndarray,
    tree: scipy.spatial.KDTree,
    point_cloud: numpy.ndarray,
):
    """Calculate linear interpolation of the 'near_indices' points. Take the straight
    mean if the points are co-linear or too few for linear interpolation."""

    if len(near_indices) > 3:  # There are enough points for a linear interpolation
        try:
            linear = scipy.interpolate.griddata(
                points=tree.data[near_indices],
                values=point_cloud["Z"][near_indices],
                xi=point,
                method="linear",
            )[0]
        except (scipy.spatial.QhullError, Exception) as caught_exception:
            logging.warning(
                f" [dem.calculate_linear]:\tException {caught_exception} during "
                "linear interpolation. Set to NaN."
            )
            linear = numpy.nan

    elif len(near_indices) == 1:
        linear = point_cloud["Z"][near_indices][0]
    else:
        linear = numpy.nan
    # NaN will have occured if colinear points - replace with straight mean
    if numpy.isnan(linear) and len(near_indices) > 0:
        linear = numpy.mean(point_cloud["Z"][near_indices])
    return linear


def select_lidar_files(
    tile_index_extents: geopandas.GeoDataFrame,
    tile_index_name_column: str,
    chunk_region_to_tile: geopandas.GeoDataFrame,
    lidar_files_map: typing.Dict[str, pathlib.Path],
) -> typing.List[pathlib.Path]:
    if chunk_region_to_tile.empty:
        return []
    # clip the tile indices to only include those within the chunk region
    chunk_tile_index_extents = geopandas.sjoin(
        chunk_region_to_tile, tile_index_extents.drop(columns=["index_right"])
    )

    # get the LiDAR file with the tile_index_name
    filtered_lidar_files = [
        lidar_files_map[tile_index_name]
        for tile_index_name in chunk_tile_index_extents[tile_index_name_column]
    ]

    return filtered_lidar_files


def load_tiles_in_chunk(
    lidar_files: typing.List[pathlib.Path],
    source_crs: dict,
    chunk_region_to_tile: geopandas.GeoDataFrame,
    crs: dict,
):
    """Read in all LiDAR files within the chunked region - clipped to within
    the region within which to rasterise."""

    logging.info(f" [dem.load_tiles_in_chunk]:\tReading all {len(lidar_files)} files in chunk.")

    # Initialise LiDAR points
    lidar_points = []

    # Cycle through each file loading it in an adding it to a numpy array
    for lidar_file in lidar_files:
        logging.info(f"dem.load_tiles_in_chunk]:\tLoading in file {lidar_file}")

        # read in the LiDAR file
        pdal_pipeline = read_file_with_pdal(
            lidar_file=lidar_file,
            region_to_tile=chunk_region_to_tile,
            source_crs=source_crs,
            crs=crs,
        )
        lidar_points.append(pdal_pipeline.arrays[0])
    if len(lidar_points) > 0:
        lidar_points = numpy.concatenate(lidar_points)
    return lidar_points


def roughness_over_chunk(
    dim_x: numpy.ndarray,
    dim_y: numpy.ndarray,
    tile_points: numpy.ndarray,
    xy_ground: numpy.ndarray,
    options: dict,
) -> numpy.ndarray:
    """Rasterise all points within a chunk."""

    # Get the indicies overwhich to perform IDW
    grid_x, grid_y = numpy.meshgrid(dim_x, dim_y)
    xy_out = numpy.concatenate(
        [[grid_x.flatten()], [grid_y.flatten()]], axis=0
    ).transpose()
    grid_z = numpy.ones(grid_x.shape) * numpy.nan

    # If no points return an array of NaN
    if len(tile_points) == 0:
        logging.warning(
            " [dem.roughness_over_chunk]:\tThe latest chunk has no data and is being "
            "ignored."
        )
        return grid_z
    # keep only the specified classifications (should be ground cover)
    classification_mask = numpy.zeros_like(tile_points["Classification"], dtype=bool)
    for classification in options["lidar_classifications_to_keep"]:
        classification_mask[tile_points["Classification"] == classification] = True
    tile_points = tile_points[classification_mask]

    # optionally filter to within the specified elevation range
    elevation_range = options["elevation_range"]
    if elevation_range is not None:
        tile_points = tile_points[tile_points["Z"] >= elevation_range[0]]
        tile_points = tile_points[tile_points["Z"] <= elevation_range[1]]
    # Check again - if no points return an array of NaN
    if len(tile_points) == 0:
        return grid_z
    # Perform the point cloud roughness estimation method over chunk
    z_flat = roughness_from_points(
        point_cloud=tile_points,
        xy_out=xy_out,
        xy_ground=xy_ground,
        options=options,
    )
    grid_z = z_flat.reshape(grid_x.shape)

    return grid_z


def elevation_over_chunk(
    dim_x: numpy.ndarray,
    dim_y: numpy.ndarray,
    tile_points: numpy.ndarray,
    options: dict,
) -> numpy.ndarray:
    """Rasterise all points within a chunk."""

    # Get the indicies overwhich to perform IDW
    grid_x, grid_y = numpy.meshgrid(dim_x, dim_y)
    xy_out = numpy.concatenate(
        [[grid_x.flatten()], [grid_y.flatten()]], axis=0
    ).transpose()
    grid_z = numpy.ones(grid_x.shape) * numpy.nan

    # If no points return an array of NaN
    if len(tile_points) == 0:
        logging.warning(
            " [dem.elevation_over_chunk]:\tThe latest chunk has no data and is being "
            "ignored."
        )
        return grid_z
    # keep only the specified classifications (should be ground / water)
    # Not used for coarse DEM
    if "lidar_classifications_to_keep" in options:
        classification_mask = numpy.zeros_like(
            tile_points["Classification"], dtype=bool
        )
        for classification in options["lidar_classifications_to_keep"]:
            classification_mask[tile_points["Classification"] == classification] = True
        tile_points = tile_points[classification_mask]

    # optionally filter to within the specified elevation range
    elevation_range = options["elevation_range"]
    if elevation_range is not None:
        tile_points = tile_points[tile_points["Z"] >= elevation_range[0]]
        tile_points = tile_points[tile_points["Z"] <= elevation_range[1]]
    # Check again - if no points return an array of NaN
    if len(tile_points) == 0:
        return grid_z
    # Perform the specified averaging method over the dense DEM within the extents of
    # this point cloud tile
    z_flat = elevation_from_points(
        point_cloud=tile_points, xy_out=xy_out, options=options
    )
    grid_z = z_flat.reshape(grid_x.shape)

    return grid_z


def chunk_coarse_dem(
    dem_file: pathlib.Path,
    extents: dict,
    set_foreshore: bool,
):
    """Load in a coarse DEM and trim to points within bbox and return the
    points."""
    if extents["total"].area.sum() > 0:
        coarse_dem = CoarseDem(
            dem_file=dem_file,
            extents=extents,
            set_foreshore=set_foreshore,
        )
        # Get the points after clipping
        points = coarse_dem.points
    else:
        # Return an empty list
        points = []
    return points


""" Wrap the 'chunk_coarse_dem' routine in dask.delyed """
delayed_chunk_coarse_dem = dask.delayed(chunk_coarse_dem)

""" Wrap the `roughness_over_chunk` routine in dask.delayed """
delayed_roughness_over_chunk = dask.delayed(roughness_over_chunk)

""" Wrap the `rasterise_chunk` routine in dask.delayed """
delayed_elevation_over_chunk = dask.delayed(elevation_over_chunk)


""" Wrap the `load_tiles_in_chunk` routine in dask.delayed """
delayed_load_tiles_in_chunk = dask.delayed(load_tiles_in_chunk)<|MERGE_RESOLUTION|>--- conflicted
+++ resolved
@@ -23,12 +23,7 @@
 import scipy.spatial
 from . import geometry
 
-<<<<<<< HEAD
-=======
-module_logger = logging.getLogger("geofabrics.dem")
-
-
->>>>>>> 84ed354f
+
 def chunk_mask(mask, chunk_size):
     arrs = []
     for i in range(0, mask.shape[0], chunk_size):
@@ -448,15 +443,9 @@
         """Load in the extents and dense DEM. Ensure the dense DEM is clipped within the
         extents"""
         super(HydrologicallyConditionedDem, self).__init__(
-<<<<<<< HEAD
                 catchment_geometry=catchment_geometry,
             )
         self.logger = logging.getLogger(f"{__name__}.{self.__class__.__name__}")
-=======
-            catchment_geometry=catchment_geometry,
-        )
-        self.logger = logging.getLogger("geofabrics.dem.HydrologicallyConditionedDem")
->>>>>>> 84ed354f
 
         # Read in the dense DEM raster - and free up file by performing a deep copy.
         raw_dem = rioxarray.rioxarray.open_rasterio(
