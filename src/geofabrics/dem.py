# -*- coding: utf-8 -*-
"""
This module contains classes associated with loading, generating, and combining
DEMs.
"""
import rioxarray
import rioxarray.merge
import rasterio
import xarray
import numpy
import math
import typing
import pathlib
import geopandas
import shapely
import dask
import dask.array
import pdal
import json
import abc
import logging
import scipy.interpolate
import scipy.spatial
from . import geometry


def chunk_mask(mask, chunk_size):
    arrs = []
    for i in range(0, mask.shape[0], chunk_size):
        sub_arrs = []
        for j in range(0, mask.shape[1], chunk_size):
            chunk = dask.array.from_array(
                mask[i : i + chunk_size, j : j + chunk_size].copy()
            )
            sub_arrs.append(chunk)
        arrs.append(sub_arrs)
    mask = dask.array.block(arrs)
    return mask


def clip_mask(arr, geometry, chunk_size):
    mask = (
        xarray.ones_like(arr, dtype=numpy.float16)
        .compute()
        .rio.clip(geometry, drop=False)
        .notnull()
    )
    if chunk_size is not None:
        mask.data = chunk_mask(mask.data, chunk_size)
    return mask


class CoarseDem:
    """A class to manage coarse or background DEMs in the catchment context

    Specifically, clip within the catchment land and foreshore. There is the option to
    clip outside any LiDAR using the
    optional 'exclusion_extent' input.

    If set_foreshore is True all positive DEM values in the foreshore are set to zero.
    """

    def __init__(
        self,
        dem_file,
        extents: dict,
        set_foreshore: bool = True,
    ):
        """Load in the coarse DEM, clip and extract points"""

        self.set_foreshore = set_foreshore
        # Drop the band coordinate added by rasterio.open()
        self._dem = rioxarray.rioxarray.open_rasterio(dem_file, masked=True).squeeze(
            "band", drop=True
        )

        self._extents = extents
        self._points = []

        self._set_up()

    def __del__(self):
        """Ensure the memory associated with netCDF files is properly freed."""

        # The overall DEM
        if self._dem is not None:
            self._dem.close()
            del self._dem

    @property
    def dem(self) -> xarray.Dataset:
        """Return the DEM over the catchment region"""
        return self._dem

    @property
    def resolution(self) -> float:
        """Return the largest dimension of the coarse DEM resolution"""

        resolution = self._dem.rio.resolution()
        resolution = max(abs(resolution[0]), abs(resolution[1]))
        return resolution

    @property
    def points(self) -> numpy.ndarray:
        """The coarse DEM points after any extent or foreshore value
        filtering."""

        return self._points

    @property
    def extents(self) -> geopandas.GeoDataFrame:
        """The extents for the coarse DEM"""

        return self._extents

    @property
    def empty(self) -> bool:
        """True if the DEM is empty"""

        return len(self._points) == 0 or self._dem is None

    def calculate_dem_bounds(self, dem):
        """Return the bounds for a DEM."""
        dem_bounds = dem.rio.bounds()
        dem_bounds = geopandas.GeoDataFrame(
            {
                "geometry": [
                    shapely.geometry.Polygon(
                        [
                            [dem_bounds[0], dem_bounds[1]],
                            [dem_bounds[2], dem_bounds[1]],
                            [dem_bounds[2], dem_bounds[3]],
                            [dem_bounds[0], dem_bounds[3]],
                        ]
                    )
                ]
            },
            crs=dem.rio.crs,
        )
        return dem_bounds

    def _set_up(self):
        """Set DEM CRS and trim the DEM to size"""

        self._dem.rio.set_crs(self._extents["total"].crs)

        # Calculate DEM bounds and check for overlap before clip
        dem_bounds = self.calculate_dem_bounds(self._dem)
        self._extents["total"] = dem_bounds.overlay(
            self._extents["total"], how="intersection"
        )

        if self._extents["total"].area.sum() > self.resolution * self.resolution:
            # Try clip - catch if no DEM in clipping bounds
            try:
                self._dem = self._dem.rio.clip(
                    self._extents["total"]
                    .buffer(self.resolution * numpy.sqrt(2))
                    .geometry.values,
                    drop=True,
                    from_disk=True,
                )
                self._dem.load()

                # Update foreshore extents - buffer by resolution and clip to extents
                foreshore = self._extents["foreshore"].overlay(
                    self._extents["total"],
                    how="intersection",
                    keep_geom_type=True,
                )
                foreshore = geopandas.GeoDataFrame(
                    geometry=foreshore.buffer(self.resolution * numpy.sqrt(2))
                )
                if foreshore.is_empty.all():
                    self._extents["foreshore"] = foreshore
                else:
                    self._extents["foreshore"] = foreshore.overlay(
                        self._extents["land"],
                        how="difference",
                        keep_geom_type=True,
                    )
                # Update the land extents - buffer by resolution and clip to extents
                land = self._extents["land"].overlay(
                    self._extents["total"],
                    how="intersection",
                    keep_geom_type=True,
                )
                land = geopandas.GeoDataFrame(
                    geometry=land.buffer(self.resolution * numpy.sqrt(2))
                )
                if land.is_empty.all():
                    self._extents["land"] = land
                else:
                    self._extents["land"] = land.overlay(
                        self._extents["land"],
                        how="intersection",
                        keep_geom_type=True,
                    )
                # Calculate the points within the DEM
                self._points = self._extract_points(self._dem)

            except (
                rioxarray.exceptions.NoDataInBounds,
                ValueError,
            ) as caught_exception:
                logging.warning(f"{caught_exception} in CoarseDEM. Will set to empty.")
                self._dem = None
                self._points = []
        else:
            self._dem = None
            self._points = []

    def _extract_points(self, dem):
        """Create a points list from the DEM. Treat the onland and foreshore
        poins separately"""

        # Take the values on land only - separately consider the buffered foreshore area
        if self._extents["land"].area.sum() > self.resolution * self.resolution:
            # Clip DEM to buffered land
            land_dem = dem.rio.clip(self._extents["land"].geometry.values, drop=True)
            # get coarse DEM points on land
            mask = land_dem.notnull().values
            grid_x, grid_y = numpy.meshgrid(land_dem.x, land_dem.y)

            land_x = grid_x[mask]
            land_y = grid_y[mask]
            land_z = land_dem.values[mask]
        else:  # If there is no DEM outside LiDAR/exclusion_extent and on land
            land_x = []
            land_y = []
            land_z = []
        # Take the values on foreshore only - separately consider the buffered land area
        if self._extents["foreshore"].area.sum() > self.resolution * self.resolution:
            # Clip DEM to buffered foreshore
            foreshore_dem = dem.rio.clip(
                self._extents["foreshore"].geometry.values, drop=True
            )

            # get coarse DEM points on the foreshore - with any positive set to zero
            if self.set_foreshore:
                foreshore_dem = foreshore_dem.where(foreshore_dem <= 0, 0)
            mask = foreshore_dem.notnull().values
            grid_x, grid_y = numpy.meshgrid(foreshore_dem.x, foreshore_dem.y)

            foreshore_x = grid_x[mask]
            foreshore_y = grid_y[mask]
            foreshore_z = foreshore_dem.values[mask]
        else:  # If there is no DEM outside LiDAR/exclusion_extent and on foreshore
            foreshore_x = []
            foreshore_y = []
            foreshore_z = []
        if len(land_x) + len(foreshore_x) == 0:
            # If no points - give a warning and then return an empty array
            logging.warning("The coarse DEM has no values on the land or foreshore")
            return []

        # combine in an single array
        points = numpy.empty(
            [len(land_x) + len(foreshore_x)],
            dtype=[
                ("X", geometry.RASTER_TYPE),
                ("Y", geometry.RASTER_TYPE),
                ("Z", geometry.RASTER_TYPE),
            ],
        )
        points["X"][: len(land_x)] = land_x
        points["Y"][: len(land_x)] = land_y
        points["Z"][: len(land_x)] = land_z

        points["X"][len(land_x) :] = foreshore_x
        points["Y"][len(land_x) :] = foreshore_y
        points["Z"][len(land_x) :] = foreshore_z

        return points


class DemBase(abc.ABC):
    """An abstract class to manage the different geofabric layers in a
    catchment context. The geofabruc has a z, and data_source layer and may
    sometimes also have a zo (roughness length) and lidar_source layer.

    It is represented by an XArray dataset and is expected to be saved as a
    netCDF file.

    Standard data catcegories are specified in the SOURCE_CLASSIFICATION
    variable.

    Parameters
    ----------

    catchment_geometry
        Defines the spatial extents of the catchment, land, foreshore, and offshore
        regions
    extents
        Defines the extents of any dense (LiDAR or refernence DEM) values already added.
    """

    CACHE_SIZE = 10000  # The maximum RBF input without performance issues
    SOURCE_CLASSIFICATION = {
        "LiDAR": 1,
        "ocean bathymetry": 2,
        "rivers and fans": 3,
        "waterways": 4,
        "coarse DEM": 5,
        "interpolated": 0,
        "no data": -1,
    }

    def __init__(
        self,
        catchment_geometry: geometry.CatchmentGeometry,
    ):
        """Setup base DEM to add future tiles too"""

        self.catchment_geometry = catchment_geometry

    @property
    def dem(self) -> xarray.Dataset:
        """Return the DEM over the catchment region"""
        raise NotImplementedError("dem must be instantiated in the child class")

    @staticmethod
    def _ensure_positive_indexing(
        dem: xarray.core.dataarray.DataArray,
    ) -> xarray.core.dataarray.DataArray:
        """A routine to check an xarray has positive dimension indexing and to reindex
        if needed."""

        x = dem.x
        y = dem.y
        if x[0] > x[-1]:
            x = x[::-1]
        if y[0] > y[-1]:
            y = y[::-1]
        dem = dem.reindex({"x": x, "y": y})
        dem.rio.write_transform(inplace=True)
        return dem

    @staticmethod
    def _write_netcdf_conventions_in_place(
        dem: xarray.core.dataarray.DataArray, crs_dict: dict
    ):
        """Write the CRS and transform associated with a netCDF file such that it is CF
        complient and meets the GDAL
        expectations for transform information.

        Parameters
        ----------

        dem
            The dataset to have its spatial data written in place.
        crs_dict
            A dict with horizontal and vertical CRS information.
        """

        dem.rio.write_crs(crs_dict["horizontal"], inplace=True)
        dem.rio.write_transform(inplace=True)
        if "z" in dem:
            dem.z.rio.write_crs(crs_dict["horizontal"], inplace=True)
            dem.z.rio.write_nodata(numpy.nan, encoded=True, inplace=True)
        if "data_source" in dem:
            dem.data_source.rio.write_crs(crs_dict["horizontal"], inplace=True)
            dem.data_source.rio.write_nodata(numpy.nan, encoded=True, inplace=True)
        if "lidar_source" in dem:
            dem.lidar_source.rio.write_crs(crs_dict["horizontal"], inplace=True)
            dem.lidar_source.rio.write_nodata(numpy.nan, encoded=True, inplace=True)
        if "zo" in dem:
            dem.zo.rio.write_crs(crs_dict["horizontal"], inplace=True)
            dem.zo.rio.write_nodata(numpy.nan, encoded=True, inplace=True)

    def _extents_from_mask(self, mask: numpy.ndarray, transform: dict):
        """Define the spatial extents of the pixels in the DEM as defined by the mask
        (i.e. what are the spatial extents of pixels in the DEM that are marked True in
         the mask).

        transform -> data_array.rio.transform()

         Remove holes as these can cause self intersection warnings."""

        dense_extents = [
            shapely.geometry.shape(polygon[0])
            for polygon in rasterio.features.shapes(numpy.uint8(mask))
            if polygon[1] == 1.0
        ]
        dense_extents = shapely.ops.unary_union(dense_extents)

        # Remove internal holes for select types as these may cause self-intersections
        if type(dense_extents) is shapely.geometry.Polygon:
            dense_extents = shapely.geometry.Polygon(dense_extents.exterior)
        elif type(dense_extents) is shapely.geometry.MultiPolygon:
            dense_extents = shapely.geometry.MultiPolygon(
                [
                    shapely.geometry.Polygon(polygon.exterior)
                    for polygon in dense_extents.geoms
                ]
            )
        # Convert into a Geopandas dataframe
        dense_extents = geopandas.GeoDataFrame(
            {"geometry": [dense_extents]},
            crs=self.catchment_geometry.crs["horizontal"],
        )

        # Move from image to the dem space & buffer(0) to reduce self-intersections
        dense_extents = dense_extents.affine_transform(
            [
                transform.a,
                transform.b,
                transform.d,
                transform.e,
                transform.xoff,
                transform.yoff,
            ]
        ).buffer(0)

        # And make our GeoSeries into a GeoDataFrame
        dense_extents = geopandas.GeoDataFrame(geometry=dense_extents)

        return dense_extents


class HydrologicallyConditionedDem(DemBase):
    """A class to manage loading in an already created and saved dense DEM that has yet
    to have an offshore DEM associated with it.

    Parameters
    ----------

    Logic controlling behaviour
        interpolation_method
            If not None, interpolate using that method. Valid options are 'linear',
            'nearest', and 'cubic'
    """

    def __init__(
        self,
        catchment_geometry: geometry.CatchmentGeometry,
        raw_dem_path: str | pathlib.Path,
        interpolation_method: str,
    ):
        """Load in the extents and dense DEM. Ensure the dense DEM is clipped within the
        extents"""

        # Read in the dense DEM raster - and free up file by performing a deep copy.
        raw_dem = rioxarray.rioxarray.open_rasterio(
            pathlib.Path(raw_dem_path), masked=True, parse_coordinates=True, chunks=True
        )

        # Deep copy to ensure the opened file is properly unlocked; Squeeze as
        # rasterio.open() adds band coordinate
        raw_dem = raw_dem.squeeze("band", drop=True)
        self._write_netcdf_conventions_in_place(raw_dem, catchment_geometry.crs)

        # Clip to catchment and set the data_source layer to NaN where there is no data
        raw_dem = raw_dem.rio.clip(catchment_geometry.catchment.geometry, drop=True)
        raw_dem["data_source"] = raw_dem.data_source.where(
            raw_dem.data_source != self.SOURCE_CLASSIFICATION["no data"],
            numpy.nan,
        )
        # Rerun as otherwise the no data as NaN seems to be lost for the data_source layer
        self._write_netcdf_conventions_in_place(raw_dem, catchment_geometry.crs)

        # Setup the DenseDemBase class
        super(HydrologicallyConditionedDem, self).__init__(
            catchment_geometry=catchment_geometry,
        )

        # Set attributes
        self._raw_dem = raw_dem
        self.interpolation_method = interpolation_method

        # Calculate extents of pre-hydrological conditioning DEM
        self._raw_extents = self._extents_from_mask(
            mask=self._raw_dem.z.notnull().values,
            transform=self._raw_dem.z.rio.transform(),
        )

        # The not yet created hydrologically conditioned DEM.
        self._dem = self._raw_dem

    def __del__(self):
        """Ensure the memory associated with netCDF files is properly freed."""

        # The dense DEM - may be opened from memory
        if self._raw_dem is not None:
            self._raw_dem.close()
            del self._raw_dem
        # The overall DEM
        if self._dem is not None:
            self._dem.close()
            del self._dem

    @property
    def raw_extents(self):
        """Return the combined DEM from tiles and any interpolated offshore values"""
        return self._raw_extents

    @property
    def dem(self):
        """Return the combined DEM from tiles and any interpolated offshore values"""

        # Ensure valid name and increasing dimension indexing for the dem
        if (
            self.interpolation_method is not None
        ):  # methods are 'nearest', 'linear' and 'cubic'
            interpolation_mask = self._dem.z.isnull()
            self._dem["z"] = self._dem.z.rio.interpolate_na(
                method=self.interpolation_method
            )
            # If any NaN remain apply nearest neighbour interpolation
            if self._dem.z.isnull().any():
                self._dem["z"] = self._dem.z.rio.interpolate_na(method="nearest")
            # Only set areas with successful interpolation as interpolated
            interpolation_mask &= (
                self._dem.z.notnull()
            )  # Mask of values set in line above
            self._dem["data_source"] = self._dem.data_source.where(
                ~(interpolation_mask),
                self.SOURCE_CLASSIFICATION["interpolated"],
            )
            self._dem["lidar_source"] = self._dem.lidar_source.where(
                ~(interpolation_mask),
                self.SOURCE_CLASSIFICATION["no data"],
            )
        # Ensure all area's with NaN values are marked as no-data
        no_data_mask = self._dem.z.notnull()
        self._dem["data_source"] = self._dem.data_source.where(
            no_data_mask,
            self.SOURCE_CLASSIFICATION["no data"],
        )
        self._dem["lidar_source"] = self._dem.lidar_source.where(
            no_data_mask,
            self.SOURCE_CLASSIFICATION["no data"],
        )
        self._dem = self._dem.rio.clip(
            self.catchment_geometry.catchment.geometry, drop=True
        )
        # Some programs require positively increasing indices
        # Last as otherwise errors when merging (clipping resets defaults)
        self._dem = self._ensure_positive_indexing(self._dem)
        return self._dem

    def _sample_offshore_edge(self, resolution) -> numpy.ndarray:
        """Return the pixel values of the offshore edge to be used for offshore
        interpolation"""

        assert resolution >= self.catchment_geometry.resolution, (
            "_sample_offshore_edge only supports downsampling"
            f" and not  up-samping. The requested sampling resolution of {resolution} "
            "must be equal to or larger than the catchment resolution of "
            f" {self.catchment_geometry.resolution}"
        )

        offshore_dense_data_edge = self.catchment_geometry.offshore_dense_data_edge(
            self._raw_extents
        )
        if offshore_dense_data_edge.area.sum() == 0:
            # No offshore edge. Return an empty array.
            offshore_edge = numpy.empty(
                [0],
                dtype=[
                    ("X", geometry.RASTER_TYPE),
                    ("Y", geometry.RASTER_TYPE),
                    ("Z", geometry.RASTER_TYPE),
                ],
            )
            return offshore_edge
        # Otherwise proceed as normal
        offshore_edge_dem = self._raw_dem.rio.clip(offshore_dense_data_edge.geometry)

        # If the sampling resolution is coaser than the catchment_geometry resolution
        # resample the DEM - Align to the resolution (not the BBox).
        if resolution > self.catchment_geometry.resolution:
            x = numpy.arange(
                numpy.ceil(offshore_edge_dem.x.min() / resolution) * resolution,
                numpy.ceil(offshore_edge_dem.x.max() / resolution) * resolution,
                resolution,
            )
            y = numpy.arange(
                numpy.ceil(offshore_edge_dem.y.max() / resolution) * resolution,
                numpy.ceil(offshore_edge_dem.y.min() / resolution) * resolution,
                -resolution,
            )
            offshore_edge_dem = offshore_edge_dem.interp(x=x, y=y, method="nearest")
            offshore_edge_dem = offshore_edge_dem.rio.clip(
                offshore_dense_data_edge.geometry
            )  # Reclip to inbounds
        grid_x, grid_y = numpy.meshgrid(offshore_edge_dem.x, offshore_edge_dem.y)
        mask = offshore_edge_dem.z.notnull().values

        offshore_edge = numpy.empty(
            [mask.sum().sum()],
            dtype=[
                ("X", geometry.RASTER_TYPE),
                ("Y", geometry.RASTER_TYPE),
                ("Z", geometry.RASTER_TYPE),
            ],
        )

        offshore_edge["X"] = grid_x[mask]
        offshore_edge["Y"] = grid_y[mask]
        offshore_edge["Z"] = offshore_edge_dem.z.values[mask]

        return offshore_edge

    def _interpolate_bathymetry_points(
        self,
        bathymetry_points: numpy.ndarray,
        flat_x_array: numpy.ndarray,
        flat_y_array: numpy.ndarray,
        method: str,
    ) -> numpy.ndarray:
        """Interpolate the bathymetry points at the specified locations using the
        specified method."""

        if method == "rbf":
            # Ensure the number of points is not too great for RBF interpolation
            if len(bathymetry_points) < self.CACHE_SIZE:
                logging.warning(
                    "The number of points to fit and RBF interpolant to is"
                    f" {len(bathymetry_points)}. We recommend using fewer "
                    f" than {self.CACHE_SIZE} for best performance and to. "
                    "avoid errors in the `scipy.interpolate.Rbf` function"
                )
            # Create RBF function
            logging.info("Creating RBF interpolant")
            rbf_function = scipy.interpolate.Rbf(
                bathymetry_points["X"],
                bathymetry_points["Y"],
                bathymetry_points["Z"],
                function="linear",
            )
            # Tile area - this limits the maximum memory required at any one time
            flat_z_array = numpy.ones_like(flat_x_array) * numpy.nan
            number_offshore_tiles = math.ceil(len(flat_x_array) / self.CACHE_SIZE)
            for i in range(number_offshore_tiles):
                logging.info(
                    f"Offshore intepolant tile {i+1} of {number_offshore_tiles}"
                )
                start_index = int(i * self.CACHE_SIZE)
                end_index = (
                    int((i + 1) * self.CACHE_SIZE)
                    if i + 1 != number_offshore_tiles
                    else len(flat_x_array)
                )

                flat_z_array[start_index:end_index] = rbf_function(
                    flat_x_array[start_index:end_index],
                    flat_y_array[start_index:end_index],
                )
        elif method == "linear" or method == "cubic":
            # Interpolate river area - use cubic or linear interpolation
            flat_z_array = scipy.interpolate.griddata(
                points=(bathymetry_points["X"], bathymetry_points["Y"]),
                values=bathymetry_points["Z"],
                xi=(flat_x_array, flat_y_array),
                method=method,  # linear or cubic
            )
        else:
            raise ValueError("method must be rbf, linear or cubic")
        return flat_z_array

    def interpolate_ocean_bathymetry(self, bathy_contours):
        """Performs interpolation offshore outside LiDAR extents using the SciPy RBF
        function."""

        # Reset the offshore DEM

        offshore_edge_points = self._sample_offshore_edge(
            self.catchment_geometry.resolution
        )
        bathy_points = bathy_contours.sample_contours(
            self.catchment_geometry.resolution
        )
        offshore_points = numpy.concatenate([offshore_edge_points, bathy_points])

        # Resample at a lower resolution if too many offshore points
        if len(offshore_points) > self.CACHE_SIZE:
            reduced_resolution = (
                self.catchment_geometry.resolution
                * len(offshore_points)
                / self.CACHE_SIZE
            )
            logging.info(
                "Reducing the number of 'offshore_points' used to create the RBF "
                "function by increasing the resolution from "
                f" {self.catchment_geometry.resolution} to {reduced_resolution}"
            )
            offshore_edge_points = self._sample_offshore_edge(reduced_resolution)
            bathy_points = bathy_contours.sample_contours(reduced_resolution)
            offshore_points = numpy.concatenate([offshore_edge_points, bathy_points])
        # Setup the empty offshore area ready for interpolation
        offshore_no_dense_data = self.catchment_geometry.offshore_no_dense_data(
            self._raw_extents
        )
        offshore_dem = self._raw_dem.rio.clip(self.catchment_geometry.offshore.geometry)

        # set all zero (or to ocean bathy classification) then clip out dense region
        # where we don't need to interpolate
        offshore_dem.z.data[:] = 0
        offshore_dem.data_source.data[:] = self.SOURCE_CLASSIFICATION[
            "ocean bathymetry"
        ]
        offshore_dem.lidar_source.data[:] = self.SOURCE_CLASSIFICATION["no data"]
        offshore_dem = offshore_dem.rio.clip(offshore_no_dense_data.geometry)

        grid_x, grid_y = numpy.meshgrid(offshore_dem.x, offshore_dem.y)
        mask = offshore_dem.z.notnull().values

        # Set up the interpolation function
        logging.info("Offshore interpolation")
        flat_z_masked = self._interpolate_bathymetry_points(
            bathymetry_points=offshore_points,
            flat_x_array=grid_x[mask],
            flat_y_array=grid_y[mask],
            method="linear",
        )
        flat_z = offshore_dem.z.values.flatten()
        flat_z[mask.flatten()] = flat_z_masked
        offshore_dem.z.data = flat_z.reshape(offshore_dem.z.shape)

        self._dem = rioxarray.merge.merge_datasets(
            [self._raw_dem, offshore_dem],
            method="first",
        )

    def interpolate_waterways(
        self,
        estimated_bathymetry: geometry.EstimatedBathymetryPoints,
        method: str,
    ) -> xarray.Dataset:
        """Performs interpolation of the estimated waterways."""

        # extract points and polygon
        estimated_points = estimated_bathymetry.points_array
        estimated_polygons = estimated_bathymetry.polygons

        # Get edge points - from DEM
        edge_dem = self._dem.rio.clip(
            estimated_polygons.dissolve().buffer(self.catchment_geometry.resolution),
            drop=True,
        )
        edge_dem = edge_dem.rio.clip(
            estimated_polygons.dissolve().geometry,
            invert=True,
            drop=True,
        )
        # Define the edge points
        grid_x, grid_y = numpy.meshgrid(edge_dem.x, edge_dem.y)
        mask = edge_dem.z.notnull().values
        # Define edge points and heights
        edge_points = numpy.empty(
            [mask.sum().sum()],
            dtype=[
                ("X", geometry.RASTER_TYPE),
                ("Y", geometry.RASTER_TYPE),
                ("Z", geometry.RASTER_TYPE),
            ],
        )
        edge_points["X"] = grid_x[mask]
        edge_points["Y"] = grid_y[mask]
        edge_points["Z"] = edge_dem.z.values[mask]

        # Combine the estimated and edge points
        bathy_points = numpy.concatenate([edge_points, estimated_points])

        # Setup the empty area ready for interpolation
        estimated_dem = self._dem.rio.clip(estimated_polygons.geometry)
        # Set value for all, then use clip to set regions outside polygon to NaN
        estimated_dem.z.data[:] = 0
        estimated_dem.data_source.data[:] = self.SOURCE_CLASSIFICATION["waterways"]
        estimated_dem.lidar_source.data[:] = self.SOURCE_CLASSIFICATION["no data"]
        estimated_dem = estimated_dem.rio.clip(estimated_polygons.geometry)

        grid_x, grid_y = numpy.meshgrid(estimated_dem.x, estimated_dem.y)
        mask = estimated_dem.z.notnull().values

        flat_x_masked = grid_x[mask]
        flat_y_masked = grid_y[mask]
        flat_z_masked = estimated_dem.z.values[mask]

        # check there are actually pixels in the river
        logging.info(f"There are {len(flat_z_masked)} estimated points")

        # Interpolate river area - use cubic or linear interpolation
        logging.info("Offshore interpolation")
        flat_z_masked = self._interpolate_bathymetry_points(
            bathymetry_points=bathy_points,
            flat_x_array=flat_x_masked,
            flat_y_array=flat_y_masked,
            method=method,
        )

        # Set the interpolated value in the DEM
        flat_z = estimated_dem.z.values.flatten()
        flat_z[mask.flatten()] = flat_z_masked
        estimated_dem.z.data = flat_z.reshape(estimated_dem.z.data.shape)

        # Update the DEM
        self._dem = rioxarray.merge.merge_datasets(
            [estimated_dem, self._dem],
            method="first",
        )

    def interpolate_rivers(
        self,
        estimated_bathymetry: geometry.EstimatedBathymetryPoints,
        method: str,
    ) -> xarray.Dataset:
        """Performs interpolation from estimated bathymetry points within a polygon
        using the specified interpolation approach after filtering the points based
        on the type label. The type_label also determines the source classification.
        """

        # Extract river points and polygon
        estimated_points = estimated_bathymetry.points_array
        estimated_polygons = estimated_bathymetry.polygons

        # Get the river and fan edge points - from DEM
        edge_dem = self._dem.rio.clip(
            estimated_polygons.dissolve().buffer(self.catchment_geometry.resolution),
            drop=True,
        )
        edge_dem = edge_dem.rio.clip(
            estimated_polygons.dissolve().geometry,
            invert=True,
            drop=True,
        )
        # Define the river and mouth edge points
        grid_x, grid_y = numpy.meshgrid(edge_dem.x, edge_dem.y)
        flat_x = grid_x.flatten()
        flat_y = grid_y.flatten()
        flat_z = edge_dem.z.data.flatten()
        mask_z = ~numpy.isnan(flat_z)

        # Interpolate the estimated river bank heights along only the river
        if estimated_bathymetry.bank_heights_exist():
            # Get the estimated river bank heights and define a mask where nan
            river_bank_points = estimated_bathymetry.bank_height_points()
            river_bank_nan_mask = numpy.logical_not(numpy.isnan(river_bank_points["Z"]))
            # Interpolate from the estimated river bank heights
            xy_out = numpy.concatenate(
                [[flat_x[mask_z]], [flat_y[mask_z]]], axis=0
            ).transpose()
            options = {
                "radius": estimated_bathymetry.points["width"].max(),
                "raster_type": geometry.RASTER_TYPE,
                "method": "linear",
            }
            estimated_river_edge_z = elevation_from_points(
                point_cloud=river_bank_points[river_bank_nan_mask],
                xy_out=xy_out,
                options=options,
            )

            # Use the estimated bank heights where lower than the DEM edge values
            mask_z_river_edge = mask_z.copy()
            mask_z_river_edge[:] = False
            mask_z_river_edge[mask_z] = flat_z[mask_z] > estimated_river_edge_z
            flat_z[mask_z_river_edge] = estimated_river_edge_z[
                flat_z[mask_z] > estimated_river_edge_z
            ]

        # Use the flat_x/y/z to define edge points and heights
        edge_points = numpy.empty(
            [mask_z.sum().sum()],
            dtype=[
                ("X", geometry.RASTER_TYPE),
                ("Y", geometry.RASTER_TYPE),
                ("Z", geometry.RASTER_TYPE),
            ],
        )
        edge_points["X"] = flat_x[mask_z]
        edge_points["Y"] = flat_y[mask_z]
        edge_points["Z"] = flat_z[mask_z]
        # Combine the estimated and edge points
        bathy_points = numpy.concatenate([edge_points, estimated_points])

        # Setup the empty river (& fan) area ready for interpolation
        estimated_dem = self._dem.rio.clip(estimated_polygons.geometry)
        # Set value for all, then use clip to set regions outside polygon to NaN
        estimated_dem.z.data[:] = 0
        estimated_dem.data_source.data[:] = self.SOURCE_CLASSIFICATION[
            "rivers and fans"
        ]
        estimated_dem.lidar_source.data[:] = self.SOURCE_CLASSIFICATION["no data"]
        estimated_dem = estimated_dem.rio.clip(estimated_polygons.geometry)

        grid_x, grid_y = numpy.meshgrid(estimated_dem.x, estimated_dem.y)
        flat_z = estimated_dem.z.data[:].flatten()
        mask_z = ~numpy.isnan(flat_z)

        flat_x_masked = grid_x.flatten()[mask_z]
        flat_y_masked = grid_y.flatten()[mask_z]
        flat_z_masked = flat_z[mask_z]

        # Interpolate river area - use specified interpolation
        logging.info("Offshore interpolation")
        flat_z_masked = self._interpolate_bathymetry_points(
            bathymetry_points=bathy_points,
            flat_x_array=flat_x_masked,
            flat_y_array=flat_y_masked,
            method=method,
        )

        # Set the interpolated value in the DEM - In future reconfigure properly for dask
        if not isinstance(flat_z, numpy.ndarray):
            flat_z = flat_z.compute()
            mask_z = mask_z.compute()
        flat_z[mask_z] = flat_z_masked
        estimated_dem.z.data = flat_z.reshape(estimated_dem.z.data.shape)

        # Update the DEM
        self._dem = rioxarray.merge.merge_datasets(
            [estimated_dem, self._dem],
            method="first",
        )


class LidarBase(DemBase):
    """A class with some base methods for reading in LiDAR data.

    Parameters
    ----------

    catchment_geometry
        Defines the geometry of the catchment
    elevation_range
        The range of valid LiDAR elevations. i.e. define elevation filtering to apply.
    """

    def __init__(
        self,
        catchment_geometry: geometry.CatchmentGeometry,
        chunk_size: int,
        elevation_range: list = None,
    ):
        """Setup base DEM to add future tiles too"""

        self.chunk_size = chunk_size
        self.elevation_range = elevation_range
        assert elevation_range is None or (
            type(elevation_range) == list and len(elevation_range) == 2
        ), "Error the 'elevation_range' must either be none, or a two entry list"

        self._dem = None

        super(LidarBase, self).__init__(
            catchment_geometry=catchment_geometry,
        )

    def __del__(self):
        """Ensure the memory associated with netCDF files is properly freed."""

        # The dense DEM - may be opened from memory
        if self._dem is not None:
            self._dem.close()
            del self._dem

    @property
    def dem(self):
        """Return the positivelly indexed DEM from tiles"""

        # Ensure positively increasing indices as required by some programs
        self._dem = self._ensure_positive_indexing(self._dem)
        return self._dem

    def _chunks_from_dem(self, chunk_size, dem: xarray.Dataset) -> (list, list):
        """Define the chunks to break the catchment into when reading in and
        downsampling LiDAR.

        Parameters
        ----------

        chunk_size
            The size in pixels of each chunk.
        """

        dim_x_all = dem.x.data
        dim_y_all = dem.y.data

        # Determine the number of chunks
        n_chunks_x = int(numpy.ceil(len(dim_x_all) / chunk_size))
        n_chunks_y = int(numpy.ceil(len(dim_y_all) / chunk_size))

        # Determine x coordinates rounded up to the nearest chunk
        dim_x = []
        for i in range(n_chunks_x):
            if i + 1 < n_chunks_x:
                # Add full sized chunk
                dim_x.append(dim_x_all[i * chunk_size : (i + 1) * chunk_size])
            else:
                # Add rest of array
                dim_x.append(dim_x_all[i * chunk_size :])

        # Determine y coordinates rounded up to the nearest chunk
        dim_y = []
        for i in range(n_chunks_y):
            if i + 1 < n_chunks_y:
                # Add full sized chunk
                dim_y.append(dim_y_all[i * chunk_size : (i + 1) * chunk_size])
            else:
                # Add rest of array
                dim_y.append(dim_y_all[i * chunk_size :])

        return dim_x, dim_y

    def _define_chunk_region(
        self,
        region_to_rasterise: geopandas.GeoDataFrame,
        dim_x: numpy.ndarray,
        dim_y: numpy.ndarray,
        radius: float,
    ):
        """Define the region to rasterise within a single chunk."""
        # Define the region to tile
        chunk_geometry = geopandas.GeoDataFrame(
            {
                "geometry": [
                    shapely.geometry.Polygon(
                        [
                            (dim_x.min(), dim_y.min()),
                            (dim_x.max(), dim_y.min()),
                            (dim_x.max(), dim_y.max()),
                            (dim_x.min(), dim_y.max()),
                        ]
                    )
                ]
            },
            crs=self.catchment_geometry.crs["horizontal"],
        )

        # Define region to rasterise inside the chunk area
        if region_to_rasterise.area.sum() > 0:
            chunk_region_to_tile = geopandas.GeoDataFrame(
                geometry=region_to_rasterise.buffer(radius).clip(
                    chunk_geometry.buffer(radius), keep_geom_type=True
                )
            )
        else:
            chunk_region_to_tile = region_to_rasterise
        # remove any subpixel polygons
        chunk_region_to_tile = chunk_region_to_tile[
            chunk_region_to_tile.area
            > self.catchment_geometry.resolution * self.catchment_geometry.resolution
        ]

        return chunk_region_to_tile

    def _tile_index_column_name(
        self,
        tile_index_file: str | pathlib.Path,
        region_to_rasterise: geopandas.GeoDataFrame,
    ):
        """Read in tile index file and determine the column name of the tile
        geometries"""
        # Check to see if a extents file was added
        tile_index_extents = geopandas.read_file(tile_index_file)

        # Remove tiles outside the catchment & get the 'file name' column
        tile_index_extents = tile_index_extents.to_crs(
            self.catchment_geometry.crs["horizontal"]
        )
        # ensure there is no overlap in the name columns
        region_to_rasterise = region_to_rasterise.copy(deep=True)
        if "filename" in region_to_rasterise.columns:
            region_to_rasterise = region_to_rasterise.drop(columns=["filename"])
        elif "file_name" in region_to_rasterise.columns:
            region_to_rasterise = region_to_rasterise.drop(columns=["file_name"])
        elif "name" in region_to_rasterise.columns:
            region_to_rasterise = region_to_rasterise.drop(columns=["name"])
        tile_index_extents = geopandas.sjoin(tile_index_extents, region_to_rasterise)
        tile_index_extents = tile_index_extents.reset_index(drop=True)

        column_names = tile_index_extents.columns
        tile_index_name_column = column_names[
            [
                "filename" == name.lower()
                or "file_name" == name.lower()
                or "name" == name.lower()
                for name in column_names
            ]
        ][0]
        return tile_index_extents, tile_index_name_column

    def _check_valid_inputs(self, lidar_datasets_info):
        """Check the combination of inputs for adding LiDAR is valid.

        Parameters
        ----------

        lidar_datasets_info
            A dictionary of dictionaties of LiDAR dataset information. The CRS, list of
            LAS files, and tile index file are included for each dataset.
        """

        for dataset_name in lidar_datasets_info:
            # Check the source_crs is valid
            source_crs = lidar_datasets_info[dataset_name]["crs"]
            if source_crs is not None:
                assert "horizontal" in source_crs, (
                    "The horizontal component of the source CRS is not specified. Both "
                    "horizontal and vertical CRS need to be defined. The source_crs "
                    f"specified is: {source_crs} for {dataset_name}"
                )
                assert "vertical" in source_crs, (
                    "The vertical component of the source CRS is not specified. Both "
                    "horizontal and vertical CRS need to be defined. The source_crs "
                    f"specified is: {self.source_crs} for {dataset_name}"
                )
            # Check some LiDAR files are specified
            lidar_files = lidar_datasets_info[dataset_name]["file_paths"]
            assert len(lidar_files) >= 1, (
                "There are no LiDAR files specified in dataset: " f"{dataset_name}"
            )
            # Check for valid combination of chunk_size, lidar_files and tile_index_file
            if self.chunk_size is None:
                assert len(lidar_files) == 1, (
                    "If there is no chunking there must be only one LiDAR file. This "
                    f"isn't the case in dataset {dataset_name}"
                )
            else:
                assert (
                    self.chunk_size > 0 and type(self.chunk_size) is int
                ), "chunk_size must be a positive integer"
                tile_index_file = lidar_datasets_info[dataset_name]["tile_index_file"]
                assert tile_index_file is not None, (
                    "A tile index file must be provided if chunking is "
                    f"defined for {dataset_name}"
                )
        # There should only be one dataset if there is no chunking information
        if self.chunk_size is None:
            assert len(lidar_datasets_info) == 1, (
                "If there is no chunking there must only be one LiDAR file."
                f" Instead there is {len(lidar_datasets_info)} "
                f"with keys f{lidar_datasets_info.keys()}"
            )

    def add_lidar(
        self,
        lidar_datasets_info: dict,
        chunk_size: int,
        lidar_classifications_to_keep: list,
        metadata: dict,
    ):
        """Read in all LiDAR files and use to create a 'raw' DEM.

        Parameters
        ----------

        lidar_datasets_info
            A dictionary of information for each specified LIDAR dataset - For
            each this includes: a list of LAS files, CRS, and tile index file.
        chunk_size
            The chunk size in pixels for parallel/staged processing
        lidar_classifications_to_keep
            A list of LiDAR classifications to keep - '2' for ground, '9' for water.
            See https://www.asprs.org/wp-content/uploads/2010/12/LAS_1_4_r13.pdf for
            standard list
        meta_data
            Information to include in the created DEM - must include
            `dataset_mapping` key if datasets (not a single LAZ file) included.
        """
        raise NotImplementedError("add_lidar must be instantiated in the child class")

    def _add_tiled_lidar_chunked(
        self,
        lidar_files: typing.List[typing.Union[str, pathlib.Path]],
        tile_index_file: str | pathlib.Path,
        source_crs: dict,
        region_to_rasterise: geopandas.GeoDataFrame,
        metadata: dict,
        raster_options: dict,
    ) -> xarray.Dataset:
        """Create/Update dataset from a set of tiled LiDAR files. Read these in over
        non-overlapping chunks and then combine"""

        raise NotImplementedError(
            "_add_tiled_lidar_chunked must be instantiated in the" " child class"
        )

    def _add_lidar_no_chunking(
        self,
        lidar_datasets_info: dict,
        region_to_rasterise: geopandas.GeoDataFrame,
        options: dict,
        metadata: dict,
    ) -> xarray.Dataset:
        """Create/Update dataset from a single LiDAR file."""

        raise NotImplementedError(
            "_add_lidar_no_chunking must be instantiated in the " "child class"
        )

    def _load_dem(self, filename: pathlib.Path) -> xarray.Dataset:
        """Load in and replace the DEM with a previously cached version."""
        dem = rioxarray.rioxarray.open_rasterio(
            filename,
            masked=True,
            parse_coordinates=True,
            chunks={"x": self.chunk_size, "y": self.chunk_size},
        )
        dem = dem.squeeze("band", drop=True)
        self._write_netcdf_conventions_in_place(dem, self.catchment_geometry.crs)

        if "data_source" in dem.keys():
            dem["data_source"] = dem.data_source.astype(geometry.RASTER_TYPE)
        if "lidar_source" in dem.keys():
            dem["lidar_source"] = dem.lidar_source.astype(geometry.RASTER_TYPE)
        if "z" in dem.keys():
            dem["z"] = dem.z.astype(geometry.RASTER_TYPE)

        return dem

    def save_dem(self, filename: pathlib.Path, dem: xarray.Dataset):
        """Save the DEM to a netCDF file and optionally reload it

        :param filename: .nc file where to save the DEM
        :param reload: reload DEM from the saved file
        """

        assert not any(
            arr.rio.crs is None for arr in dem.data_vars.values()
        ), "all DataArray variables of a xarray.Dataset must have a CRS"

        try:
            dem.to_netcdf(filename, format="NETCDF4", engine="netcdf4")
            dem.close()

        except (Exception, KeyboardInterrupt) as caught_exception:
            pathlib.Path(filename).unlink()
            logging.info(
                f"Caught error {caught_exception} and deleting"
                "partially created netCDF output "
                f"{filename} before re-raising error."
            )
            raise caught_exception

    def save_and_load_dem(
        self,
        filename: pathlib.Path,
    ):
        """Update the saved file cache for the DEM (self._dem) as a netCDF file."""

        logging.info(
            "In LidarBase.save_and_load_dem saving _dem as NetCDF file to "
            f"{filename}"
        )

        dem = self._dem
        self.save_dem(filename=filename, dem=dem)
        dem = self._load_dem(filename=filename)
        self._dem = dem


class RawDem(LidarBase):
    """A class to manage the creation of a 'raw' DEM from LiDAR tiles, and/or a
    coarse DEM.

    Parameters
    ----------

    drop_offshore_lidar
        If True only keep LiDAR values within the foreshore and land regions defined by
        the catchment_geometry. If False keep all LiDAR values.
    elevation_range
        Optitionally specify a range of valid elevations. Any LiDAR points with
        elevations outside this range will be filtered out.
    lidar_interpolation_method
        The interpolation method to apply to LiDAR during downsampling/averaging.
        Options are: mean, median, IDW, max, min, STD.
    buffer_cells - the number of empty cells to keep around LiDAR cells for
        interpolation after the coarse DEM added to ensure a smooth boundary.
    chunk_size
        The chunk size in pixels for parallel/staged processing
    """

    def __init__(
        self,
        catchment_geometry: geometry.CatchmentGeometry,
        lidar_interpolation_method: str,
        drop_offshore_lidar: dict,
        buffer_cells: int,
        elevation_range: list | None = None,
        chunk_size: int | None = None,
    ):
        """Setup base DEM to add future tiles too"""

        super(RawDem, self).__init__(
            catchment_geometry=catchment_geometry,
            chunk_size=chunk_size,
            elevation_range=elevation_range,
        )

        self.drop_offshore_lidar = drop_offshore_lidar
        self.lidar_interpolation_method = lidar_interpolation_method
        self.buffer_cells = buffer_cells
        self._dem = None

    def _set_up_chunks(self) -> (list, list):
        """Define the chunks to break the catchment into when reading in and
        downsampling LiDAR.
        """

        bounds = self.catchment_geometry.catchment.geometry.bounds
        resolution = self.catchment_geometry.resolution

        # Determine the number of chunks
        minx = bounds.minx.min()
        maxx = bounds.maxx.max()
        miny = bounds.miny.min()
        maxy = bounds.maxy.max()
        n_chunks_x = int(
            numpy.ceil((bounds.maxx.max() - minx) / (self.chunk_size * resolution))
        )
        n_chunks_y = int(
            numpy.ceil((maxy - bounds.miny.min()) / (self.chunk_size * resolution))
        )

        # x coordinates rounded up to the nearest chunk - resolution aligned
        dim_x = []
        aligned_min_x = numpy.ceil(minx / resolution) * resolution
        for i in range(n_chunks_x):
            chunk_min_x = aligned_min_x + i * self.chunk_size * resolution
            if i + 1 < n_chunks_x:
                chunk_max_x = aligned_min_x + (i + 1) * self.chunk_size * resolution
            else:
                chunk_max_x = numpy.ceil(maxx / resolution) * resolution + resolution
            dim_x.append(
                numpy.arange(
                    chunk_min_x,
                    chunk_max_x,
                    resolution,
                    dtype=geometry.RASTER_TYPE,
                )
            )
        # y coordinates rounded up to the nearest chunk - resolution aligned
        dim_y = []
        aligned_max_y = numpy.ceil(maxy / resolution) * resolution
        for i in range(n_chunks_y):
            chunk_max_y = aligned_max_y - i * self.chunk_size * resolution
            if i + 1 < n_chunks_y:
                chunk_min_y = aligned_max_y - (i + 1) * self.chunk_size * resolution
            else:
                chunk_min_y = numpy.ceil(miny / resolution) * resolution - resolution
            dim_y.append(
                numpy.arange(
                    chunk_max_y,
                    chunk_min_y,
                    -resolution,
                    dtype=geometry.RASTER_TYPE,
                )
            )
        return dim_x, dim_y

    def _calculate_raw_extents(self):
        """Define the extents of the DEM with values (i.e. what are the spatial extents
        of pixels in the DEM that are defined from LiDAR or a coarse DEM)."""

        # Defines extents where raw DEM values exist
        mask = numpy.logical_not(numpy.isnan(self._dem.z.data))
        extents = self._extents_from_mask(
            mask=mask, transform=self._dem.rio.transform()
        )
        return extents

    def add_lidar(
        self,
        lidar_datasets_info: dict,
        lidar_classifications_to_keep: list,
        metadata: dict,
    ):
        """Read in all LiDAR files and use to create a 'raw' DEM.

        Parameters
        ----------

        lidar_datasets_info
            A dictionary of information for each specified LIDAR dataset - For
            each this includes: a list of LAS files, CRS, and tile index file.
        lidar_classifications_to_keep
            A list of LiDAR classifications to keep - '2' for ground, '9' for water.
            See https://www.asprs.org/wp-content/uploads/2010/12/LAS_1_4_r13.pdf for
            standard list
        meta_data
            Information to include in the created DEM - must include
            `dataset_mapping` key if datasets (not a single LAZ file) included.
        """

        # Check valid inputs
        self._check_valid_inputs(lidar_datasets_info=lidar_datasets_info)

        # create dictionary defining raster options
        raster_options = {
            "lidar_classifications_to_keep": lidar_classifications_to_keep,
            "raster_type": geometry.RASTER_TYPE,
            "elevation_range": self.elevation_range,
            "radius": self.catchment_geometry.resolution / numpy.sqrt(2),
            "method": self.lidar_interpolation_method,
            "crs": self.catchment_geometry.crs,
        }

        # Don't use dask delayed if there is no chunking
        if len(lidar_datasets_info) == 0:
            # Create an empty dataset as no LiDAR
            logging.warning("No LiDAR dataset. Creating an empty raw DEM dataset.")
            bounds = self.catchment_geometry.catchment.geometry.bounds
            resolution = self.catchment_geometry.resolution
            x = numpy.arange(
                numpy.ceil(bounds.minx.min() / resolution) * resolution,
                numpy.ceil(bounds.maxx.max() / resolution) * resolution,
                resolution,
                dtype=raster_options["raster_type"],
            )
            y = numpy.arange(
                numpy.ceil(bounds.maxy.max() / resolution) * resolution,
                numpy.ceil(bounds.miny.min() / resolution) * resolution,
                -resolution,
                dtype=raster_options["raster_type"],
            )
            metadata["instructions"]["dataset_mapping"]["lidar"] = {
                "no LiDAR": self.SOURCE_CLASSIFICATION["no data"]
            }
            elevations = {
                "no LiDAR": dask.array.empty(
                    shape=(len(y), len(x)), dtype=raster_options["raster_type"]
                )
            }
            dem = self._create_data_set(
                x=x,
                y=y,
                elevations=elevations,
                metadata=metadata,
            )
        elif self.chunk_size is None:
            dem = self._add_lidar_no_chunking(
                lidar_datasets_info=lidar_datasets_info,
                options=raster_options,
                metadata=metadata,
            )
        else:
            dem = self._add_tiled_lidar_chunked(
                lidar_datasets_info=lidar_datasets_info,
                raster_options=raster_options,
                metadata=metadata,
            )

        # Clip DEM to Catchment and ensure NaN outside region to rasterise
        catchment = self.catchment_geometry.catchment
        dem = dem.rio.clip_box(**catchment.bounds.iloc[0])
        dem = dem.where(clip_mask(dem.z, catchment.geometry, self.chunk_size))

        # Check if the ocean is clipped or not (must be in all datasets)
        drop_offshore_lidar = all(self.drop_offshore_lidar.values())
        land_and_foreshore = self.catchment_geometry.land_and_foreshore
        if drop_offshore_lidar and land_and_foreshore.area.sum() > 0:
            # If area of 0 size, all will be NaN anyway
            mask = clip_mask(dem.z, land_and_foreshore.geometry, self.chunk_size)
            dem = dem.where(mask)

        # If drop offshore LiDAR ensure the foreshore values are 0 or negative
        foreshore = self.catchment_geometry.foreshore
        if self.drop_offshore_lidar and foreshore.area.sum() > 0:
            buffer_radius = self.catchment_geometry.resolution * numpy.sqrt(2)
            buffered_foreshore = (
                foreshore.buffer(buffer_radius)
                .to_frame("geometry")
                .overlay(
                    self.catchment_geometry.full_land,
                    how="difference",
                    keep_geom_type=True,
                )
            )

            # Mask to delineate DEM outside of buffered foreshore or below 0
            mask = ~(
                (dem.z > 0)
                & clip_mask(dem.z, buffered_foreshore.geometry, self.chunk_size)
            )

            # Set any positive LiDAR foreshore points to zero
            dem["z"] = dem.z.where(mask, 0)

            dem["data_source"] = dem.data_source.where(
                mask, self.SOURCE_CLASSIFICATION["ocean bathymetry"]
            )
            dem["lidar_source"] = dem.lidar_source.where(
                mask, self.SOURCE_CLASSIFICATION["no data"]
            )

        self._dem = dem

    def _add_tiled_lidar_chunked(
        self,
        lidar_datasets_info: dict,
        metadata: dict,
        raster_options: dict,
    ) -> xarray.Dataset:
        """Create a 'raw'' DEM from a set of tiled LiDAR files. Read these in over
        non-overlapping chunks and then combine"""

        assert self.chunk_size is not None, "chunk_size must be defined"

        # get chunking information
        chunked_dim_x, chunked_dim_y = self._set_up_chunks()
        elevations = {}

        logging.info(f"Preparing {[len(chunked_dim_x), len(chunked_dim_y)]} chunks")
        for dataset_name, dataset_info in lidar_datasets_info.items():
            # Pull out the dataset information
            lidar_files = dataset_info["file_paths"]
            tile_index_file = dataset_info["tile_index_file"]
            source_crs = dataset_info["crs"]

            # Define the region to rasterise
            region_to_rasterise = (
                self.catchment_geometry.land_and_foreshore
                if self.drop_offshore_lidar[dataset_name]
                else self.catchment_geometry.catchment
            )

            # create a map from tile name to tile file name
            lidar_files_map = {
                lidar_file.name: lidar_file for lidar_file in lidar_files
            }

            # remove all tiles entirely outside the region to raserise
            (
                tile_index_extents,
                tile_index_name_column,
            ) = self._tile_index_column_name(
                tile_index_file=tile_index_file,
                region_to_rasterise=self.catchment_geometry.catchment,
            )

            # cycle through index chunks - and collect in a delayed array
            logging.info(f"Running over dataset {dataset_name}")
            delayed_chunked_matrix = []
            for i, dim_y in enumerate(chunked_dim_y):
                delayed_chunked_x = []
                for j, dim_x in enumerate(chunked_dim_x):
                    logging.info(f"\tLiDAR chunk {[i, j]}")

                    # Define the region to tile
                    chunk_region_to_tile = self._define_chunk_region(
                        region_to_rasterise=region_to_rasterise,
                        dim_x=dim_x,
                        dim_y=dim_y,
                        radius=raster_options["radius"],
                    )

                    # Load in files into tiles
                    chunk_lidar_files = select_lidar_files(
                        tile_index_extents=tile_index_extents,
                        tile_index_name_column=tile_index_name_column,
                        chunk_region_to_tile=chunk_region_to_tile,
                        lidar_files_map=lidar_files_map,
                    )
                    chunk_points = delayed_load_tiles_in_chunk(
                        lidar_files=chunk_lidar_files,
                        source_crs=source_crs,
                        chunk_region_to_tile=chunk_region_to_tile,
                        crs=raster_options["crs"],
                    )
                    # Rasterise tiles
                    delayed_chunked_x.append(
                        dask.array.from_delayed(
                            delayed_elevation_over_chunk(
                                dim_x=dim_x,
                                dim_y=dim_y,
                                tile_points=chunk_points,
                                options=raster_options,
                            ),
                            shape=(len(dim_y), len(dim_x)),
                            dtype=raster_options["raster_type"],
                        )
                    )
                delayed_chunked_matrix.append(delayed_chunked_x)

            # Combine chunks into a dataset
            elevations[dataset_name] = dask.array.block(delayed_chunked_matrix)
        chunked_dem = self._create_data_set(
            x=numpy.concatenate(chunked_dim_x),
            y=numpy.concatenate(chunked_dim_y),
            elevations=elevations,
            metadata=metadata,
        )

        return chunked_dem

    def _add_lidar_no_chunking(
        self,
        lidar_datasets_info: dict,
        options: dict,
        metadata: dict,
    ) -> xarray.Dataset:
        """Create a 'raw' DEM from a single LiDAR file with no chunking."""

        assert self.chunk_size is None, "chunk_size should not be defined"

        # Note only support for a single LiDAR file without tile information
        lidar_name = list(lidar_datasets_info.keys())[0]
        lidar_file = lidar_datasets_info[lidar_name]["file_paths"][0]
        source_crs = lidar_datasets_info[lidar_name]["crs"]
        logging.info(f"On LiDAR tile 1 of 1: {lidar_file}")

        # Define the region to rasterise
        region_to_rasterise = (
            self.catchment_geometry.land_and_foreshore
            if self.drop_offshore_lidar[lidar_name]
            else self.catchment_geometry.catchment
        )

        # Use PDAL to load in file
        pdal_pipeline = read_file_with_pdal(
            lidar_file,
            source_crs=source_crs,
            region_to_tile=region_to_rasterise,
            crs=options["crs"],
        )

        # Load LiDAR points from pipeline
        tile_points = pdal_pipeline.arrays[0]

        # Define the raster/DEM dimensions - Align resolution (not BBox)
        bounds = self.catchment_geometry.catchment.geometry.bounds
        resolution = self.catchment_geometry.resolution
        dim_x = numpy.arange(
            numpy.ceil(bounds.minx.min() / resolution) * resolution,
            numpy.ceil(bounds.maxx.max() / resolution) * resolution,
            resolution,
            dtype=options["raster_type"],
        )
        dim_y = numpy.arange(
            numpy.ceil(bounds.maxy.max() / resolution) * resolution,
            numpy.ceil(bounds.miny.min() / resolution) * resolution,
            -resolution,
            dtype=options["raster_type"],
        )

        # Create elevation raster
        raster_values = self._elevation_over_tile(
            dim_x=dim_x, dim_y=dim_y, tile_points=tile_points, options=options
        )
        elevation = raster_values.reshape((len(dim_y), len(dim_x)))

        # Create xarray
        dem = self._create_data_set(
            x=dim_x,
            y=dim_y,
            elevations={lidar_name: elevation},
            metadata=metadata,
        )

        return dem

    def _elevation_over_tile(
        self,
        dim_x: numpy.ndarray,
        dim_y: numpy.ndarray,
        tile_points: numpy.ndarray,
        options: dict,
    ):
        """Rasterise all points within a tile to give elevation. Does not require a tile
        index file."""

        # keep only the specified classifications (should be ground / water)
        classification_mask = numpy.zeros_like(
            tile_points["Classification"], dtype=bool
        )
        for classification in options["lidar_classifications_to_keep"]:
            classification_mask[tile_points["Classification"] == classification] = True
        tile_points = tile_points[classification_mask]

        if len(tile_points) == 0:
            logging.warning(
                "In RawDem._elevation_over_tile the tile has no data and is being "
                "ignored."
            )
            return
        # Get the grided locations overwhich to perform IDW
        grid_x, grid_y = numpy.meshgrid(dim_x, dim_y)
        xy_out = numpy.concatenate(
            [[grid_x.flatten()], [grid_y.flatten()]], axis=0
        ).transpose()

        # Perform the specified rasterisation over the grid locations
        z_flat = elevation_from_points(
            point_cloud=tile_points, xy_out=xy_out, options=options
        )
        grid_z = z_flat.reshape(grid_x.shape)

        return grid_z

    def _create_data_set(
        self,
        x: numpy.ndarray,
        y: numpy.ndarray,
        elevations: dict,
        metadata: dict,
    ) -> xarray.Dataset:
        """A function to create a new dataset from x, y and z arrays.

        Parameters
        ----------

            x
                X coordinates of the dataset.
            y
                Y coordinates of the dataset.
            elevations
                A dictionary of elevations over the x, and y coordiantes.Keyed
                by the dataset name.
            metadata
                Used to pull out the dataset mapping for creating the
                lidar_source layer
        """

        # Cycle over each elevation dataset populating a DEM - merge after
        dems = []
        dataset_mapping = metadata["instructions"]["dataset_mapping"]["lidar"]
        for dataset_name, z in elevations.items():
            # Set NaN where not z values so merging occurs correctly
            z_values_mask = dask.array.notnull(z)

            # Create source variable - assume all values are defined from LiDAR
            data_source = dask.array.where(
                z_values_mask,
                self.SOURCE_CLASSIFICATION["LiDAR"],
                numpy.nan,
            )

            # Create LiDAR id variable - name and value info in the metadata
            lidar_source = dask.array.where(
                z_values_mask,
                dataset_mapping[dataset_name],
                numpy.nan,
            )

            dem = xarray.Dataset(
                data_vars=dict(
                    z=(
                        ["y", "x"],
                        z,
                        {
                            "units": "m",
                            "long_name": "ground elevation",
                            "vertical_datum": "EPSG:"
                            f"{self.catchment_geometry.crs['vertical']}",
                        },
                    ),
                    data_source=(
                        ["y", "x"],
                        data_source,
                        {
                            "units": "",
                            "long_name": "source data classification",
                            "mapping": f"{self.SOURCE_CLASSIFICATION}",
                        },
                    ),
                    lidar_source=(
                        ["y", "x"],
                        lidar_source,
                        {
                            "units": "",
                            "long_name": "source lidar ID",
                            "mapping": f"{dataset_mapping}",
                        },
                    ),
                ),
                coords=dict(x=(["x"], x), y=(["y"], y)),
                attrs={
                    "title": "Geofabric representing elevation and roughness",
                    "source": f"{metadata['library_name']} version "
                    f"{metadata['library_version']}",
                    "description": f"{metadata['library_name']}:"
                    f"{metadata['class_name']} resolution "
                    f"{self.catchment_geometry.resolution}",
                    "history": f"{metadata['utc_time']}: {metadata['library_name']}"
                    f":{metadata['class_name']} resolution "
                    f"{self.catchment_geometry.resolution};",
                    "geofabrics_instructions": f"{metadata['instructions']}",
                },
            )
            # ensure the expected CF conventions are followed
            self._write_netcdf_conventions_in_place(dem, self.catchment_geometry.crs)
            dems.append(dem)

        if len(dems) == 1:
            dem = dems[0]
        else:
            dem = rioxarray.merge.merge_datasets(dems, method="first")

        # After merging LiDAR datasets set remaining NaN to no data/LiDAR
        # data_source: set areas with no values to No Data
        dem["data_source"] = dem.data_source.where(
            dem.data_source.notnull(),
            self.SOURCE_CLASSIFICATION["no data"],
        )

        # lidar_source: Set areas with no LiDAR to "No LiDAR"
        dem["lidar_source"] = dem.lidar_source.where(
            dem.lidar_source.notnull(),
            dataset_mapping["no LiDAR"],
        )

        return dem

    def add_coarse_dem(self, coarse_dem_path: pathlib.Path, area_threshold: float):
        """Check if gaps in DEM on land, if so iterate through coarse DEMs
        adding missing detail.

        Note the Coarse DEM values are only applied on land and not
        in the ocean.

        Parameters
        ----------

            coarse_dem_path - coarse DEM file paths to try add
            area_threshold - the ratio of area without LiDAR required to for
                coarse DEMs to be used.
        """
        # Check for overlap with the Coarse DEM
        coarse_dem = rioxarray.rioxarray.open_rasterio(
            coarse_dem_path,
            masked=True,
        ).squeeze("band", drop=True)
        coarse_dem.rio.set_crs(self.catchment_geometry.crs["horizontal"])
        coarse_dem_resolution = coarse_dem.rio.resolution()
        coarse_dem_resolution = max(
            abs(coarse_dem_resolution[0]), abs(coarse_dem_resolution[1])
        )

        # Clip to foreground and land
        try:  # Use try catch as otherwise crash if coarse DEM does not overlap
            coarse_dem = coarse_dem.rio.clip(
                self.catchment_geometry.land_and_foreshore.buffer(
                    coarse_dem_resolution
                ).geometry,
                drop=True,
            )
        except (  # If exception skip and proceed to the next coarse DEM
            rioxarray.exceptions.NoDataInBounds,
            ValueError,
        ) as caught_exception:
            logging.warning(
                "NoDataInDounds in RawDem.add_coarse_dems. Will skip."
                f"{caught_exception}."
            )
            return
        coarse_dem_bounds = coarse_dem.rio.bounds()
        coarse_dem_bounds = geopandas.GeoDataFrame(
            {
                "geometry": [
                    shapely.geometry.Polygon(
                        [
                            [coarse_dem_bounds[0], coarse_dem_bounds[1]],
                            [coarse_dem_bounds[2], coarse_dem_bounds[1]],
                            [coarse_dem_bounds[2], coarse_dem_bounds[3]],
                            [coarse_dem_bounds[0], coarse_dem_bounds[3]],
                        ]
                    )
                ]
            },
            crs=self.catchment_geometry.crs["horizontal"],
        )

        # Add the coarse DEM data where there's no LiDAR updating the extents
        no_values_mask = self.no_values_mask & clip_mask(
            self._dem.z, coarse_dem_bounds.geometry, self.chunk_size
        )
        no_values_mask.load()

        # Early return if there is nowhere to add coarse DEM data
        if not no_values_mask.any():
            return

        logging.info(f"\t\tAdd data from coarse DEM: {coarse_dem_path.name}")

        # If chunking ensure efficient parallelisation
        if (
            self.chunk_size is not None
            and max(len(self._dem.x), len(self._dem.y)) > self.chunk_size
        ):
            # Note expect Xarray with dims (y, x) not dims (x, y) as is default
            # for rioxarray
            interpolator = scipy.interpolate.RegularGridInterpolator(
                (coarse_dem.y.values, coarse_dem.x.values),
                coarse_dem.values,
                bounds_error=False,
                fill_value=numpy.NaN,
                method="linear",
            )

            def dask_interpolation(y, x):
                yx_array = numpy.stack(numpy.meshgrid(y, x, indexing="ij"), axis=-1)
                return interpolator(yx_array)

            # Explicitly redefine x & y
            x = dask.array.from_array(self._dem.x.values, chunks=self.chunk_size)
            y = dask.array.from_array(self._dem.y.values, chunks=self.chunk_size)
            coarse_dem_interp = dask.array.blockwise(
                dask_interpolation, "ij", y, "i", x, "j"
            )
            coarse_dem = xarray.DataArray(
                coarse_dem_interp,
                dims=("y", "x"),
                coords={"x": self._dem.x, "y": self._dem.y},
            )
            coarse_dem.rio.write_transform(inplace=True)
            coarse_dem.rio.write_crs(
                self.catchment_geometry.crs["horizontal"], inplace=True
            )
            coarse_dem.rio.write_nodata(numpy.nan, encoded=True, inplace=True)
        else:  # No chunking use built in method
            coarse_dem = coarse_dem.interp(
                x=self._dem.x, y=self._dem.y, method="linear"
            )

        land_and_foreshore = self.catchment_geometry.land_and_foreshore
        mask = clip_mask(coarse_dem, land_and_foreshore.geometry, self.chunk_size)
        coarse_dem = coarse_dem.where(mask)
        self._dem["z"] = self._dem.z.where(~no_values_mask, coarse_dem)

        # Update the data source layer
        self._dem["data_source"] = self._dem.data_source.where(
            ~(no_values_mask & self._dem.z.notnull()),
            self.SOURCE_CLASSIFICATION["coarse DEM"],
        )

        # Ensure Coarse DEM values along the foreshore are less than zero
        foreshore = self.catchment_geometry.foreshore
        if foreshore.area.sum() > 0:
            buffer_radius = self.catchment_geometry.resolution * numpy.sqrt(2)
            buffered_foreshore = (
                foreshore.buffer(buffer_radius)
                .to_frame("geometry")
                .overlay(
                    self.catchment_geometry.full_land,
                    how="difference",
                    keep_geom_type=True,
                )
            )

            # Clip DEM to buffered foreshore
            coarse_dem_mask = (
                self._dem.data_source == self.SOURCE_CLASSIFICATION["coarse DEM"]
            )
            foreshore_mask = clip_mask(
                self._dem.z, buffered_foreshore.geometry, self.chunk_size
            )
            mask = ~((self._dem.z > 0) & foreshore_mask & coarse_dem_mask)

            # Set any positive Coarse DEM foreshore points to zero
            self._dem["data_source"] = self._dem.data_source.where(
                mask, self.SOURCE_CLASSIFICATION["ocean bathymetry"]
            )
            self._dem["z"] = self._dem.z.where(mask, 0)

    @property
    def no_values_mask(self):
        """No values mask from DEM within land and foreshore region"""

        if self.catchment_geometry.land_and_foreshore.area.sum() > 0:
            no_values_mask = (
                self._dem.z.rolling(
                    dim={
                        "x": self.buffer_cells * 2 + 1,
                        "y": self.buffer_cells * 2 + 1,
                    },
                    min_periods=1,
                    center=True,
                )
                .count()
                .isnull()
            )
            no_values_mask &= clip_mask(
                self._dem.z,
                self.catchment_geometry.land_and_foreshore.geometry,
                self.chunk_size,
            )
        else:
            no_values_mask = xarray.zeros_like(self._dem.z, dtype=bool)

        return no_values_mask


class RoughnessDem(LidarBase):
    """A class to add a roughness (zo) layer to a hydrologically conditioned DEM.

    They STD and mean height of ground cover classified points are calculated from the
    LiDAR data and z (elevation) layer of the hydrologically conditioned DEM, and used
    to estimate roughness emperically.

    RoughnessDem logic can be controlled by the constructor inputs.

    Parameters
    ----------

    catchment_geometry
        Defines the geometry of the catchment
    hydrological_dem_path
        The path to the hydrologically conditioned DEM.
    interpolation_method
        If not None, interpolate using that method. Valid options are 'linear',
        'nearest', and 'cubic'.
    lidar_interpolation_method
        The interpolation method to apply to LiDAR. Options are: mean, median, IDW.
    """

    def __init__(
        self,
        catchment_geometry: geometry.CatchmentGeometry,
        hydrological_dem_path: str | pathlib.Path,
        temp_folder: pathlib.Path,
        interpolation_method: str,
        default_values: dict,
        drop_offshore_lidar: dict,
        chunk_size: int | None = None,
        elevation_range: list = None,
    ):
        """Setup base DEM to add future tiles too"""

        super(RoughnessDem, self).__init__(
            catchment_geometry=catchment_geometry,
            elevation_range=elevation_range,
            chunk_size=chunk_size,
        )

        # Load hyrdological DEM. Squeeze as rasterio.open() adds band coordinate.
        hydrological_dem = rioxarray.rioxarray.open_rasterio(
            pathlib.Path(hydrological_dem_path),
            masked=True,
            parse_coordinates=True,
            chunks=True,
        )
        hydrological_dem = hydrological_dem.squeeze("band", drop=True)
        self._write_netcdf_conventions_in_place(
            hydrological_dem, catchment_geometry.crs
        )

        # Ensure the resolution of the hydrological DEM matches the input DEM
        assert (
            abs(float(hydrological_dem.x[1] - hydrological_dem.x[0]))
            == self.catchment_geometry.resolution
        ), (
            "The input DEM resolution doesn't match the input resolution. These must "
            "match"
        )

        # Clip to the catchment extents to ensure performance
        catchment = self.catchment_geometry.catchment
<<<<<<< HEAD
        hydrological_dem = hydrological_dem.rio.clip_box(**catchment.bounds.iloc[0])
        mask = clip_mask(hydrological_dem.z, catchment.geometry, self.chunk_size)
        hydrological_dem = hydrological_dem.where(mask)
=======
        """hydrological_dem = hydrological_dem.rio.clip_box(**catchment.bounds.iloc[0])
        mask = clip_mask(hydrological_dem.z, catchment.geometry, self.chunk_size)
        hydrological_dem = hydrological_dem.where(mask)"""
        hydrological_dem = hydrological_dem.rio.clip(
            self.catchment_geometry.catchment.geometry, drop=True
        )
>>>>>>> 446b2d0f

        self.temp_folder = temp_folder
        self.interpolation_method = interpolation_method
        self.default_values = default_values
        self.drop_offshore_lidar = drop_offshore_lidar
        self._dem = hydrological_dem

    def _calculate_lidar_extents(self):
        """Calculate the extents of the LiDAR data."""

        # Defines extents where raw DEM values exist
        mask = self._dem.data_source.data == self.SOURCE_CLASSIFICATION["LiDAR"]
        extents = self._extents_from_mask(
            mask=mask, transform=self._dem.rio.transform()
        )
        return extents

    def add_lidar(
        self,
        lidar_datasets_info: dict,
        lidar_classifications_to_keep: list,
        metadata: dict,
        parameters: dict,
    ):
        """Read in all LiDAR files and use the point cloud distribution,
        data_source layer, and hydrologiaclly conditioned elevations to
        estimate the roughness across the DEM.

        Parameters
        ----------

        lidar_datasets_info
            A dictionary of information for each specified LIDAR dataset - For
            each this includes: a list of LAS files, CRS, and tile index file.
        lidar_classifications_to_keep
            A list of LiDAR classifications to keep - '2' for ground, '9' for water.
            See https://www.asprs.org/wp-content/uploads/2010/12/LAS_1_4_r13.pdf for
            standard list
        meta_data
            Information to include in the created DEM - must include
            `dataset_mapping` key if datasets (not a single LAZ file) included.
        parameters
            The roughness equation parameters.
        """

        # Check valid inputs
        self._check_valid_inputs(lidar_datasets_info=lidar_datasets_info)

        # create dictionary defining raster options
        raster_options = {
            "lidar_classifications_to_keep": lidar_classifications_to_keep,
            "raster_type": geometry.RASTER_TYPE,
            "elevation_range": self.elevation_range,
            "radius": self.catchment_geometry.resolution / numpy.sqrt(2),
            "crs": self.catchment_geometry.crs,
            "parameters": parameters,
        }

        # Calculate roughness from LiDAR
        if len(lidar_datasets_info) == 0:
            # Create an empty dataset as no LiDAR
            logging.warning("No LiDAR dataset. Creating an empty roughness layer.")
            zo = xarray.ones_like(self._dem.z)
            zo = zo.where(False, numpy.nan)
            zo = zo.assign_attrs(long_name="Roughness length")
            zo.rio.write_transform(inplace=True)
            zo.rio.write_nodata(numpy.nan, encoded=True, inplace=True)
            self._dem["zo"] = zo
            # ensure the expected CF conventions are followed
            self._write_netcdf_conventions_in_place(
                self._dem, self.catchment_geometry.crs
            )

        elif self.chunk_size is None:  # If one file it's ok if there is no tile_index
            self._dem = self._add_lidar_no_chunking(
                lidar_datasets_info=lidar_datasets_info,
                options=raster_options,
                metadata=metadata,
            )
        else:
            self._dem = self._add_tiled_lidar_chunked(
                lidar_datasets_info=lidar_datasets_info,
                raster_options=raster_options,
                metadata=metadata,
            )
<<<<<<< HEAD
=======
        """self.save_dem(
            filename=self.temp_folder / "raw_lidar_zo.nc",
            reload=True,
        )"""
>>>>>>> 446b2d0f
        self.save_and_load_dem(
            filename=self.temp_folder / "raw_lidar_zo.nc",
        )
        # Set roughness where water
        self._dem["zo"] = self._dem.zo.where(
            self._dem.data_source != self.SOURCE_CLASSIFICATION["ocean bathymetry"],
            self.default_values["ocean"],
        )
        self._dem["zo"] = self._dem.zo.where(
            self._dem.data_source != self.SOURCE_CLASSIFICATION["rivers and fans"],
            self.default_values["rivers"],
        )

        if self.default_values["waterways"] is not None:
            self._dem["zo"] = self._dem.zo.where(
                self._dem.data_source != self.SOURCE_CLASSIFICATION["waterways"],
                self.default_values["waterways"],
            )
        # Set roughness where land and no LiDAR
        self._dem["zo"] = self._dem.zo.where(
            self._dem.data_source != self.SOURCE_CLASSIFICATION["coarse DEM"],
            self.default_values["land"],
        )  # or LiDAR with no roughness estimate
        # Ensure the defaults are re-added
        self._write_netcdf_conventions_in_place(self._dem, self.catchment_geometry.crs)
        # Interpolate any missing roughness values
        if self.interpolation_method is not None:
            self._dem["zo"] = self._dem.zo.rio.interpolate_na(
                method=self.interpolation_method
            )
            # If any NaN remain apply nearest neighbour interpolation
            if numpy.isnan(self._dem.zo.data).any():
                self._dem["zo"] = self._dem.zo.rio.interpolate_na(method="nearest")
<<<<<<< HEAD
        mask = clip_mask(
            self._dem.z, self.catchment_geometry.catchment.geometry, self.chunk_size
        )
        self._dem = self._dem.where(mask)
=======
        """mask = clip_mask(
            self._dem.z, self.catchment_geometry.catchment.geometry, self.chunk_size
        )
        self._dem = self._dem.where(mask)"""
        self._dem = self._dem.rio.clip(
            self.catchment_geometry.catchment.geometry, drop=True
        )
>>>>>>> 446b2d0f

    def _add_tiled_lidar_chunked(
        self,
        lidar_datasets_info: dict,
        metadata: dict,
        raster_options: dict,
    ) -> xarray.Dataset:
        """Create a roughness layer with estimates where there is LiDAR from a set of
        tiled LiDAR files. Read these in over non-overlapping chunks and then combine.
        """

        # get chunks to tile over
        chunked_dim_x, chunked_dim_y = self._chunks_from_dem(self.chunk_size, self._dem)

        roughnesses = []

        logging.info(f"Preparing {[len(chunked_dim_x), len(chunked_dim_y)]} chunks")
        for dataset_name in lidar_datasets_info.keys():
            # Pull out the dataset information
            lidar_files = lidar_datasets_info[dataset_name]["file_paths"]
            tile_index_file = lidar_datasets_info[dataset_name]["tile_index_file"]
            source_crs = lidar_datasets_info[dataset_name]["crs"]

            # create a map from tile name to tile file name
            lidar_files_map = {
                lidar_file.name: lidar_file for lidar_file in lidar_files
            }

            # Define the region to rasterise
            region_to_rasterise = (
                self.catchment_geometry.land_and_foreshore
                if self.drop_offshore_lidar[dataset_name]
                else self.catchment_geometry.catchment
            )
            # Remove all tiles entirely outside the region to raserise
            (
                tile_index_extents,
                tile_index_name_column,
            ) = self._tile_index_column_name(
                tile_index_file=tile_index_file,
                region_to_rasterise=region_to_rasterise,
            )

            # cycle through chunks - and collect in a delayed array
            logging.info(f"Running over dataset {dataset_name}")
            delayed_chunked_matrix = []
            for i, dim_y in enumerate(chunked_dim_y):
                delayed_chunked_x = []
                for j, dim_x in enumerate(chunked_dim_x):
                    logging.info(f"\tChunk {[i, j]}")

                    # Define the region to tile
                    chunk_region_to_tile = self._define_chunk_region(
                        region_to_rasterise=region_to_rasterise,
                        dim_x=dim_x,
                        dim_y=dim_y,
                        radius=raster_options["radius"],
                    )

                    # Load in files into tiles
                    chunk_lidar_files = select_lidar_files(
                        tile_index_extents=tile_index_extents,
                        tile_index_name_column=tile_index_name_column,
                        chunk_region_to_tile=chunk_region_to_tile,
                        lidar_files_map=lidar_files_map,
                    )
                    chunk_points = delayed_load_tiles_in_chunk(
                        lidar_files=chunk_lidar_files,
                        source_crs=source_crs,
                        chunk_region_to_tile=chunk_region_to_tile,
                        crs=raster_options["crs"],
                    )
                    # Rasterise tiles
                    xy_ground = self._dem.z.sel(
                        x=dim_x, y=dim_y, method="nearest"
                    ).data.flatten()
                    delayed_chunked_x.append(
                        dask.array.from_delayed(
                            delayed_roughness_over_chunk(
                                dim_x=dim_x,
                                dim_y=dim_y,
                                tile_points=chunk_points,
                                xy_ground=xy_ground,
                                options=raster_options,
                            ),
                            shape=(len(dim_y), len(dim_x)),
                            dtype=geometry.RASTER_TYPE,
                        )
                    )
                delayed_chunked_matrix.append(delayed_chunked_x)
            # Combine chunks and add to dataset
            roughnesses.append(dask.array.block(delayed_chunked_matrix))
        chunked_dem = self._add_roughness_to_data_set(
            x=numpy.concatenate(chunked_dim_x),
            y=numpy.concatenate(chunked_dim_y),
            roughnesses=roughnesses,
            metadata=metadata,
        )

        return chunked_dem

    def _add_lidar_no_chunking(
        self,
        lidar_datasets_info: dict,
        options: dict,
        metadata: dict,
    ) -> xarray.Dataset:
        """Create a roughness layer with estimates where there is LiDAR from a single
        LiDAR file with no chunking."""

        # Note only support for a single LiDAR file without tile information
        lidar_name = list(lidar_datasets_info.keys())[0]
        lidar_file = lidar_datasets_info[lidar_name]["file_paths"][0]
        source_crs = lidar_datasets_info[lidar_name]["crs"]
        logging.info(f"On LiDAR tile 1 of 1: {lidar_file}")

        # Define the region to rasterise
        region_to_rasterise = (
            self.catchment_geometry.land_and_foreshore
            if self.drop_offshore_lidar[lidar_name]
            else self.catchment_geometry.catchment
        )

        # Use PDAL to load in file
        pdal_pipeline = read_file_with_pdal(
            lidar_file,
            source_crs=source_crs,
            region_to_tile=region_to_rasterise,
            crs=options["crs"],
        )

        # Load LiDAR points from pipeline
        tile_array = pdal_pipeline.arrays[0]

        # Get the locations to rasterise
        dim_x = self._dem.x.data
        dim_y = self._dem.y.data

        # Estimate roughness over the region
        raster_values = self._roughness_over_tile(
            dim_x=dim_x,
            dim_y=dim_y,
            tile_points=tile_array,
            xy_ground=self._dem.z.data.flatten(),
            options=options,
        )
        roughness = raster_values.reshape((len(dim_y), len(dim_x)))

        # Create xarray
        dem = self._add_roughness_to_data_set(
            x=dim_x,
            y=dim_y,
            roughnesses=[roughness],
            metadata=metadata,
        )

        return dem

    def _roughness_over_tile(
        self,
        dim_x: numpy.ndarray,
        dim_y: numpy.ndarray,
        xy_ground: numpy.ndarray,
        tile_points: numpy.ndarray,
        options: dict,
    ):
        """Rasterise all points within a tile to give roughness. Does not require a tile
        index file."""

        # keep only the specified classifications (should be ground cover)
        classification_mask = numpy.zeros_like(
            tile_points["Classification"], dtype=bool
        )
        for classification in options["lidar_classifications_to_keep"]:
            classification_mask[tile_points["Classification"] == classification] = True
        tile_points = tile_points[classification_mask]

        if len(tile_points) == 0:
            logging.warning(
                "In RoughnessDem._roughness_over_tile the tile has no data and is being"
                " ignored."
            )
            return
        # Get the locations overwhich to estimate roughness
        grid_x, grid_y = numpy.meshgrid(dim_x, dim_y)
        xy_out = numpy.concatenate(
            [[grid_x.flatten()], [grid_y.flatten()]], axis=0
        ).transpose()

        # Perform roughness estimation within the extents of the tile
        z_flat = roughness_from_points(
            point_cloud=tile_points,
            xy_out=xy_out,
            xy_ground=xy_ground,
            options=options,
        )
        grid_z = z_flat.reshape(grid_x.shape)

        return grid_z

    def _add_roughness_to_data_set(
        self,
        x: numpy.ndarray,
        y: numpy.ndarray,
        roughnesses: list,
        metadata: dict,
    ) -> xarray.Dataset:
        """A function to add zo to the existing DEM as a new variable.

        Parameters
        ----------

            x
                X coordinates of the dataset.
            y
                Y coordinates of the dataset.
            roughnesses
                A list of roughnesses over the x, and y coordiantes for each dataset.
        """

        logging.info(
            "In RoughnessDem._add_roughness_to_data_set creating and "
            "adding the Zo layer to the dataset."
        )

        # Create a DataArray of zo
        zos = []
        for zo_array in roughnesses:
            zo = xarray.DataArray(
                data=zo_array,
                dims=["y", "x"],
                coords=dict(x=(["x"], x), y=(["y"], y)),
                attrs=dict(
                    long_name="ground roughness",
                    units="",
                ),
            )
            zo.rio.write_crs(self.catchment_geometry.crs["horizontal"], inplace=True)
            zo.rio.write_transform(inplace=True)
            zo.rio.write_nodata(numpy.nan, encoded=True, inplace=True)
            zos.append(zo)
        if len(zos) == 1:
            zo = zos[0]
        else:
            zo = rioxarray.merge.merge_arrays(zos, method="first")
        # Resize zo to share the same dimensions at the DEM
        self._dem["zo"] = zo.sel(x=self._dem.x, y=self._dem.y, method="nearest")
        # Ensure roughness values are bounded by the defaults
        if self.default_values["minimum"] is not None:
            self._dem["zo"] = self._dem.zo.where(
                self._dem.zo > self.default_values["minimum"],
                self.default_values["minimum"],
            )
        if self.default_values["maximum"] is not None:
            self._dem["zo"] = self._dem.zo.where(
                self._dem.zo < self.default_values["maximum"],
                self.default_values["maximum"],
            )

        # ensure the expected CF conventions are followed
        self._write_netcdf_conventions_in_place(self._dem, self.catchment_geometry.crs)

        return self._dem


def read_file_with_pdal(
    lidar_file: str | pathlib.Path,
    region_to_tile: geopandas.GeoDataFrame,
    crs: dict,
    source_crs: dict = None,
):
    """Read a tile file in using PDAL with input and output CRS specified."""

    # Define instructions for loading in LiDAR
    pdal_pipeline_instructions = [{"type": "readers.las", "filename": str(lidar_file)}]

    # Specify reprojection - if a source_crs is specified use this to define the
    # 'in_srs'
    if source_crs is None:
        pdal_pipeline_instructions.append(
            {
                "type": "filters.reprojection",
                "out_srs": f"EPSG:{crs['horizontal']}+" f"{crs['vertical']}",
            }
        )
    else:
        pdal_pipeline_instructions.append(
            {
                "type": "filters.reprojection",
                "in_srs": f"EPSG:{source_crs['horizontal']}+"
                f"{source_crs['vertical']}",
                "out_srs": f"EPSG:{crs['horizontal']}+" f"{crs['vertical']}",
            }
        )
    # Add instructions for clip within either the catchment, or the land and foreshore
    pdal_pipeline_instructions.append(
        {
            "type": "filters.crop",
            "polygon": str(region_to_tile.loc[0].geometry),
        }
    )

    # Load in LiDAR and perform operations
    pdal_pipeline = pdal.Pipeline(json.dumps(pdal_pipeline_instructions))
    pdal_pipeline.execute()
    return pdal_pipeline


def roughness_from_points(
    point_cloud: numpy.ndarray,
    xy_out: numpy.ndarray,
    xy_ground: numpy.ndarray,
    options: dict,
    eps: float = 0,
    leaf_size: int = 10,
) -> numpy.ndarray:
    """Calculate DEM elevation values at the specified locations using the selected
    approach. Options include: mean, median, and inverse distance weighing (IDW). This
    implementation is based on the scipy.spatial.KDTree"""

    assert len(xy_out) == len(xy_ground), (
        f"xy_out and xy_ground arrays differ in length: {len(xy_out)} vs "
        "{len(xy_ground)}"
    )

    xy_in = numpy.empty((len(point_cloud), 2))
    xy_in[:, 0] = point_cloud["X"]
    xy_in[:, 1] = point_cloud["Y"]

    tree = scipy.spatial.KDTree(xy_in, leafsize=leaf_size)  # build the tree
    tree_index_list = tree.query_ball_point(xy_out, r=options["radius"], eps=eps)
    z_out = numpy.zeros(len(xy_out), dtype=options["raster_type"])

    for i, (near_indicies, ground) in enumerate(zip(tree_index_list, xy_ground)):
        if len(near_indicies) == 0:  # Set NaN if no values in search region
            z_out[i] = numpy.nan
        else:
            height = numpy.mean(point_cloud["Z"][near_indicies]) - ground
            std = numpy.std(point_cloud["Z"][near_indicies])
            parameters = options["parameters"]

            # if building/plantation - set value based on classification
            # Emperical relationship between mean and std above the ground
            z_out[i] = max(std * parameters["std"], height * parameters["mean"])
    return z_out


def elevation_from_points(
    point_cloud: numpy.ndarray,
    xy_out,
    options: dict,
    eps: float = 0,
    leaf_size: int = 10,
) -> numpy.ndarray:
    """Calculate DEM elevation values at the specified locations using the selected
    approach. Options include: mean, median, and inverse distance weighing (IDW). This
    implementation is based on the scipy.spatial.KDTree"""

    xy_in = numpy.empty((len(point_cloud), 2))
    xy_in[:, 0] = point_cloud["X"]
    xy_in[:, 1] = point_cloud["Y"]

    tree = scipy.spatial.KDTree(xy_in, leafsize=leaf_size)  # build the tree
    tree_index_list = tree.query_ball_point(
        xy_out, r=options["radius"], eps=eps
    )  # , eps=0.2)
    z_out = numpy.zeros(len(xy_out), dtype=options["raster_type"])

    for i, (near_indices, point) in enumerate(zip(tree_index_list, xy_out)):
        if len(near_indices) == 0:  # Set NaN if no values in search region
            z_out[i] = numpy.nan
        else:
            if options["method"] == "mean":
                z_out[i] = numpy.mean(point_cloud["Z"][near_indices])
            elif options["method"] == "median":
                z_out[i] = numpy.median(point_cloud["Z"][near_indices])
            elif options["method"] == "idw":
                z_out[i] = calculate_idw(
                    near_indices=near_indices,
                    point=point,
                    tree=tree,
                    point_cloud=point_cloud,
                )
            elif options["method"] == "linear":
                z_out[i] = calculate_linear(
                    near_indices=near_indices,
                    point=point,
                    tree=tree,
                    point_cloud=point_cloud,
                )
            elif options["method"] == "min":
                z_out[i] = numpy.min(point_cloud["Z"][near_indices])
            elif options["method"] == "max":
                z_out[i] = numpy.max(point_cloud["Z"][near_indices])
            elif options["method"] == "std":
                z_out[i] = numpy.std(point_cloud["Z"][near_indices])
            elif options["method"] == "count":
                z_out[i] = numpy.len(point_cloud["Z"][near_indices])
            else:
                assert (
                    False
                ), f"An invalid lidar_interpolation_method of '{options['method']}' was"
                " provided"
    return z_out


def calculate_idw(
    near_indices: list,
    point: numpy.ndarray,
    tree: scipy.spatial.KDTree,
    point_cloud: numpy.ndarray,
    smoothing: float = 0,
    power: int = 2,
):
    """Calculate the IDW mean of the 'near_indices' points. This implementation is based
    on the scipy.spatial.KDTree"""

    distance_vectors = point - tree.data[near_indices]
    smoothed_distances = numpy.sqrt(
        ((distance_vectors**2).sum(axis=1) + smoothing**2)
    )
    if smoothed_distances.min() == 0:  # in the case of an exact match
        idw = point_cloud["Z"][tree.query(point, k=1)[1]]
    else:
        idw = (point_cloud["Z"][near_indices] / (smoothed_distances**power)).sum(
            axis=0
        ) / (1 / (smoothed_distances**power)).sum(axis=0)
    return idw


def calculate_linear(
    near_indices: list,
    point: numpy.ndarray,
    tree: scipy.spatial.KDTree,
    point_cloud: numpy.ndarray,
):
    """Calculate linear interpolation of the 'near_indices' points. Take the straight
    mean if the points are co-linear or too few for linear interpolation."""

    if len(near_indices) > 3:  # There are enough points for a linear interpolation
        try:
            linear = scipy.interpolate.griddata(
                points=tree.data[near_indices],
                values=point_cloud["Z"][near_indices],
                xi=point,
                method="linear",
            )[0]
        except (scipy.spatial.QhullError, Exception) as caught_exception:
            logging.warning(
                f"Exception {caught_exception} during linear interpolation. Set to NaN."
            )
            linear = numpy.nan

    elif len(near_indices) == 1:
        linear = point_cloud["Z"][near_indices][0]
    else:
        linear = numpy.nan
    # NaN will have occured if colinear points - replace with straight mean
    if numpy.isnan(linear) and len(near_indices) > 0:
        linear = numpy.mean(point_cloud["Z"][near_indices])
    return linear


def select_lidar_files(
    tile_index_extents: geopandas.GeoDataFrame,
    tile_index_name_column: str,
    chunk_region_to_tile: geopandas.GeoDataFrame,
    lidar_files_map: typing.Dict[str, pathlib.Path],
) -> typing.List[pathlib.Path]:
    if chunk_region_to_tile.empty:
        return []
    # clip the tile indices to only include those within the chunk region
    chunk_tile_index_extents = geopandas.sjoin(
        chunk_region_to_tile, tile_index_extents.drop(columns=["index_right"])
    )

    # get the LiDAR file with the tile_index_name
    filtered_lidar_files = [
        lidar_files_map[tile_index_name]
        for tile_index_name in chunk_tile_index_extents[tile_index_name_column]
    ]

    return filtered_lidar_files


def load_tiles_in_chunk(
    lidar_files: typing.List[pathlib.Path],
    source_crs: dict,
    chunk_region_to_tile: geopandas.GeoDataFrame,
    crs: dict,
):
    """Read in all LiDAR files within the chunked region - clipped to within
    the region within which to rasterise."""

    logging.info(f"Reading all {len(lidar_files)} files in chunk.")

    # Initialise LiDAR points
    lidar_points = []

    # Cycle through each file loading it in an adding it to a numpy array
    for lidar_file in lidar_files:
        logging.info(f"\t Loading in file {lidar_file}")

        # read in the LiDAR file
        pdal_pipeline = read_file_with_pdal(
            lidar_file=lidar_file,
            region_to_tile=chunk_region_to_tile,
            source_crs=source_crs,
            crs=crs,
        )
        lidar_points.append(pdal_pipeline.arrays[0])
    if len(lidar_points) > 0:
        lidar_points = numpy.concatenate(lidar_points)
    return lidar_points


def roughness_over_chunk(
    dim_x: numpy.ndarray,
    dim_y: numpy.ndarray,
    tile_points: numpy.ndarray,
    xy_ground: numpy.ndarray,
    options: dict,
) -> numpy.ndarray:
    """Rasterise all points within a chunk."""

    # Get the indicies overwhich to perform IDW
    grid_x, grid_y = numpy.meshgrid(dim_x, dim_y)
    xy_out = numpy.concatenate(
        [[grid_x.flatten()], [grid_y.flatten()]], axis=0
    ).transpose()
    grid_z = numpy.ones(grid_x.shape) * numpy.nan

    # If no points return an array of NaN
    if len(tile_points) == 0:
        logging.warning(
            "In dem.roughness_over_chunk the latest chunk has no data and is being "
            "ignored."
        )
        return grid_z
    # keep only the specified classifications (should be ground cover)
    classification_mask = numpy.zeros_like(tile_points["Classification"], dtype=bool)
    for classification in options["lidar_classifications_to_keep"]:
        classification_mask[tile_points["Classification"] == classification] = True
    tile_points = tile_points[classification_mask]

    # optionally filter to within the specified elevation range
    elevation_range = options["elevation_range"]
    if elevation_range is not None:
        tile_points = tile_points[tile_points["Z"] >= elevation_range[0]]
        tile_points = tile_points[tile_points["Z"] <= elevation_range[1]]
    # Check again - if no points return an array of NaN
    if len(tile_points) == 0:
        return grid_z
    # Perform the point cloud roughness estimation method over chunk
    z_flat = roughness_from_points(
        point_cloud=tile_points,
        xy_out=xy_out,
        xy_ground=xy_ground,
        options=options,
    )
    grid_z = z_flat.reshape(grid_x.shape)

    return grid_z


def elevation_over_chunk(
    dim_x: numpy.ndarray,
    dim_y: numpy.ndarray,
    tile_points: numpy.ndarray,
    options: dict,
) -> numpy.ndarray:
    """Rasterise all points within a chunk."""

    # Get the indicies overwhich to perform IDW
    grid_x, grid_y = numpy.meshgrid(dim_x, dim_y)
    xy_out = numpy.concatenate(
        [[grid_x.flatten()], [grid_y.flatten()]], axis=0
    ).transpose()
    grid_z = numpy.ones(grid_x.shape) * numpy.nan

    # If no points return an array of NaN
    if len(tile_points) == 0:
        logging.warning(
            "In dem.elevation_over_chunk the latest chunk has no data and is being "
            "ignored."
        )
        return grid_z
    # keep only the specified classifications (should be ground / water)
    # Not used for coarse DEM
    if "lidar_classifications_to_keep" in options:
        classification_mask = numpy.zeros_like(
            tile_points["Classification"], dtype=bool
        )
        for classification in options["lidar_classifications_to_keep"]:
            classification_mask[tile_points["Classification"] == classification] = True
        tile_points = tile_points[classification_mask]

    # optionally filter to within the specified elevation range
    elevation_range = options["elevation_range"]
    if elevation_range is not None:
        tile_points = tile_points[tile_points["Z"] >= elevation_range[0]]
        tile_points = tile_points[tile_points["Z"] <= elevation_range[1]]
    # Check again - if no points return an array of NaN
    if len(tile_points) == 0:
        return grid_z
    # Perform the specified averaging method over the dense DEM within the extents of
    # this point cloud tile
    z_flat = elevation_from_points(
        point_cloud=tile_points, xy_out=xy_out, options=options
    )
    grid_z = z_flat.reshape(grid_x.shape)

    return grid_z


def chunk_coarse_dem(
    dem_file: pathlib.Path,
    extents: dict,
    set_foreshore: bool,
):
    """Load in a coarse DEM and trim to points within bbox and return the
    points."""
    if extents["total"].area.sum() > 0:
        coarse_dem = CoarseDem(
            dem_file=dem_file,
            extents=extents,
            set_foreshore=set_foreshore,
        )
        # Get the points after clipping
        points = coarse_dem.points
    else:
        # Return an empty list
        points = []
    return points


""" Wrap the 'chunk_coarse_dem' routine in dask.delyed """
delayed_chunk_coarse_dem = dask.delayed(chunk_coarse_dem)

""" Wrap the `roughness_over_chunk` routine in dask.delayed """
delayed_roughness_over_chunk = dask.delayed(roughness_over_chunk)

""" Wrap the `rasterise_chunk` routine in dask.delayed """
delayed_elevation_over_chunk = dask.delayed(elevation_over_chunk)


""" Wrap the `load_tiles_in_chunk` routine in dask.delayed """
delayed_load_tiles_in_chunk = dask.delayed(load_tiles_in_chunk)<|MERGE_RESOLUTION|>--- conflicted
+++ resolved
@@ -2049,18 +2049,9 @@
 
         # Clip to the catchment extents to ensure performance
         catchment = self.catchment_geometry.catchment
-<<<<<<< HEAD
         hydrological_dem = hydrological_dem.rio.clip_box(**catchment.bounds.iloc[0])
         mask = clip_mask(hydrological_dem.z, catchment.geometry, self.chunk_size)
         hydrological_dem = hydrological_dem.where(mask)
-=======
-        """hydrological_dem = hydrological_dem.rio.clip_box(**catchment.bounds.iloc[0])
-        mask = clip_mask(hydrological_dem.z, catchment.geometry, self.chunk_size)
-        hydrological_dem = hydrological_dem.where(mask)"""
-        hydrological_dem = hydrological_dem.rio.clip(
-            self.catchment_geometry.catchment.geometry, drop=True
-        )
->>>>>>> 446b2d0f
 
         self.temp_folder = temp_folder
         self.interpolation_method = interpolation_method
@@ -2146,13 +2137,7 @@
                 raster_options=raster_options,
                 metadata=metadata,
             )
-<<<<<<< HEAD
-=======
-        """self.save_dem(
-            filename=self.temp_folder / "raw_lidar_zo.nc",
-            reload=True,
-        )"""
->>>>>>> 446b2d0f
+
         self.save_and_load_dem(
             filename=self.temp_folder / "raw_lidar_zo.nc",
         )
@@ -2186,20 +2171,11 @@
             # If any NaN remain apply nearest neighbour interpolation
             if numpy.isnan(self._dem.zo.data).any():
                 self._dem["zo"] = self._dem.zo.rio.interpolate_na(method="nearest")
-<<<<<<< HEAD
+
         mask = clip_mask(
             self._dem.z, self.catchment_geometry.catchment.geometry, self.chunk_size
         )
         self._dem = self._dem.where(mask)
-=======
-        """mask = clip_mask(
-            self._dem.z, self.catchment_geometry.catchment.geometry, self.chunk_size
-        )
-        self._dem = self._dem.where(mask)"""
-        self._dem = self._dem.rio.clip(
-            self.catchment_geometry.catchment.geometry, drop=True
-        )
->>>>>>> 446b2d0f
 
     def _add_tiled_lidar_chunked(
         self,
