--- conflicted
+++ resolved
@@ -113,18 +113,12 @@
             crs=dem.rio.crs,
         )
         return dem_bounds
-<<<<<<< HEAD
+
     def _set_up(self):
         """Set DEM CRS and trim the DEM to size"""
 
         self._dem.rio.set_crs(self._extents["total"].crs)
-=======
-
-    def _set_up(self, extent):
-        """Set DEM CRS and trim the DEM to size"""
-
-        self._dem.rio.set_crs(extent.crs)
->>>>>>> ab06fc81
+
 
         # Calculate DEM bounds and check for overlap before clip
         dem_bounds = self.calculate_dem_bounds(self._dem)
