--- conflicted
+++ resolved
@@ -1319,12 +1319,8 @@
             "elevation_range": None,
             "method": method,
             "crs": crs,
-<<<<<<< HEAD
             "k_nearest_neighbours": k_nearest_neighbours,
             "use_edge": True,
-=======
-            "radius": 2400,  # 2400
->>>>>>> b580ad83
             "strict": False,
         }
         if method == "rbf":
