# -*- coding: utf-8 -*-
"""
This module contains classes associated with loading, generating, and combining
DEMs.
"""
import rioxarray
import rioxarray.merge
import rasterio
import xarray
import numpy
import math
import typing
import pathlib
import geopandas
import pandas
import shapely
import dask
import dask.array
import pdal
import json
import abc
import logging
import scipy.interpolate
import scipy.spatial
from . import geometry


class CoarseDem:
    """A class to manage coarse or background DEMs in the catchment context

    Specifically, clip within the catchment land and foreshore. There is the option to
    clip outside any LiDAR using the
    optional 'exclusion_extent' input.

    If set_foreshore is True all positive DEM values in the foreshore are set to zero.
    """

    def __init__(
        self,
        dem_file,
        catchment_geometry: geometry.CatchmentGeometry,
        set_foreshore: bool = True,
        exclusion_extent: geopandas.GeoDataFrame = None,
    ):
        """Load in the coarse DEM, clip and extract points"""

        self.catchment_geometry = catchment_geometry
        self.set_foreshore = set_foreshore
        # Drop the band coordinate added by rasterio.open()
        self._dem = rioxarray.rioxarray.open_rasterio(dem_file, masked=True).squeeze(
            "band", drop=True
        )

        self._extents = None
        self._points = None

        self._set_up(exclusion_extent)

    def __del__(self):
        """Ensure the memory associated with netCDF files is properly freed."""

        # The overall DEM
        if self._dem is not None:
            self._dem.close()
            del self._dem

    @property
    def dem(self) -> xarray.Dataset:
        """Return the DEM over the catchment region"""
        return self._dem

    @property
    def resolution(self) -> float:
        """Return the largest dimension of the coarse DEM resolution"""

        resolution = self._dem.rio.resolution()
        resolution = max(abs(resolution[0]), abs(resolution[1]))
        return resolution

    def _set_up(self, exclusion_extent):
        """Set DEM CRS and trim the DEM to size"""

        self._dem.rio.set_crs(self.catchment_geometry.crs["horizontal"])

        # Define a buffered land & foreshore
        buffered_land_and_foreshore = geopandas.GeoDataFrame(
            geometry=self.catchment_geometry.land_and_foreshore.buffer(
                self.resolution * numpy.sqrt(2)
            )
        )

        if exclusion_extent is not None:
            # Remove any sub-pixel polygons
            exclusion_extent = exclusion_extent[
                exclusion_extent.area
                > self.catchment_geometry.resolution
                * self.catchment_geometry.resolution
            ]
            # Keep the coarse DEM where there's no LiDAR & trim outside buffered area
            self._extents = buffered_land_and_foreshore.overlay(
                exclusion_extent,
                how="difference",
            )
        else:
            # If no LiDAR - only use the coarse DEM on land
            self._extents = buffered_land_and_foreshore
        self._dem = self._dem.rio.clip(self._extents.geometry, drop=True)
        self._extract_points()

    def _extract_points(self):
        """Create a points list from the DEM"""

        # Get the DEM bounding box
        dem_bounds = self._dem.rio.bounds()
        dem_bounds = geopandas.GeoDataFrame(
            {
                "geometry": [
                    shapely.geometry.Polygon(
                        [
                            [dem_bounds[0], dem_bounds[1]],
                            [dem_bounds[2], dem_bounds[1]],
                            [dem_bounds[2], dem_bounds[3]],
                            [dem_bounds[0], dem_bounds[3]],
                        ]
                    )
                ]
            },
            crs=self.catchment_geometry.crs["horizontal"],
        )

        # Take the values on land only - separately consider the buffered foreshore area
        if (
            self.catchment_geometry.land.area.sum() > 0
            and dem_bounds.overlay(
                self.catchment_geometry.land, how="intersection"
            ).area.sum()
            > 0
        ):
            # Define buffered land region - buffer to avoid edge effects
            buffered_land = geopandas.GeoDataFrame(
                geometry=self.catchment_geometry.land.buffer(
                    self.resolution * numpy.sqrt(2)
                )
            )
            buffered_land = buffered_land.overlay(
                self.catchment_geometry.foreshore_and_offshore, how="difference"
            )
            buffered_land = buffered_land.overlay(
                self.catchment_geometry.full_land,
                how="intersection",
                keep_geom_type=True,
            )
            # Clip DEM to buffered lanzd
            land_dem = self._dem.rio.clip(buffered_land.geometry, drop=True)
            # get coarse DEM points on land
            land_flat_z = land_dem.data.flatten()
            land_mask_z = ~numpy.isnan(land_flat_z)
            land_grid_x, land_grid_y = numpy.meshgrid(land_dem.x, land_dem.y)

            land_x = land_grid_x.flatten()[land_mask_z]
            land_y = land_grid_y.flatten()[land_mask_z]
            land_z = land_flat_z[land_mask_z]
        else:  # If there is no DEM outside LiDAR/exclusion_extent and on land
            land_x = []
            land_y = []
            land_z = []
        # Take the values on foreshore only - separately consider the buffered land area
        if (
            self.catchment_geometry.foreshore.area.sum() > 0
            and dem_bounds.overlay(
                self.catchment_geometry.foreshore, how="intersection"
            ).area.sum()
            > 0
        ):
            # Define buffered foreshore region - buffer to avoid edge effects
            buffered_foreshore = geopandas.GeoDataFrame(
                geometry=self.catchment_geometry.foreshore.buffer(
                    self.resolution * numpy.sqrt(2)
                )
            )
            buffered_foreshore = buffered_foreshore.overlay(
                self.catchment_geometry.land, how="difference"
            )
            buffered_foreshore = buffered_foreshore.overlay(
                self.catchment_geometry.full_land, how="difference", keep_geom_type=True
            )
            # Clip DEM to buffered foreshore
            foreshore_dem = self._dem.rio.clip(buffered_foreshore.geometry, drop=True)

            # get coarse DEM points on the foreshore - with any positive set to zero
            if self.set_foreshore:
                foreshore_dem.data[foreshore_dem.data > 0] = 0
            foreshore_flat_z = foreshore_dem.data.flatten()
            foreshore_mask_z = ~numpy.isnan(foreshore_flat_z)
            foreshore_grid_x, foreshore_grid_y = numpy.meshgrid(
                foreshore_dem.x, foreshore_dem.y
            )

            foreshore_x = foreshore_grid_x.flatten()[foreshore_mask_z]
            foreshore_y = foreshore_grid_y.flatten()[foreshore_mask_z]
            foreshore_z = foreshore_flat_z[foreshore_mask_z]
        else:  # If there is no DEM outside LiDAR/exclusion_extent and on foreshore
            foreshore_x = []
            foreshore_y = []
            foreshore_z = []
        assert (
            len(land_x) + len(foreshore_x) > 0
        ), "The coarse DEM has no values on the land or foreshore"

        # combine in an single array
        self._points = numpy.empty(
            [len(land_x) + len(foreshore_x)],
            dtype=[
                ("X", geometry.RASTER_TYPE),
                ("Y", geometry.RASTER_TYPE),
                ("Z", geometry.RASTER_TYPE),
            ],
        )
        self._points["X"][: len(land_x)] = land_x
        self._points["Y"][: len(land_x)] = land_y
        self._points["Z"][: len(land_x)] = land_z

        self._points["X"][len(land_x) :] = foreshore_x
        self._points["Y"][len(land_x) :] = foreshore_y
        self._points["Z"][len(land_x) :] = foreshore_z

    @property
    def points(self) -> numpy.ndarray:
        """The coarse DEM points after any extent or foreshore value
        filtering."""

        return self._points

    @property
    def extents(self) -> geopandas.GeoDataFrame:
        """The extents for the coarse DEM"""

        return self._extents


class DemBase(abc.ABC):
    """An abstract class to manage the dense DEM in a catchment context.

    The dense DEM is made up of a dense DEM that is loaded in, and an offshore DEM that
    is interpolated from bathymetry contours offshore and outside all LiDAR tiles.

    Parameters
    ----------

    catchment_geometry
        Defines the spatial extents of the catchment, land, foreshore, and offshore
        regions
    extents
        Defines the extents of any dense (LiDAR or refernence DEM) values already added.
    """

    CACHE_SIZE = 10000  # The maximum RBF input without performance issues
    SOURCE_CLASSIFICATION = {
        "LiDAR": 1,
        "ocean bathymetry": 2,
        "rivers and fans": 3,
        "waterways": 4,
        "coarse DEM": 5,
        "interpolated": 0,
        "no data": -1,
    }

    def __init__(
        self,
        catchment_geometry: geometry.CatchmentGeometry,
        extents: geopandas.GeoDataFrame,
    ):
        """Setup base DEM to add future tiles too"""

        self.catchment_geometry = catchment_geometry
        self._extents = extents

    @property
    def extents(self):
        """The combined extents for all added LiDAR tiles"""

        if self._extents is None:
            logging.warning(
                "Warning in DenseDem.extents: No tiles with extents have been added yet"
            )
        return self._extents

    @property
    def dem(self) -> xarray.Dataset:
        """Return the DEM over the catchment region"""
        raise NotImplementedError("dem must be instantiated in the child class")

    @staticmethod
    def _ensure_positive_indexing(
        dem: xarray.core.dataarray.DataArray,
    ) -> xarray.core.dataarray.DataArray:
        """A routine to check an xarray has positive dimension indexing and to reindex
        if needed."""

        x = dem.x
        y = dem.y
        if x[0] > x[-1]:
            x = x[::-1]
        if y[0] > y[-1]:
            y = y[::-1]
        dem = dem.reindex(x=x, y=y)
        return dem

    @staticmethod
    def _write_netcdf_conventions_in_place(
        dem: xarray.core.dataarray.DataArray, crs_dict: dict
    ):
        """Write the CRS and transform associated with a netCDF file such that it is CF
        complient and meets the GDAL
        expectations for transform information.

        Parameters
        ----------

        dem
            The dataset to have its spatial data written in place.
        crs_dict
            A dict with horizontal and vertical CRS information.
        """

        dem.rio.write_crs(crs_dict["horizontal"], inplace=True)
        dem.rio.write_transform(inplace=True)
        if "z" in dem:
            dem.z.rio.write_crs(crs_dict["horizontal"], inplace=True)
            dem.z.rio.write_nodata(numpy.nan, encoded=True, inplace=True)
        if "data_source" in dem:
            dem.data_source.rio.write_crs(crs_dict["horizontal"], inplace=True)
            dem.data_source.rio.write_nodata(numpy.nan, encoded=True, inplace=True)
        if "lidar_source" in dem:
            dem.lidar_source.rio.write_crs(crs_dict["horizontal"], inplace=True)
            dem.lidar_source.rio.write_nodata(numpy.nan, encoded=True, inplace=True)
        if "zo" in dem:
            dem.zo.rio.write_crs(crs_dict["horizontal"], inplace=True)
            dem.zo.rio.write_nodata(numpy.nan, encoded=True, inplace=True)


class HydrologicallyConditionedDem(DemBase):
    """A class to manage loading in an already created and saved dense DEM that has yet
    to have an offshore DEM associated with it.

    Parameters
    ----------

    Logic controlling behaviour
        interpolation_method
            If not None, interpolate using that method. Valid options are 'linear',
            'nearest', and 'cubic'
    """

    def __init__(
        self,
        catchment_geometry: geometry.CatchmentGeometry,
        raw_dem_path: typing.Union[str, pathlib.Path],
        extents_path: typing.Union[str, pathlib.Path],
        interpolation_method: str,
    ):
        """Load in the extents and dense DEM. Ensure the dense DEM is clipped within the
        extents"""

        # Load in dense DEM and extents
        extents = geopandas.read_file(pathlib.Path(extents_path))

        # Read in the dense DEM raster - and free up file by performing a deep copy.
        raw_dem = rioxarray.rioxarray.open_rasterio(
            pathlib.Path(raw_dem_path), masked=True, parse_coordinates=True
        )

        # Deep copy to ensure the opened file is properly unlocked; Squeeze as
        # rasterio.open() adds band coordinate
        raw_dem = raw_dem.squeeze("band", drop=True)
        self._write_netcdf_conventions_in_place(raw_dem, catchment_geometry.crs)

        # Ensure all values outside the exents are nan as that defines the dense extents
        # and clip the dense dem to the catchment extents to ensure performance
        raw_dem = raw_dem.rio.clip(catchment_geometry.catchment.geometry, drop=True)
        raw_dem = raw_dem.rio.clip(extents.geometry, drop=False)

        # Setup the DenseDemBase class
        super(HydrologicallyConditionedDem, self).__init__(
            catchment_geometry=catchment_geometry,
            extents=extents,
        )

        # Set attributes
        self._raw_dem = raw_dem
        self.interpolation_method = interpolation_method

        # DEMs for hydrologically conditioning
        self._offshore_dem = None
        self._river_dem = None
        self._drain_dem = None
        self._dem = None

    def __del__(self):
        """Ensure the memory associated with netCDF files is properly freed."""

        # The dense DEM - may be opened from memory
        if self._raw_dem is not None:
            self._raw_dem.close()
            del self._raw_dem
        # The offshore DEM
        if self._offshore_dem is not None:
            self._offshore_dem.close()
            del self._offshore_dem
        # The river DEM
        if self._river_dem is not None:
            self._river_dem.close()
            del self._river_dem
        if self._drain_dem is not None:
            self._drain_dem.close()
            del self._drain_dem
        # The overall DEM
        if self._dem is not None:
            self._dem.close()
            del self._dem

    @property
    def dem(self):
        """Return the combined DEM from tiles and any interpolated offshore values"""

        self._dem = self.combine_dem_parts()

        # Ensure valid name and increasing dimension indexing for the dem
        if (
            self.interpolation_method is not None
        ):  # methods are 'nearest', 'linear' and 'cubic'
            interpolation_mask = numpy.isnan(self._dem.z.data)
            self._dem["z"] = self._dem.z.rio.interpolate_na(
                method=self.interpolation_method
            )
            # If any NaN remain apply nearest neighbour interpolation
            if numpy.isnan(self._dem.z.data).any():
                self._dem["z"] = self._dem.z.rio.interpolate_na(method="nearest")
            # Only set areas with successful interpolation as interpolated
            interpolation_mask &= numpy.logical_not(numpy.isnan(self._dem.z.data))
            self._dem.data_source.data[interpolation_mask] = self.SOURCE_CLASSIFICATION[
                "interpolated"
            ]
            self._dem.lidar_source.data[
                interpolation_mask
            ] = self.SOURCE_CLASSIFICATION["no data"]
        # Ensure all area's with NaN values are marked as no-data
        self._dem.data_source.data[
            numpy.isnan(self._dem.z.data)
        ] = self.SOURCE_CLASSIFICATION["no data"]
        self._dem.lidar_source.data[
            numpy.isnan(self._dem.z.data)
        ] = self.SOURCE_CLASSIFICATION["no data"]
        self._dem = self._dem.rio.clip(
            self.catchment_geometry.catchment.geometry, drop=True
        )
        # Some programs require positively increasing indices
        self._dem = self._ensure_positive_indexing(self._dem)
        return self._dem

    def combine_dem_parts(self):
        """Return the combined DEM from all layers that exist."""

        if (
            self._offshore_dem is None
            and self._river_dem is None
            and self._drain_dem is None
        ):
            combined_dem = self._raw_dem
        else:
            # Combine DEM layers that have been created
            dems = []
            if self._river_dem is not None:
                dems.append(self._river_dem)
            if self._drain_dem is not None:
                dems.append(self._drain_dem)
            dems.append(self._raw_dem)
            if self._offshore_dem is not None:
                dems.append(self._offshore_dem)
            # combine the merged DEMs
            combined_dem = rioxarray.merge.merge_datasets(
                dems,
                method="first",
            )
        return combined_dem

    def _sample_offshore_edge(self, resolution) -> numpy.ndarray:
        """Return the pixel values of the offshore edge to be used for offshore
        interpolation"""

        assert resolution >= self.catchment_geometry.resolution, (
            "_sample_offshore_edge only supports downsampling"
            f" and not  up-samping. The requested sampling resolution of {resolution} "
            "must be equal to or larger than the catchment resolution of "
            f" {self.catchment_geometry.resolution}"
        )

        offshore_dense_data_edge = self.catchment_geometry.offshore_dense_data_edge(
            self._extents
        )
        offshore_edge_dem = self._raw_dem.rio.clip(offshore_dense_data_edge.geometry)

        # If the sampling resolution is coaser than the catchment_geometry resolution
        # resample the DEM - Align to the resolution (not the BBox).
        if resolution > self.catchment_geometry.resolution:
            x = numpy.arange(
                numpy.ceil(offshore_edge_dem.x.min() / resolution) * resolution,
                numpy.ceil(offshore_edge_dem.x.max() / resolution) * resolution,
                resolution,
            )
            y = numpy.arange(
                numpy.ceil(offshore_edge_dem.y.max() / resolution) * resolution,
                numpy.ceil(offshore_edge_dem.y.min() / resolution) * resolution,
                -resolution,
            )
            offshore_edge_dem = offshore_edge_dem.interp(x=x, y=y, method="nearest")
            offshore_edge_dem = offshore_edge_dem.rio.clip(
                offshore_dense_data_edge.geometry
            )  # Reclip to inbounds
        offshore_grid_x, offshore_grid_y = numpy.meshgrid(
            offshore_edge_dem.x, offshore_edge_dem.y
        )
        offshore_flat_z = offshore_edge_dem.z.data.flatten()
        offshore_mask_z = ~numpy.isnan(offshore_flat_z)

        offshore_edge = numpy.empty(
            [offshore_mask_z.sum().sum()],
            dtype=[
                ("X", geometry.RASTER_TYPE),
                ("Y", geometry.RASTER_TYPE),
                ("Z", geometry.RASTER_TYPE),
            ],
        )

        offshore_edge["X"] = offshore_grid_x.flatten()[offshore_mask_z]
        offshore_edge["Y"] = offshore_grid_y.flatten()[offshore_mask_z]
        offshore_edge["Z"] = offshore_flat_z[offshore_mask_z]

        return offshore_edge

    def interpolate_bathymetry_points(
        self,
        bathymetry_points: numpy.ndarray,
        flat_x_array: numpy.ndarray,
        flat_y_array: numpy.ndarray,
        method: str,
    ) -> numpy.ndarray:
        """Interpolate the bathymetry points at the specified locations using the
        specified method."""

        if method == "rbf":
            # Ensure the number of points is not too great for RBF interpolation
            if len(bathymetry_points) < self.CACHE_SIZE:
                logging.warning(
                    "The number of points to fit and RBF interpolant to is"
                    f" {len(bathymetry_points)}. We recommend using fewer "
                    f" than {self.CACHE_SIZE} for best performance and to. "
                    "avoid errors in the `scipy.interpolate.Rbf` function"
                )
            # Create RBF function
            logging.info("Creating RBF interpolant")
            rbf_function = scipy.interpolate.Rbf(
                bathymetry_points["X"],
                bathymetry_points["Y"],
                bathymetry_points["Z"],
                function="linear",
            )
            # Tile area - this limits the maximum memory required at any one time
            flat_z_array = numpy.ones_like(flat_x_array) * numpy.nan
            number_offshore_tiles = math.ceil(len(flat_x_array) / self.CACHE_SIZE)
            for i in range(number_offshore_tiles):
                logging.info(
                    f"Offshore intepolant tile {i+1} of {number_offshore_tiles}"
                )
                start_index = int(i * self.CACHE_SIZE)
                end_index = (
                    int((i + 1) * self.CACHE_SIZE)
                    if i + 1 != number_offshore_tiles
                    else len(flat_x_array)
                )

                flat_z_array[start_index:end_index] = rbf_function(
                    flat_x_array[start_index:end_index],
                    flat_y_array[start_index:end_index],
                )
        elif method == "linear" or method == "cubic":
            # Interpolate river area - use cubic or linear interpolation
            flat_z_array = scipy.interpolate.griddata(
                points=(bathymetry_points["X"], bathymetry_points["Y"]),
                values=bathymetry_points["Z"],
                xi=(flat_x_array, flat_y_array),
                method=method,  # linear or cubic
            )
        else:
            raise ValueError("method must be rbf, linear or cubic")
        return flat_z_array

    def interpolate_ocean_bathymetry(self, bathy_contours):
        """Performs interpolation offshore outside LiDAR extents using the SciPy RBF
        function."""

        # Reset the offshore DEM
        self._offshore_dem = None

        offshore_edge_points = self._sample_offshore_edge(
            self.catchment_geometry.resolution
        )
        bathy_points = bathy_contours.sample_contours(
            self.catchment_geometry.resolution
        )
        offshore_points = numpy.concatenate([offshore_edge_points, bathy_points])

        # Resample at a lower resolution if too many offshore points
        if len(offshore_points) > self.CACHE_SIZE:
            reduced_resolution = (
                self.catchment_geometry.resolution
                * len(offshore_points)
                / self.CACHE_SIZE
            )
            logging.info(
                "Reducing the number of 'offshore_points' used to create the RBF "
                "function by increasing the resolution from "
                f" {self.catchment_geometry.resolution} to {reduced_resolution}"
            )
            offshore_edge_points = self._sample_offshore_edge(reduced_resolution)
            bathy_points = bathy_contours.sample_contours(reduced_resolution)
            offshore_points = numpy.concatenate([offshore_edge_points, bathy_points])
        # Setup the empty offshore area ready for interpolation
        offshore_no_dense_data = self.catchment_geometry.offshore_no_dense_data(
            self._extents
        )
        self._offshore_dem = self._raw_dem.rio.clip(
            self.catchment_geometry.offshore.geometry
        )

        # set all zero (or to ocean bathy classification) then clip out dense region
        # where we don't need to interpolate
        self._offshore_dem.z.data[:] = 0
        self._offshore_dem.data_source.data[:] = self.SOURCE_CLASSIFICATION[
            "ocean bathymetry"
        ]
        self._offshore_dem.lidar_source.data[:] = self.SOURCE_CLASSIFICATION["no data"]
        self._offshore_dem = self._offshore_dem.rio.clip(
            offshore_no_dense_data.geometry
        )

        grid_x, grid_y = numpy.meshgrid(self._offshore_dem.x, self._offshore_dem.y)
        flat_z = self._offshore_dem.z.data.flatten()
        mask_z = ~numpy.isnan(flat_z)

        flat_x_masked = grid_x.flatten()[mask_z]
        flat_y_masked = grid_y.flatten()[mask_z]

        # Set up the interpolation function
        logging.info("Offshore interpolation")
        flat_z_masked = self.interpolate_bathymetry_points(
            bathymetry_points=offshore_points,
            flat_x_array=flat_x_masked,
            flat_y_array=flat_y_masked,
            method="linear",
        )
        flat_z[mask_z] = flat_z_masked
        self._offshore_dem.z.data = flat_z.reshape(self._offshore_dem.z.data.shape)

    def interpolate_waterbed_elevations(
        self,
        estimated_bathymetry: geometry.EstimatedBathymetryPoints,
    ):
        """Performs interpolation over drains, culverts, rivers and river fan
        polygons using various interpolation techniques."""

        # First interpolated over open and closed drains using linear interpolation
        self._drain_dem = None
        if (estimated_bathymetry.points["type"] == "waterways").any():
            self._drain_dem = self._interpolate_estimated_waterways(
                estimated_bathymetry=estimated_bathymetry,
                method="cubic",
            )
        # Reset the river DEM
        self._river_dem = None
        if (estimated_bathymetry.points["type"] == "rivers").any():
            self._river_dem = self._interpolate_estimated_rivers_and_fans(
                estimated_bathymetry=estimated_bathymetry,
                method="rbf",
            )
        elif (estimated_bathymetry.points["type"] == "fans").any():
            logging.warning(
                "'fans' included but no 'rivers'. GeoFabrics currently "
                "requires both to include for hydrological conditioning"
            )

    def _interpolate_estimated_waterways(
        self,
        estimated_bathymetry: geometry.EstimatedBathymetryPoints,
        method: str,
    ) -> xarray.Dataset:
        """Performs interpolation of the estimated bed elevations with the waterways
        type_label within a polygon using the specified interpolation approach. The
        type_label also determines the source classification."""

        type_label = "waterways"

        # extract points and polygon
        estimated_points = estimated_bathymetry.filtered_points(type_label=type_label)
        estimated_polygons = estimated_bathymetry.filtered_polygons(
            type_label=type_label
        )

        # combined DEM
        combined_dem = self.combine_dem_parts()

        # Get edge points - from DEM
        edge_dem = combined_dem.rio.clip(
            estimated_polygons.dissolve().buffer(self.catchment_geometry.resolution),
            drop=True,
        )
        edge_dem = edge_dem.rio.clip(
            estimated_polygons.dissolve().geometry,
            invert=True,
            drop=True,
        )
        # Define the edge points
        grid_x, grid_y = numpy.meshgrid(edge_dem.x, edge_dem.y)
        flat_z = edge_dem.z.data.flatten()
        mask_z = ~numpy.isnan(flat_z)
        # Define edge points and heights
        edge_points = numpy.empty(
            [mask_z.sum().sum()],
            dtype=[
                ("X", geometry.RASTER_TYPE),
                ("Y", geometry.RASTER_TYPE),
                ("Z", geometry.RASTER_TYPE),
            ],
        )
        edge_points["X"] = grid_x.flatten()[mask_z]
        edge_points["Y"] = grid_y.flatten()[mask_z]
        edge_points["Z"] = flat_z[mask_z]

        # Combine the estimated and edge points
        bathy_points = numpy.concatenate([edge_points, estimated_points])

        # Setup the empty area ready for interpolation
        estimated_dem = combined_dem.rio.clip(estimated_polygons.geometry)
        # Set value for all, then use clip to set regions outside polygon to NaN
        estimated_dem.z.data[:] = 0
        estimated_dem.data_source.data[:] = self.SOURCE_CLASSIFICATION[type_label]
        estimated_dem.lidar_source.data[:] = self.SOURCE_CLASSIFICATION["no data"]
        estimated_dem = estimated_dem.rio.clip(estimated_polygons.geometry)

        grid_x, grid_y = numpy.meshgrid(estimated_dem.x, estimated_dem.y)
        flat_z = estimated_dem.z.data[:].flatten()
        mask_z = ~numpy.isnan(flat_z)

        flat_x_masked = grid_x.flatten()[mask_z]
        flat_y_masked = grid_y.flatten()[mask_z]
        flat_z_masked = flat_z[mask_z]

        # check there are actually pixels in the river
        logging.info(f"There are {len(flat_z_masked)} estimated points")

        # Interpolate river area - use cubic or linear interpolation
        logging.info("Offshore interpolation")
        flat_z_masked = self.interpolate_bathymetry_points(
            bathymetry_points=bathy_points,
            flat_x_array=flat_x_masked,
            flat_y_array=flat_y_masked,
            method=method,
        )

        # Set the interpolated value in the DEM
        flat_z[mask_z] = flat_z_masked
        estimated_dem.z.data = flat_z.reshape(estimated_dem.z.data.shape)

        return estimated_dem

    def _interpolate_estimated_rivers_and_fans(
        self,
        estimated_bathymetry: geometry.EstimatedBathymetryPoints,
        method: str,
    ) -> xarray.Dataset:
        """Performs interpolation from estimated bathymetry points within a polygon
        using the specified interpolation approach after filtering the points based
        on the type label. The type_label also determines the source classification."""

        # Extract river points and polygon
        river_points = estimated_bathymetry.filtered_points(type_label="rivers")
        river_polygons = estimated_bathymetry.filtered_polygons(type_label="rivers")
        # Combine with fan data if provided
        if (estimated_bathymetry.points["type"] == "fans").any():
            fan_points = estimated_bathymetry.filtered_points(type_label="fans")
            fan_polygons = estimated_bathymetry.filtered_polygons(type_label="fans")
            estimated_points = numpy.concatenate([river_points, fan_points])
            estimated_polygons = geopandas.GeoDataFrame(
                pandas.concat([river_polygons, fan_polygons], ignore_index=True),
                crs=river_polygons.crs,
            )
        else:
            estimated_points = river_points
            estimated_polygons = river_polygons

        # Combined DEM
        combined_dem = self.combine_dem_parts()

        # Get the river and fan edge points - from DEM
        edge_dem = combined_dem.rio.clip(
            estimated_polygons.dissolve().buffer(self.catchment_geometry.resolution),
            drop=True,
        )
        edge_dem = edge_dem.rio.clip(
            estimated_polygons.dissolve().geometry,
            invert=True,
            drop=True,
        )
        # Define the river and mouth edge points
        grid_x, grid_y = numpy.meshgrid(edge_dem.x, edge_dem.y)
        flat_x = grid_x.flatten()
        flat_y = grid_y.flatten()
        flat_z = edge_dem.z.data.flatten()
        mask_z = ~numpy.isnan(flat_z)

        # Interpolate the estimated river bank heights along only the river
        if estimated_bathymetry.bank_heights_exist(type_label="rivers"):
            # TODO consider interpolation along the banks if not bank heights
            # Create a mask defining the river points within the edge_points
            edge_dem = edge_dem.rio.clip(
                river_polygons.dissolve().buffer(self.catchment_geometry.resolution),
                drop=False,  # Don't drop as mask is the same size as mask_z
            )
            mask_z_river = ~numpy.isnan(edge_dem.z.data.flatten())

            # Get the estimated river bank heights
            river_bank_points = estimated_bathymetry.filtered_bank_height_points(
                type_label="rivers"
            )
            # Interpolate the estimated river bank heights along the river
            xy_out = numpy.concatenate(
                [[flat_x[mask_z_river]], [flat_y[mask_z_river]]], axis=0
            ).transpose()
            options = {
                "radius": estimated_bathymetry.points["width"].max(),
                "raster_type": geometry.RASTER_TYPE,
                "method": "linear",
            }
            estimated_river_edge_z = elevation_from_points(
                point_cloud=river_bank_points, xy_out=xy_out, options=options
            )

            # Take the estimated bank heights where lower than the DEM edge values
            river_edge_z = estimated_river_edge_z.copy()
            river_edge_z[flat_z[mask_z_river] < estimated_river_edge_z] = flat_z[
                mask_z_river
            ][flat_z[mask_z_river] < estimated_river_edge_z]
            flat_z[mask_z_river] = river_edge_z

        # Use the flat_x/y/z to define edge points and heights
        edge_points = numpy.empty(
            [mask_z.sum().sum()],
            dtype=[
                ("X", geometry.RASTER_TYPE),
                ("Y", geometry.RASTER_TYPE),
                ("Z", geometry.RASTER_TYPE),
            ],
        )
        edge_points["X"] = flat_x[mask_z]
        edge_points["Y"] = flat_y[mask_z]
        edge_points["Z"] = flat_z[mask_z]
        # Combine the estimated and edge points
        bathy_points = numpy.concatenate([edge_points, estimated_points])

        # Setup the empty river (& fan) area ready for interpolation
        estimated_dem = combined_dem.rio.clip(estimated_polygons.geometry)
        # Set value for all, then use clip to set regions outside polygon to NaN
        estimated_dem.z.data[:] = 0
        estimated_dem.data_source.data[:] = self.SOURCE_CLASSIFICATION[
            "rivers and fans"
        ]
        estimated_dem.lidar_source.data[:] = self.SOURCE_CLASSIFICATION["no data"]
        estimated_dem = estimated_dem.rio.clip(estimated_polygons.geometry)

        grid_x, grid_y = numpy.meshgrid(estimated_dem.x, estimated_dem.y)
        flat_z = estimated_dem.z.data[:].flatten()
        mask_z = ~numpy.isnan(flat_z)

        flat_x_masked = grid_x.flatten()[mask_z]
        flat_y_masked = grid_y.flatten()[mask_z]
        flat_z_masked = flat_z[mask_z]

        # check there are actually pixels in the river
        logging.info(f"There are {len(flat_z_masked)} estimated points")

        # Interpolate river area - use specified interpolation
        logging.info("Offshore interpolation")
        flat_z_masked = self.interpolate_bathymetry_points(
            bathymetry_points=bathy_points,
            flat_x_array=flat_x_masked,
            flat_y_array=flat_y_masked,
            method=method,
        )

        # Set the interpolated value in the DEM
        flat_z[mask_z] = flat_z_masked
        estimated_dem.z.data = flat_z.reshape(estimated_dem.z.data.shape)

        return estimated_dem


class LidarBase(DemBase):
    """A class with some base methods for reading in LiDAR data.

    Parameters
    ----------

    catchment_geometry
        Defines the geometry of the catchment
    elevation_range
        The range of valid LiDAR elevations. i.e. define elevation filtering to apply.
    """

    def __init__(
        self,
        catchment_geometry: geometry.CatchmentGeometry,
        elevation_range: list = None,
    ):
        """Setup base DEM to add future tiles too"""

        self.elevation_range = elevation_range
        assert elevation_range is None or (
            type(elevation_range) == list and len(elevation_range) == 2
        ), "Error the 'elevation_range' must either be none, or a two entry list"

        self._dem = None

        super(LidarBase, self).__init__(
            catchment_geometry=catchment_geometry,
            extents=None,
        )

    def __del__(self):
        """Ensure the memory associated with netCDF files is properly freed."""

        # The dense DEM - may be opened from memory
        if self._dem is not None:
            self._dem.close()
            del self._dem

    @property
    def dem(self):
        """Return the combined DEM from tiles and any interpolated offshore values"""

        # Ensure positively increasing indices as required by some programs
        self._dem = self._ensure_positive_indexing(self._dem)
        return self._dem

    def _extents_from_mask(self, mask: numpy.ndarray, dem: xarray.Dataset):
        """Define the spatial extents of the pixels in the DEM as defined by the mask
        (i.e. what are the spatial extents of pixels in the DEM that are marked True in
         the mask).

         Remove holes as these can cause self intersection warnings."""

        dense_extents = [
            shapely.geometry.shape(polygon[0])
            for polygon in rasterio.features.shapes(numpy.uint8(mask))
            if polygon[1] == 1.0
        ]
        dense_extents = shapely.ops.unary_union(dense_extents)

        # Remove internal holes for select types as these may cause self-intersections
        if type(dense_extents) is shapely.geometry.Polygon:
            dense_extents = shapely.geometry.Polygon(dense_extents.exterior)
        elif type(dense_extents) is shapely.geometry.MultiPolygon:
            dense_extents = shapely.geometry.MultiPolygon(
                [
                    shapely.geometry.Polygon(polygon.exterior)
                    for polygon in dense_extents.geoms
                ]
            )
        # Convert into a Geopandas dataframe
        dense_extents = geopandas.GeoDataFrame(
            {"geometry": [dense_extents]}, crs=self.catchment_geometry.crs["horizontal"]
        )

        # Move from image to the dem space & buffer(0) to reduce self-intersections
        dense_dem_affine = dem.z.rio.transform()
        dense_extents = dense_extents.affine_transform(
            [
                dense_dem_affine.a,
                dense_dem_affine.b,
                dense_dem_affine.d,
                dense_dem_affine.e,
                dense_dem_affine.xoff,
                dense_dem_affine.yoff,
            ]
        ).buffer(0)

        # And make our GeoSeries into a GeoDataFrame
        dense_extents = geopandas.GeoDataFrame(geometry=dense_extents)

        return dense_extents

    def _set_up_chunks(self, chunk_size: int) -> (list, list):
        """Define the chunked coordinates to cover the catchment"""

        raise NotImplementedError(
            "_set_up_chunks must be instantiated in the child " "class"
        )

    def _define_chunk_region(
        self,
        region_to_rasterise: geopandas.GeoDataFrame,
        dim_x: numpy.ndarray,
        dim_y: numpy.ndarray,
        radius: float,
    ):
        """Define the region to rasterise within a single chunk."""
        # Define the region to tile
        chunk_geometry = geopandas.GeoDataFrame(
            {
                "geometry": [
                    shapely.geometry.Polygon(
                        [
                            (dim_x.min(), dim_y.min()),
                            (dim_x.max(), dim_y.min()),
                            (dim_x.max(), dim_y.max()),
                            (dim_x.min(), dim_y.max()),
                        ]
                    )
                ]
            },
            crs=self.catchment_geometry.crs["horizontal"],
        )

        # Define region to rasterise inside the chunk area
        chunk_region_to_tile = geopandas.GeoDataFrame(
            geometry=region_to_rasterise.buffer(radius).clip(
                chunk_geometry.buffer(radius), keep_geom_type=True
            )
        )
        # remove any subpixel polygons
        chunk_region_to_tile = chunk_region_to_tile[
            chunk_region_to_tile.area
            > self.catchment_geometry.resolution * self.catchment_geometry.resolution
        ]

        return chunk_region_to_tile

    def _tile_index_column_name(
        self, tile_index_file: typing.Union[str, pathlib.Path] = None
    ):
        """Read in tile index file and determine the column name of the tile
        geometries"""
        # Check to see if a extents file was added
        tile_index_extents = (
            geopandas.read_file(tile_index_file)
            if tile_index_file is not None
            else None
        )
        tile_index_name_column = None

        # If there is a tile_index_file - remove tiles outside the catchment & get the
        # 'file name' column
        if tile_index_extents is not None:
            tile_index_extents = tile_index_extents.to_crs(
                self.catchment_geometry.crs["horizontal"]
            )
            tile_index_extents = geopandas.sjoin(
                tile_index_extents, self.catchment_geometry.catchment
            )
            tile_index_extents = tile_index_extents.reset_index(drop=True)

            column_names = tile_index_extents.columns
            tile_index_name_column = column_names[
                [
                    "filename" == name.lower() or "file_name" == name.lower()
                    for name in column_names
                ]
            ][0]
        return tile_index_extents, tile_index_name_column

    def _check_valid_inputs(self, lidar_datasets_info, chunk_size):
        """Check the combination of inputs for adding LiDAR is valid.

        Parameters
        ----------

        lidar_datasets_info
            A dictionary of dictionaties of LiDAR dataset information. The CRS, list of
            LAS files and tile index file are included for each dataset.
        chunk_size
            The chunk size in pixels for parallel/staged processing
        """

        for dataset_name in lidar_datasets_info:
            # Check the source_crs is valid
            source_crs = lidar_datasets_info[dataset_name]["crs"]
            if source_crs is not None:
                assert "horizontal" in source_crs, (
                    "The horizontal component of the source CRS is not specified. Both "
                    "horizontal and vertical CRS need to be defined. The source_crs "
                    f"specified is: {source_crs} for {dataset_name}"
                )
                assert "vertical" in source_crs, (
                    "The vertical component of the source CRS is not specified. Both "
                    "horizontal and vertical CRS need to be defined. The source_crs "
                    f"specified is: {self.source_crs} for {dataset_name}"
                )
            # Check some LiDAR files are soecified
            lidar_files = lidar_datasets_info[dataset_name]["file_paths"]
            assert len(lidar_files) >= 1, "There are no LiDAR files specified"
            # Check for valid combination of chunk_size, lidar_files and tile_index_file
            if chunk_size is None:
                assert (
                    len(lidar_files) == 1
                ), "If there is no chunking there must be only one LiDAR file"
            else:
                assert (
                    chunk_size > 0 and type(chunk_size) is int
                ), "chunk_size must be a positive integer"
                tile_index_file = lidar_datasets_info[dataset_name]["tile_index_file"]
                assert tile_index_file is not None, (
                    "A tile index file must be provided if chunking is "
                    f"defined for {dataset_name}"
                )
        # There should only be one dataset if there is no chunking information
        if chunk_size is None:
            assert len(lidar_datasets_info) == 1, (
                "If there is no chunking there must only be one LiDAR dataset."
                f" Instead there is {len(lidar_datasets_info)} "
                f"with keys f{lidar_datasets_info.keys()}"
            )

    def add_lidar(
        self,
        lidar_files: typing.List[typing.Union[str, pathlib.Path]],
        tile_index_file: typing.Union[str, pathlib.Path],
        chunk_size: int,
        lidar_classifications_to_keep: list,
        source_crs: dict,
        metadata: dict,
    ):
        """Read in all LiDAR files and use to create a dense DEM.

        Parameters
        ----------

        source_crs
            Coordinate reference system information
        chunk_size
            The chunk size in pixels for parallel/staged processing
        lidar_files
            The list of LiDAR files to read in
        tile_index_file
            A file specifying the spatial extents of the LiDAR files.
        lidar_classifications_to_keep
            A list of LiDAR classifications to keep - '2' for ground, '9' for water.
            See https://www.asprs.org/wp-content/uploads/2010/12/LAS_1_4_r13.pdf for
            standard list
        meta_data
            Information to include in the created DEM.
        """

        raise NotImplementedError("add_lidar must be instantiated in the child class")

    def _add_tiled_lidar_chunked(
        self,
        lidar_files: typing.List[typing.Union[str, pathlib.Path]],
        tile_index_file: typing.Union[str, pathlib.Path],
        source_crs: dict,
        region_to_rasterise: geopandas.GeoDataFrame,
        chunk_size: int,
        metadata: dict,
        raster_options: dict,
    ) -> xarray.Dataset:
        """Create/Update dataset from a set of tiled LiDAR files. Read these in over
        non-overlapping chunks and then combine"""

        raise NotImplementedError(
            "_add_tiled_lidar_chunked must be instantiated in the" " child class"
        )

    def _add_lidar_no_chunking(
        self,
        lidar_datasets_info: dict,
        region_to_rasterise: geopandas.GeoDataFrame,
        options: dict,
        metadata: dict,
    ) -> xarray.Dataset:
        """Create/Update dataset from a single LiDAR file."""

        raise NotImplementedError(
            "_add_lidar_no_chunking must be instantiated in the " "child class"
        )


class RawDem(LidarBase):
    """A class to manage the creation of a 'raw' DEM from LiDAR tiles, and/or a
    coarse DEM.

    Parameters
    ----------

    drop_offshore_lidar
        If True only keep LiDAR values within the foreshore and land regions defined by
        the catchment_geometry. If False keep all LiDAR values.
    elevation_range
        Optitionally specify a range of valid elevations. Any LiDAR points with
        elevations outside this range will be filtered out.
    lidar_interpolation_method
        The interpolation method to apply to LiDAR during downsampling/averaging.
        Options are: mean, median, IDW, max, min, STD.
    """

    def __init__(
        self,
        catchment_geometry: geometry.CatchmentGeometry,
        lidar_interpolation_method: str,
        drop_offshore_lidar: bool = True,
        elevation_range: list = None,
    ):
        """Setup base DEM to add future tiles too"""

        super(RawDem, self).__init__(
            catchment_geometry=catchment_geometry,
            elevation_range=elevation_range,
        )

        self.drop_offshore_lidar = drop_offshore_lidar
        self.lidar_interpolation_method = lidar_interpolation_method
        self._dem = None

    def _set_up_chunks(self, chunk_size: int) -> (list, list):
        """Define the chunks to break the catchment into when reading in and
        downsampling LiDAR.

        Parameters
        ----------

        chunk_size
            The size in pixels of each chunk.
        """

        bounds = self.catchment_geometry.catchment.geometry.bounds
        resolution = self.catchment_geometry.resolution

        # Determine the number of chunks
        minx = bounds.minx.min()
        maxy = bounds.maxy.max()
        n_chunks_x = int(
            numpy.ceil((bounds.maxx.max() - minx) / (chunk_size * resolution))
        )
        n_chunks_y = int(
            numpy.ceil((maxy - bounds.miny.min()) / (chunk_size * resolution))
        )

        # x coordinates rounded up to the nearest chunk - resolution aligned
        dim_x = numpy.arange(
            numpy.ceil(minx / resolution) * resolution,
            numpy.ceil(minx / resolution) * resolution
            + n_chunks_x * chunk_size * resolution,
            resolution,
            dtype=geometry.RASTER_TYPE,
        )
        dim_x = dim_x.reshape((n_chunks_x, chunk_size))
        # y coordinates rounded up to the nearest chunk - resolution aligned
        dim_y = numpy.arange(
            numpy.ceil(maxy / resolution) * resolution,
            numpy.ceil(maxy / resolution) * resolution
            - n_chunks_y * chunk_size * resolution,
            -resolution,
            dtype=geometry.RASTER_TYPE,
        )
        dim_y = dim_y.reshape((n_chunks_y, chunk_size))
        return dim_x, dim_y

    def _calculate_raw_extents(self):
        """Define the extents of the DEM with values (i.e. what are the spatial extents
        of pixels in the DEM that are defined from LiDAR or a coarse DEM)."""

        # Defines extents where raw DEM values exist
        mask = numpy.logical_not(numpy.isnan(self._dem.z.data))
        extents = self._extents_from_mask(mask, self._dem)
        return extents

    def add_lidar(
        self,
        lidar_datasets_info: dict,
        chunk_size: int,
        lidar_classifications_to_keep: list,
        metadata: dict,
    ):
        """Read in all LiDAR files and use to define a 'raw' DEM with elevations in
        pixels where there is LiDAR or coarse DEM information.

        Parameters
        ----------

        lidar_datasets_info
            One of more dictionaries of LiDAR dataset information - including a list of
            LAS files, CRS and tile index file for each.
        chunk_size
            The chunk size in pixels for parallel/staged processing
        lidar_classifications_to_keep
            A list of LiDAR classifications to keep - '2' for ground, '9' for water.
            See https://www.asprs.org/wp-content/uploads/2010/12/LAS_1_4_r13.pdf for
            standard list
        meta_data
            Information to include in the created DEM.
        """

        # Check valid inputs
        self._check_valid_inputs(
            lidar_datasets_info=lidar_datasets_info, chunk_size=chunk_size
        )
        # Define the region to rasterise over
        region_to_rasterise = (
            self.catchment_geometry.land_and_foreshore
            if self.drop_offshore_lidar
            else self.catchment_geometry.catchment
        )
        # create dictionary defining raster options
        raster_options = {
            "lidar_classifications_to_keep": lidar_classifications_to_keep,
            "raster_type": geometry.RASTER_TYPE,
            "elevation_range": self.elevation_range,
            "radius": self.catchment_geometry.resolution / numpy.sqrt(2),
            "method": self.lidar_interpolation_method,
        }

        # Don't use dask delayed if there is no chunking
        if chunk_size is None:
            dem = self._add_lidar_no_chunking(
                lidar_datasets_info=lidar_datasets_info,
                region_to_rasterise=region_to_rasterise,
                options=raster_options,
                metadata=metadata,
            )
        else:
            dem = self._add_tiled_lidar_chunked(
                lidar_datasets_info=lidar_datasets_info,
                raster_options=raster_options,
                region_to_rasterise=region_to_rasterise,
                chunk_size=chunk_size,
                metadata=metadata,
            )
        # Clip DEM to Catchment and ensure NaN outside region to rasterise
        dem = dem.rio.clip(self.catchment_geometry.catchment.geometry, drop=True)
        dem = dem.rio.clip(region_to_rasterise.geometry, drop=False)

        # If drop offshrore LiDAR ensure the foreshore values are 0 or negative
        if (
            self.drop_offshore_lidar
            and self.catchment_geometry.foreshore.area.sum() > 0
        ):
            buffered_foreshore = geopandas.GeoDataFrame(
                geometry=self.catchment_geometry.foreshore.buffer(
                    self.catchment_geometry.resolution * numpy.sqrt(2)
                )
            )
            buffered_foreshore = buffered_foreshore.overlay(
                self.catchment_geometry.full_land, how="difference", keep_geom_type=True
            )
            # Clip DEM to buffered foreshore
            mask = numpy.logical_not(
                numpy.isnan(
                    dem.z.rio.clip(buffered_foreshore.geometry, drop=False).data
                )
            )

            # get coarse DEM points on the foreshore - with any positive set to zero
            dem.z.data[mask & (dem.z.data > 0)] = 0
        self._dem = dem
        # Create a polygon defining the region where there are dense DEM values
        self._extents = self._calculate_raw_extents()

    def _add_tiled_lidar_chunked(
        self,
        lidar_datasets_info: dict,
        region_to_rasterise: geopandas.GeoDataFrame,
        chunk_size: int,
        metadata: dict,
        raster_options: dict,
    ) -> xarray.Dataset:
        """Create a 'raw'' DEM from a set of tiled LiDAR files. Read these in over
        non-overlapping chunks and then combine"""

        # get chunking information
        chunked_dim_x, chunked_dim_y = self._set_up_chunks(chunk_size)
        elevations = []

        logging.info(f"Preparing {[len(chunked_dim_x), len(chunked_dim_y)]} chunks")
        for dataset_name, dataset_info in lidar_datasets_info.items():
            # Pull out the dataset information
            lidar_files = dataset_info["file_paths"]
            tile_index_file = dataset_info["tile_index_file"]
            source_crs = dataset_info["crs"]

            # create a map from tile name to tile file name
            lidar_files_map = {
                lidar_file.name: lidar_file for lidar_file in lidar_files
            }

            # remove all tiles entirely outside the region to raserise
            tile_index_extents, tile_index_name_column = self._tile_index_column_name(
                tile_index_file
            )

            # cycle through index chunks - and collect in a delayed array
            logging.info(f"Running over dataset {dataset_name}")
            delayed_chunked_matrix = []
            for i, dim_y in enumerate(chunked_dim_y):
                delayed_chunked_x = []
                for j, dim_x in enumerate(chunked_dim_x):
                    logging.info(f"\tChunk {[i, j]}")

                    # Define the region to tile
                    chunk_region_to_tile = self._define_chunk_region(
                        region_to_rasterise=region_to_rasterise,
                        dim_x=dim_x,
                        dim_y=dim_y,
                        radius=raster_options["radius"],
                    )

                    # Load in files into tiles
                    chunk_lidar_files = select_lidar_files(
                        tile_index_extents=tile_index_extents,
                        tile_index_name_column=tile_index_name_column,
                        chunk_region_to_tile=chunk_region_to_tile,
                        lidar_files_map=lidar_files_map,
                    )
                    chunk_points = delayed_load_tiles_in_chunk(
                        lidar_files=chunk_lidar_files,
                        source_crs=source_crs,
                        chunk_region_to_tile=chunk_region_to_tile,
                        catchment_geometry=self.catchment_geometry,
                    )
                    # Rasterise tiles
                    delayed_chunked_x.append(
                        dask.array.from_delayed(
                            delayed_elevation_over_chunk(
                                dim_x=dim_x,
                                dim_y=dim_y,
                                tile_points=chunk_points,
                                options=raster_options,
                            ),
                            shape=(chunk_size, chunk_size),
                            dtype=numpy.float32,
                        )
                    )
                delayed_chunked_matrix.append(delayed_chunked_x)
            # Combine chunks into a dataset
            elevations.append(dask.array.block(delayed_chunked_matrix))
        chunked_dem = self._create_data_set(
            x=numpy.concatenate(chunked_dim_x),
            y=numpy.concatenate(chunked_dim_y),
            elevations=elevations,
            metadata=metadata,
            dataset_names=list(lidar_datasets_info.keys()),
        )
        logging.info("Computing chunks")
        chunked_dem = chunked_dem.compute()
        logging.debug("Chunked DEM computed")

        return chunked_dem

    def _add_lidar_no_chunking(
        self,
        lidar_datasets_info: dict,
        region_to_rasterise: geopandas.GeoDataFrame,
        options: dict,
        metadata: dict,
    ) -> xarray.Dataset:
        """Create a 'raw' DEM from a single LiDAR file with no chunking."""

        # Note only support for a single LiDAR file without tile information
        lidar_name = list(lidar_datasets_info.keys())[0]
        lidar_file = lidar_datasets_info[lidar_name]["file_paths"][0]
        source_crs = lidar_datasets_info[lidar_name]["crs"]
        logging.info(f"On LiDAR tile 1 of 1: {lidar_file}")

        # Use PDAL to load in file
        pdal_pipeline = read_file_with_pdal(
            lidar_file,
            source_crs=source_crs,
            region_to_tile=region_to_rasterise,
            get_extents=True,
            catchment_geometry=self.catchment_geometry,
        )

        # Load LiDAR points from pipeline
        tile_points = pdal_pipeline.arrays[0]

        # Define the raster/DEM dimensions - Align resolution (not BBox)
        bounds = self.catchment_geometry.catchment.geometry.bounds
        resolution = self.catchment_geometry.resolution
        dim_x = numpy.arange(
            numpy.ceil(bounds.minx.min() / resolution) * resolution,
            numpy.ceil(bounds.maxx.max() / resolution) * resolution,
            resolution,
            dtype=geometry.RASTER_TYPE,
        )
        dim_y = numpy.arange(
            numpy.ceil(bounds.maxy.max() / resolution) * resolution,
            numpy.ceil(bounds.miny.min() / resolution) * resolution,
            -resolution,
            dtype=geometry.RASTER_TYPE,
        )

        # Create elevation raster
        raster_values = self._elevation_over_tile(
            dim_x=dim_x, dim_y=dim_y, tile_points=tile_points, options=options
        )
        elevation = raster_values.reshape((len(dim_y), len(dim_x)))

        # Create xarray
        dem = self._create_data_set(
<<<<<<< HEAD
            x=dim_x, y=dim_y, elevations=[elevation], metadata=metadata,
            dataset_names = [lidar_name]
=======
            x=dim_x,
            y=dim_y,
            elevations=[elevation],
            metadata=metadata,
            lidar_names=[lidar_name],
>>>>>>> 26523a41
        )

        return dem

    def _elevation_over_tile(
        self,
        dim_x: numpy.ndarray,
        dim_y: numpy.ndarray,
        tile_points: numpy.ndarray,
        options: dict,
    ):
        """Rasterise all points within a tile to give elevation. Does not require a tile
        index file."""

        # keep only the specified classifications (should be ground / water)
        classification_mask = numpy.zeros_like(
            tile_points["Classification"], dtype=bool
        )
        for classification in options["lidar_classifications_to_keep"]:
            classification_mask[tile_points["Classification"] == classification] = True
        tile_points = tile_points[classification_mask]

        if len(tile_points) == 0:
            logging.warning(
                "In RawDem._elevation_over_tile the tile has no data and is being "
                "ignored."
            )
            return
        # Get the grided locations overwhich to perform IDW
        grid_x, grid_y = numpy.meshgrid(dim_x, dim_y)
        xy_out = numpy.concatenate(
            [[grid_x.flatten()], [grid_y.flatten()]], axis=0
        ).transpose()

        # Perform the specified rasterisation over the grid locations
        z_flat = elevation_from_points(
            point_cloud=tile_points, xy_out=xy_out, options=options
        )
        grid_z = z_flat.reshape(grid_x.shape)

        return grid_z

    def _create_data_set(
        self,
        x: numpy.ndarray,
        y: numpy.ndarray,
        elevations: list,
        metadata: dict,
        dataset_names: list = None,
    ) -> xarray.Dataset:
        """A function to create a new dataset from x, y and z arrays.

        Parameters
        ----------

            x
                X coordinates of the dataset.
            y
                Y coordinates of the dataset.
            elevations
                A list of elevations over the x, and y coordiantes.One for each dataset
        """

        # Cycle over each elevation dataset populating a DEM - merge after
        dems = []
        dataset_mapping = metadata["instructions"]["dataset_mapping"]["lidar"]
        for dataset_name, z in zip(dataset_names, elevations):
            # Create source variable - assume all values are defined from LiDAR
            data_source = numpy.ones_like(z) * numpy.nan
            data_source[numpy.logical_not(numpy.isnan(z))] = self.SOURCE_CLASSIFICATION[
                "LiDAR"
            ]
            # Create LiDAR id variable - name and value info in the metadata
            lidar_source = numpy.ones_like(z) * numpy.nan
            lidar_source[numpy.logical_not(numpy.isnan(z))] = dataset_mapping[
                dataset_name
            ]
            print(dataset_name)
            print(dataset_mapping[dataset_name])
            dem = xarray.Dataset(
                data_vars=dict(
                    z=(
                        ["y", "x"],
                        z,
                        {
                            "units": "m",
                            "long_name": "ground elevation",
                            "vertical_datum": "EPSG:"
                            f"{self.catchment_geometry.crs['vertical']}",
                        },
                    ),
                    data_source=(
                        ["y", "x"],
                        data_source,
                        {
                            "units": "",
                            "long_name": "source data classification",
                            "mapping": f"{self.SOURCE_CLASSIFICATION}",
                        },
                    ),
                    lidar_source=(
                        ["y", "x"],
                        lidar_source,
                        {
                            "units": "",
                            "long_name": "source lidar ID",
                            "mapping": f"{dataset_mapping}",
                        },
                    ),
                ),
                coords=dict(x=(["x"], x), y=(["y"], y)),
                attrs={
                    "title": "Geofabric representing elevation and roughness",
                    "source": f"{metadata['library_name']} version "
                    f"{metadata['library_version']}",
                    "description": f"{metadata['library_name']}:"
                    f"{metadata['class_name']} resolution "
                    f"{self.catchment_geometry.resolution}",
                    "history": f"{metadata['utc_time']}: {metadata['library_name']}"
                    f":{metadata['class_name']} resolution "
                    f"{self.catchment_geometry.resolution};",
                    "geofabrics_instructions": f"{metadata['instructions']}",
                },
            )
            # ensure the expected CF conventions are followed
            self._write_netcdf_conventions_in_place(dem, self.catchment_geometry.crs)
            dems.append(dem)
        if len(dems) == 1:
            dem = dems[0]
        else:
            dem = rioxarray.merge.merge_datasets(dems, method="first")
        # data_source: set areas with no values to No Data
        dem.data_source.data[
            numpy.isnan(dem.data_source.data)
        ] = self.SOURCE_CLASSIFICATION["no data"]
        # lidar_source: Set areas with no LiDAR to "No LiDAR"
        dem.lidar_source.data[
            numpy.logical_not(
                dem.data_source.data == self.SOURCE_CLASSIFICATION["LiDAR"]
            )
        ] = dataset_mapping["no LiDAR"]
        # set any offshore values to ocean assuming drop offshore is selected
        if (
            self.catchment_geometry.foreshore_and_offshore.area.sum() > 0
            and self.drop_offshore_lidar
        ):
            ocean_mask = numpy.logical_not(
                numpy.isnan(
                    dem.z.rio.clip(
                        self.catchment_geometry.foreshore_and_offshore.geometry,
                        drop=False,
                    ).data
                )
            )
            dem.data_source.data[ocean_mask] = self.SOURCE_CLASSIFICATION[
                "ocean bathymetry"
            ]
            dem.lidar_source.data[ocean_mask] = dataset_mapping["no LiDAR"]
        return dem

    def add_coarse_dem(self, coarse_dem: CoarseDem):
        """Fill gaps in dense DEM from areas with no LiDAR with the coarse DEM.
        Perform linear interpolation.

        Currently doesn't use chunking - this may be required if a large area is covered
        by the coarse DEM."""

        logging.info("Add a coarse DEM to fill areas outside the LiDAR extents")
        # Only rasterise on land/foreshore and outside where there is LiDAR
        region_to_rasterise = self.catchment_geometry.land_and_foreshore.overlay(
            self._extents, how="difference"
        )

        # Create a mask of area not covered by LiDAR (excludes holes in LiDAR tiles)
        z = self._dem.z.copy(deep=True)
        z.data[:] = 0
        mask = numpy.logical_not(
            numpy.isnan(z.rio.clip(region_to_rasterise.geometry, drop=False).data)
        )

        if mask.sum() == 0:
            logging.warning(
                "RawDem.add_coarse_dem: LiDAR covers all raster values so the "
                "coarse DEM is being ignored."
            )
            return
        # create dictionary defining raster options
        # Set search radius to the diagonal cell length to ensure corners covered
        raster_options = {
            "raster_type": geometry.RASTER_TYPE,
            "radius": coarse_dem.resolution * numpy.sqrt(2),
            "method": "linear",
        }
        # Get the grid locations overwhich to perform averaging
        grid_x, grid_y = numpy.meshgrid(self._dem.x, self._dem.y)

        # Mask to only rasterise where there aren't already LiDAR derived values
        xy_out = numpy.empty((mask.sum(), 2))
        xy_out[:, 0] = grid_x[mask]
        xy_out[:, 1] = grid_y[mask]

        # Perform specified averaging from the coarse DEM where there is no data
        z_flat = elevation_from_points(
            point_cloud=coarse_dem.points, xy_out=xy_out, options=raster_options
        )

        # Update the DEM
        self._dem.z.data[mask] = z_flat
        # Update the data source layer - where defined by the coarse DEM
        # and set foreshore
        self._dem.data_source.data[
            mask & numpy.logical_not(numpy.isnan(self._dem.z.data))
        ] = self.SOURCE_CLASSIFICATION["coarse DEM"]
        if (
            self.catchment_geometry.foreshore.area.sum() > 0
            and coarse_dem.set_foreshore
        ):
            foreshore_mask = numpy.logical_not(
                numpy.isnan(
                    self._dem.z.rio.clip(
                        self.catchment_geometry.foreshore.geometry,
                        drop=False,
                    ).data
                )
            )
            self._dem.data_source.data[
                mask & foreshore_mask
            ] = self.SOURCE_CLASSIFICATION["ocean bathymetry"]
        # Update the dense DEM extents
        self._extents = self._calculate_raw_extents()


class RoughnessDem(LidarBase):
    """A class to add a roughness (zo) layer to a hydrologically conditioned DEM.

    They STD and mean height of ground cover classified points are calculated from the
    LiDAR data and z (elevation) layer of the hydrologically conditioned DEM, and used
    to estimate roughness emperically.

    RoughnessDem logic can be controlled by the constructor inputs.

    Parameters
    ----------

    catchment_geometry
        Defines the geometry of the catchment
    hydrological_dem_path
        The path to the hydrologically conditioned DEM.
    interpolation_method
        If not None, interpolate using that method. Valid options are 'linear',
        'nearest', and 'cubic'.
    lidar_interpolation_method
        The interpolation method to apply to LiDAR. Options are: mean, median, IDW.
    """

    ROUGHNESS_DEFAULTS = {"land": 0.014, "water": 0.004, "minimum": 0.00001}

    def __init__(
        self,
        catchment_geometry: geometry.CatchmentGeometry,
        hydrological_dem_path: typing.Union[str, pathlib.Path],
        interpolation_method: str,
        elevation_range: list = None,
    ):
        """Setup base DEM to add future tiles too"""

        super(RoughnessDem, self).__init__(
            catchment_geometry=catchment_geometry,
            elevation_range=elevation_range,
        )

        # Load hyrdological DEM. Squeeze as rasterio.open() adds band coordinate.
        hydrological_dem = rioxarray.rioxarray.open_rasterio(
            pathlib.Path(hydrological_dem_path), masked=True, parse_coordinates=True
        )
        hydrological_dem = hydrological_dem.squeeze("band", drop=True)
        self._write_netcdf_conventions_in_place(
            hydrological_dem, catchment_geometry.crs
        )

        # Ensure the resolution of the hydrological DEM matches the input DEM
        assert (
            abs(float(hydrological_dem.x[1] - hydrological_dem.x[0]))
            == self.catchment_geometry.resolution
        ), (
            "The input DEM resolution doesn't match the input resolution. These must "
            "match"
        )

        # Clip to the catchment extents to ensure performance
        hydrological_dem = hydrological_dem.rio.clip(
            self.catchment_geometry.catchment.geometry, drop=True
        )

        self.interpolation_method = interpolation_method
        self._dem = hydrological_dem

    def _calculate_lidar_extents(self):
        """Calculate the extents of the LiDAR data."""

        # Defines extents where raw DEM values exist
        mask = self._dem.data_source.data == self.SOURCE_CLASSIFICATION["LiDAR"]
        extents = self._extents_from_mask(mask, self._dem)
        return extents

    def _set_up_chunks(self, chunk_size: int) -> (list, list):
        """Define the chunks to break the catchment into when reading in and
        downsampling LiDAR.

        Parameters
        ----------

        chunk_size
            The size in pixels of each chunk.
        """

        dim_x_all = self._dem.x.data
        dim_y_all = self._dem.y.data
        resolution = self.catchment_geometry.resolution

        # Check dims x and y are ordered in expected direction
        assert dim_x_all[-1] > dim_x_all[0], "dim_x should be increasing along length"
        assert dim_y_all[-1] < dim_y_all[0], "dim_y should be decreasing along length"

        # Determine the number of chunks
        n_chunks_x = int(
            numpy.ceil((dim_x_all[-1] - dim_x_all[0]) / (chunk_size * resolution))
        )
        n_chunks_y = int(
            numpy.ceil((dim_y_all[0] - dim_y_all[-1]) / (chunk_size * resolution))
        )

        # Determine x coordinates rounded up to the nearest chunk
        dim_x = [
            numpy.arange(
                dim_x_all[0] + i * chunk_size * resolution,
                dim_x_all[0] + (i + 1) * chunk_size * resolution,
                resolution,
                dtype=geometry.RASTER_TYPE,
            )
            for i in range(n_chunks_x)
        ]
        # Determine y coordinates rounded up to the nearest chunk
        dim_y = [
            numpy.arange(
                dim_y_all[0] - i * chunk_size * resolution,
                dim_y_all[0] - (i + 1) * chunk_size * resolution,
                -resolution,
                dtype=geometry.RASTER_TYPE,
            )
            for i in range(n_chunks_y)
        ]
        return dim_x, dim_y

    def add_lidar(
        self,
        lidar_datasets_info: dict,
        chunk_size: int,
        lidar_classifications_to_keep: list,
        metadata: dict,
    ):
        """Read in all LiDAR files and use the point cloud distribution, data_source
        information, and hydrologiaclly conditioned elevations to estimate the roughness
        across the DEM.

        Parameters
        ----------

        lidar_datasets_info
            One of more dictionaries of LiDAR dataset information - including a list of
            LAS files, CRS and tile index file for each.
        chunk_size
            The chunk size in pixels for parallel/staged processing
        lidar_classifications_to_keep
            A list of LiDAR classifications to keep - '2' for ground, '9' for water.
            See https://www.asprs.org/wp-content/uploads/2010/12/LAS_1_4_r13.pdf for
            standard list
        meta_data
            Information to include in the created DEM.
        """

        # Check valid inputs
        self._check_valid_inputs(
            lidar_datasets_info=lidar_datasets_info, chunk_size=chunk_size
        )

        # Calculate roughness from LiDAR
        region_to_rasterise = self._calculate_lidar_extents()

        # create dictionary defining raster options
        raster_options = {
            "lidar_classifications_to_keep": lidar_classifications_to_keep,
            "raster_type": geometry.RASTER_TYPE,
            "elevation_range": self.elevation_range,
            "radius": self.catchment_geometry.resolution / numpy.sqrt(2),
        }

        # Set roughness where LiDAR
        if chunk_size is None:  # If one file it's ok if there is no tile_index
            self._dem = self._add_lidar_no_chunking(
                lidar_datasets_info=lidar_datasets_info,
                region_to_rasterise=region_to_rasterise,
                options=raster_options,
                metadata=metadata,
            )
        else:
            self._dem = self._add_tiled_lidar_chunked(
                lidar_datasets_info=lidar_datasets_info,
                raster_options=raster_options,
                region_to_rasterise=region_to_rasterise,
                chunk_size=chunk_size,
                metadata=metadata,
            )
        # Set roughness where water
        self._dem.zo.data[
            (
                self._dem.data_source.data
                == self.SOURCE_CLASSIFICATION["ocean bathymetry"]
            )
            | (
                self._dem.data_source.data
                == self.SOURCE_CLASSIFICATION["rivers and fans"]
            )
            | (self._dem.data_source.data == self.SOURCE_CLASSIFICATION["waterways"])
        ] = self.ROUGHNESS_DEFAULTS["water"]
        # Set roughness where land and no LiDAR
        self._dem.zo.data[
            self._dem.data_source.data == self.SOURCE_CLASSIFICATION["coarse DEM"]
        ] = self.ROUGHNESS_DEFAULTS[
            "land"
        ]  # or LiDAR with no roughness estimate
        # Interpolate any missing roughness values
        if self.interpolation_method is not None:
            self._dem["zo"] = self._dem.zo.rio.interpolate_na(
                method=self.interpolation_method
            )
            # If any NaN remain apply nearest neighbour interpolation
            if numpy.isnan(self._dem.z.data).any():
                self._dem["zo"] = self._dem.zo.rio.interpolate_na(method="nearest")
        self._dem = self._dem.rio.clip(
            self.catchment_geometry.catchment.geometry, drop=True
        )

    def _add_tiled_lidar_chunked(
        self,
        lidar_datasets_info: dict,
        region_to_rasterise: geopandas.GeoDataFrame,
        chunk_size: int,
        metadata: dict,
        raster_options: dict,
    ) -> xarray.Dataset:
        """Create a roughness layer with estimates where there is LiDAR from a set of
        tiled LiDAR files. Read these in over non-overlapping chunks and then combine.
        """

        # get chunks to tile over
        chunked_dim_x, chunked_dim_y = self._set_up_chunks(chunk_size)

        roughnesses = []

        logging.info(f"Preparing {[len(chunked_dim_x), len(chunked_dim_y)]} chunks")
        for dataset_name in lidar_datasets_info.keys():
            # Pull out the dataset information
            lidar_files = lidar_datasets_info[dataset_name]["file_paths"]
            tile_index_file = lidar_datasets_info[dataset_name]["tile_index_file"]
            source_crs = lidar_datasets_info[dataset_name]["crs"]

            # create a map from tile name to tile file name
            lidar_files_map = {
                lidar_file.name: lidar_file for lidar_file in lidar_files
            }

            # Remove all tiles entirely outside the region to raserise
            tile_index_extents, tile_index_name_column = self._tile_index_column_name(
                tile_index_file
            )

            # cycle through chunks - and collect in a delayed array
            logging.info(f"Running over dataset {dataset_name}")
            delayed_chunked_matrix = []
            for i, dim_y in enumerate(chunked_dim_y):
                delayed_chunked_x = []
                for j, dim_x in enumerate(chunked_dim_x):
                    logging.info(f"\tChunk {[i, j]}")

                    # Define the region to tile
                    chunk_region_to_tile = self._define_chunk_region(
                        region_to_rasterise=region_to_rasterise,
                        dim_x=dim_x,
                        dim_y=dim_y,
                        radius=raster_options["radius"],
                    )

                    # Load in files into tiles
                    chunk_lidar_files = select_lidar_files(
                        tile_index_extents=tile_index_extents,
                        tile_index_name_column=tile_index_name_column,
                        chunk_region_to_tile=chunk_region_to_tile,
                        lidar_files_map=lidar_files_map,
                    )
                    chunk_points = delayed_load_tiles_in_chunk(
                        lidar_files=chunk_lidar_files,
                        source_crs=source_crs,
                        chunk_region_to_tile=chunk_region_to_tile,
                        catchment_geometry=self.catchment_geometry,
                    )
                    # Rasterise tiles
                    xy_ground = self._dem.z.sel(
                        x=dim_x, y=dim_y, method="nearest"
                    ).data.flatten()
                    delayed_chunked_x.append(
                        dask.array.from_delayed(
                            delayed_roughness_over_chunk(
                                dim_x=dim_x,
                                dim_y=dim_y,
                                tile_points=chunk_points,
                                xy_ground=xy_ground,
                                options=raster_options,
                            ),
                            shape=(chunk_size, chunk_size),
                            dtype=numpy.float32,
                        )
                    )
                delayed_chunked_matrix.append(delayed_chunked_x)
            # Combine chunks and add to dataset
            roughnesses.append(dask.array.block(delayed_chunked_matrix))
        chunked_dem = self._add_roughness_to_data_set(
            x=numpy.concatenate(chunked_dim_x),
            y=numpy.concatenate(chunked_dim_y),
            roughnesses=roughnesses,
            metadata=metadata,
            region_to_rasterise=region_to_rasterise,
        )
        logging.info("Computing chunks")
        chunked_dem = chunked_dem.compute()
        logging.debug("Chunked DEM computed")

        return chunked_dem

    def _add_lidar_no_chunking(
        self,
        lidar_datasets_info: dict,
        region_to_rasterise: geopandas.GeoDataFrame,
        options: dict,
        metadata: dict,
    ) -> xarray.Dataset:
        """Create a roughness layer with estimates where there is LiDAR from a single
        LiDAR file with no chunking."""

        # Note only support for a single LiDAR file without tile information
        lidar_name = list(lidar_datasets_info.keys())[0]
        lidar_file = lidar_datasets_info[lidar_name]["file_paths"][0]
        source_crs = lidar_datasets_info[lidar_name]["crs"]
        logging.info(f"On LiDAR tile 1 of 1: {lidar_file}")

        # Use PDAL to load in file
        pdal_pipeline = read_file_with_pdal(
            lidar_file,
            source_crs=source_crs,
            region_to_tile=region_to_rasterise,
            get_extents=True,
            catchment_geometry=self.catchment_geometry,
        )

        # Load LiDAR points from pipeline
        tile_array = pdal_pipeline.arrays[0]

        # Get the locations to rasterise
        dim_x = self._dem.x.data
        dim_y = self._dem.y.data

        # Estimate roughness over the region
        raster_values = self._roughness_over_tile(
            dim_x=dim_x,
            dim_y=dim_y,
            tile_points=tile_array,
            xy_ground=self._dem.z.data.flatten(),
            options=options,
        )
        roughness = raster_values.reshape((len(dim_y), len(dim_x)))

        # Create xarray
        dem = self._add_roughness_to_data_set(
            x=dim_x,
            y=dim_y,
            roughnesses=[roughness],
            metadata=metadata,
            region_to_rasterise=region_to_rasterise,
        )

        return dem

    def _roughness_over_tile(
        self,
        dim_x: numpy.ndarray,
        dim_y: numpy.ndarray,
        xy_ground: numpy.ndarray,
        tile_points: numpy.ndarray,
        options: dict,
    ):
        """Rasterise all points within a tile to give roughness. Does not require a tile
        index file."""

        # keep only the specified classifications (should be ground cover)
        classification_mask = numpy.zeros_like(
            tile_points["Classification"], dtype=bool
        )
        for classification in options["lidar_classifications_to_keep"]:
            classification_mask[tile_points["Classification"] == classification] = True
        tile_points = tile_points[classification_mask]

        if len(tile_points) == 0:
            logging.warning(
                "In RoughnessDem._roughness_over_tile the tile has no data and is being"
                " ignored."
            )
            return
        # Get the locations overwhich to estimate roughness
        grid_x, grid_y = numpy.meshgrid(dim_x, dim_y)
        xy_out = numpy.concatenate(
            [[grid_x.flatten()], [grid_y.flatten()]], axis=0
        ).transpose()

        # Perform roughness estimation within the extents of the tile
        z_flat = roughness_from_points(
            point_cloud=tile_points,
            xy_out=xy_out,
            xy_ground=xy_ground,
            options=options,
        )
        grid_z = z_flat.reshape(grid_x.shape)

        return grid_z

    def _add_roughness_to_data_set(
        self,
        x: numpy.ndarray,
        y: numpy.ndarray,
        roughnesses: list,
        metadata: dict,
        region_to_rasterise: geopandas.GeoDataFrame,
    ) -> xarray.Dataset:
        """A function to add zo to the existing DEM as a new variable.

        Parameters
        ----------

            x
                X coordinates of the dataset.
            y
                Y coordinates of the dataset.
            roughnesses
                A list of roughnesses over the x, and y coordiantes for each dataset.
        """

        # Create a DataArray of zo
        zos = []
        for zo_array in roughnesses:
            zo = xarray.DataArray(
                data=zo_array,
                dims=["y", "x"],
                coords=dict(x=(["x"], x), y=(["y"], y)),
                attrs=dict(
                    long_name="ground roughness",
                    units="",
                ),
            )
            zo.rio.write_crs(self.catchment_geometry.crs["horizontal"], inplace=True)
            zo.rio.write_transform(inplace=True)
            zo.rio.write_nodata(numpy.nan, encoded=True, inplace=True)
            zos.append(zo)
        if len(zos) == 1:
            zo = zos[0]
        else:
            zo = rioxarray.merge.merge_arrays(zos, method="first")
        # Resize zo to share the same dimensions at the DEM
        self._dem["zo"] = zo.sel(x=self._dem.x, y=self._dem.y, method="nearest")
        # Ensure no negative roughnesses
        self._dem.zo.data[self._dem.zo.data < 0] = self.ROUGHNESS_DEFAULTS["minimum"]

        # ensure the expected CF conventions are followed
        self._write_netcdf_conventions_in_place(self._dem, self.catchment_geometry.crs)

        """# Ensure roughness is NaN where there is no LiDAR information
        dem.zo.data = dem.zo.rio.clip(region_to_rasterise.geometry, drop=False)"""
        return self._dem


def read_file_with_pdal(
    lidar_file: typing.Union[str, pathlib.Path],
    region_to_tile: geopandas.GeoDataFrame,
    catchment_geometry: geometry.CatchmentGeometry,
    source_crs: dict = None,
    get_extents: bool = False,
):
    """Read a tile file in using PDAL"""

    # Define instructions for loading in LiDAR
    pdal_pipeline_instructions = [{"type": "readers.las", "filename": str(lidar_file)}]

    # Specify reprojection - if a source_crs is specified use this to define the
    # 'in_srs'
    if source_crs is None:
        pdal_pipeline_instructions.append(
            {
                "type": "filters.reprojection",
                "out_srs": f"EPSG:{catchment_geometry.crs['horizontal']}+"
                + f"{catchment_geometry.crs['vertical']}",
            }
        )
    else:
        pdal_pipeline_instructions.append(
            {
                "type": "filters.reprojection",
                "in_srs": f"EPSG:{source_crs['horizontal']}+{source_crs['vertical']}",
                "out_srs": f"EPSG:{catchment_geometry.crs['horizontal']}+"
                + f"{catchment_geometry.crs['vertical']}",
            }
        )
    # Add instructions for clip within either the catchment, or the land and foreshore
    pdal_pipeline_instructions.append(
        {"type": "filters.crop", "polygon": str(region_to_tile.loc[0].geometry)}
    )

    # Add instructions for creating a polygon extents of the remaining point cloud
    if get_extents:
        pdal_pipeline_instructions.append({"type": "filters.hexbin"})
    # Load in LiDAR and perform operations
    pdal_pipeline = pdal.Pipeline(json.dumps(pdal_pipeline_instructions))
    pdal_pipeline.execute()
    return pdal_pipeline


def roughness_from_points(
    point_cloud: numpy.ndarray,
    xy_out: numpy.ndarray,
    xy_ground: numpy.ndarray,
    options: dict,
    eps: float = 0,
    leaf_size: int = 10,
) -> numpy.ndarray:
    """Calculate DEM elevation values at the specified locations using the selected
    approach. Options include: mean, median, and inverse distance weighing (IDW). This
    implementation is based on the scipy.spatial.KDTree"""

    assert len(xy_out) == len(xy_ground), (
        f"xy_out and xy_ground arrays differ in length: {len(xy_out)} vs "
        "{len(xy_ground)}"
    )

    xy_in = numpy.empty((len(point_cloud), 2))
    xy_in[:, 0] = point_cloud["X"]
    xy_in[:, 1] = point_cloud["Y"]

    tree = scipy.spatial.KDTree(xy_in, leafsize=leaf_size)  # build the tree
    tree_index_list = tree.query_ball_point(xy_out, r=options["radius"], eps=eps)
    z_out = numpy.zeros(len(xy_out), dtype=options["raster_type"])

    for i, (near_indicies, ground) in enumerate(zip(tree_index_list, xy_ground)):
        if len(near_indicies) == 0:  # Set NaN if no values in search region
            z_out[i] = numpy.nan
        else:
            height = numpy.mean(point_cloud["Z"][near_indicies]) - ground
            std = numpy.std(point_cloud["Z"][near_indicies])

            # if building/plantation - set value based on classification
            # Emperical relationship between mean and std above the ground
            z_out[i] = max(std / 3, height / 6) / 10
    return z_out


def elevation_from_points(
    point_cloud: numpy.ndarray,
    xy_out,
    options: dict,
    eps: float = 0,
    leaf_size: int = 10,
) -> numpy.ndarray:
    """Calculate DEM elevation values at the specified locations using the selected
    approach. Options include: mean, median, and inverse distance weighing (IDW). This
    implementation is based on the scipy.spatial.KDTree"""

    xy_in = numpy.empty((len(point_cloud), 2))
    xy_in[:, 0] = point_cloud["X"]
    xy_in[:, 1] = point_cloud["Y"]

    tree = scipy.spatial.KDTree(xy_in, leafsize=leaf_size)  # build the tree
    tree_index_list = tree.query_ball_point(
        xy_out, r=options["radius"], eps=eps
    )  # , eps=0.2)
    z_out = numpy.zeros(len(xy_out), dtype=options["raster_type"])

    for i, (near_indices, point) in enumerate(zip(tree_index_list, xy_out)):
        if len(near_indices) == 0:  # Set NaN if no values in search region
            z_out[i] = numpy.nan
        else:
            if options["method"] == "mean":
                z_out[i] = numpy.mean(point_cloud["Z"][near_indices])
            elif options["method"] == "median":
                z_out[i] = numpy.median(point_cloud["Z"][near_indices])
            elif options["method"] == "idw":
                z_out[i] = calculate_idw(
                    near_indices=near_indices,
                    point=point,
                    tree=tree,
                    point_cloud=point_cloud,
                )
            elif options["method"] == "linear":
                z_out[i] = calculate_linear(
                    near_indices=near_indices,
                    point=point,
                    tree=tree,
                    point_cloud=point_cloud,
                )
            elif options["method"] == "min":
                z_out[i] = numpy.min(point_cloud["Z"][near_indices])
            elif options["method"] == "max":
                z_out[i] = numpy.max(point_cloud["Z"][near_indices])
            elif options["method"] == "std":
                z_out[i] = numpy.std(point_cloud["Z"][near_indices])
            elif options["method"] == "count":
                z_out[i] = numpy.len(point_cloud["Z"][near_indices])
            else:
                assert (
                    False
                ), f"An invalid lidar_interpolation_method of '{options['method']}' was"
                " provided"
    return z_out


def calculate_idw(
    near_indices: list,
    point: numpy.ndarray,
    tree: scipy.spatial.KDTree,
    point_cloud: numpy.ndarray,
    smoothing: float = 0,
    power: int = 2,
):
    """Calculate the IDW mean of the 'near_indices' points. This implementation is based
    on the scipy.spatial.KDTree"""

    distance_vectors = point - tree.data[near_indices]
    smoothed_distances = numpy.sqrt(
        ((distance_vectors**2).sum(axis=1) + smoothing**2)
    )
    if smoothed_distances.min() == 0:  # in the case of an exact match
        idw = point_cloud["Z"][tree.query(point, k=1)[1]]
    else:
        idw = (point_cloud["Z"][near_indices] / (smoothed_distances**power)).sum(
            axis=0
        ) / (1 / (smoothed_distances**power)).sum(axis=0)
    return idw


def calculate_linear(
    near_indices: list,
    point: numpy.ndarray,
    tree: scipy.spatial.KDTree,
    point_cloud: numpy.ndarray,
):
    """Calculate linear interpolation of the 'near_indices' points. Take the straight
    mean if the points are co-linear or too few for linear interpolation."""

    if len(near_indices) > 3:  # There are enough points for a linear interpolation
        linear = scipy.interpolate.griddata(
            points=tree.data[near_indices],
            values=point_cloud["Z"][near_indices],
            xi=point,
            method="linear",
        )[0]
    elif len(near_indices) == 1:
        linear = point_cloud["Z"][near_indices][0]
    else:
        linear = numpy.nan
    # NaN will have occured if colinear points - replace with straight mean
    if numpy.isnan(linear) and len(near_indices) > 0:
        linear = numpy.mean(point_cloud["Z"][near_indices])
    return linear


def select_lidar_files(
    tile_index_extents: geopandas.GeoDataFrame,
    tile_index_name_column: str,
    chunk_region_to_tile: geopandas.GeoDataFrame,
    lidar_files_map: typing.Dict[str, pathlib.Path],
) -> typing.List[pathlib.Path]:
    if chunk_region_to_tile.empty:
        return []
    # clip the tile indices to only include those within the chunk region
    chunk_tile_index_extents = geopandas.sjoin(
        chunk_region_to_tile, tile_index_extents.drop(columns=["index_right"])
    )

    # get the LiDAR file with the tile_index_name
    filtered_lidar_files = [
        lidar_files_map[tile_index_name]
        for tile_index_name in chunk_tile_index_extents[tile_index_name_column]
    ]

    return filtered_lidar_files


def load_tiles_in_chunk(
    lidar_files: typing.List[pathlib.Path],
    source_crs: dict,
    chunk_region_to_tile: geopandas.GeoDataFrame,
    catchment_geometry: geometry.CatchmentGeometry,
):
    """Read in all LiDAR files within the chunked region - clipped to within the region
    within which to rasterise."""

    logging.info(f"Reading all {len(lidar_files)} files in chunk.")

    # Initialise LiDAR points
    lidar_points = []

    # Cycle through each file loading it in an adding it to a numpy array
    for lidar_file in lidar_files:
        logging.info(f"\t Loading in file {lidar_file}")

        # read in the LiDAR file
        pdal_pipeline = read_file_with_pdal(
            lidar_file=lidar_file,
            region_to_tile=chunk_region_to_tile,
            source_crs=source_crs,
            catchment_geometry=catchment_geometry,
            get_extents=False,
        )
        lidar_points.append(pdal_pipeline.arrays[0])
    if len(lidar_points) > 0:
        lidar_points = numpy.concatenate(lidar_points)
    return lidar_points


def roughness_over_chunk(
    dim_x: numpy.ndarray,
    dim_y: numpy.ndarray,
    tile_points: numpy.ndarray,
    xy_ground: numpy.ndarray,
    options: dict,
) -> numpy.ndarray:
    """Rasterise all points within a chunk."""

    # Get the indicies overwhich to perform IDW
    grid_x, grid_y = numpy.meshgrid(dim_x, dim_y)
    xy_out = numpy.concatenate(
        [[grid_x.flatten()], [grid_y.flatten()]], axis=0
    ).transpose()
    grid_z = numpy.ones(grid_x.shape) * numpy.nan

    # If no points return an array of NaN
    if len(tile_points) == 0:
        logging.warning(
            "In dem.roughness_over_chunk the latest chunk has no data and is being "
            "ignored."
        )
        return grid_z
    # keep only the specified classifications (should be ground cover)
    classification_mask = numpy.zeros_like(tile_points["Classification"], dtype=bool)
    for classification in options["lidar_classifications_to_keep"]:
        classification_mask[tile_points["Classification"] == classification] = True
    tile_points = tile_points[classification_mask]

    # optionally filter to within the specified elevation range
    elevation_range = options["elevation_range"]
    if elevation_range is not None:
        tile_points = tile_points[tile_points["Z"] >= elevation_range[0]]
        tile_points = tile_points[tile_points["Z"] <= elevation_range[1]]
    # Check again - if no points return an array of NaN
    if len(tile_points) == 0:
        return grid_z
    # Perform the point cloud roughness estimation method over chunk
    z_flat = roughness_from_points(
        point_cloud=tile_points,
        xy_out=xy_out,
        xy_ground=xy_ground,
        options=options,
    )
    grid_z = z_flat.reshape(grid_x.shape)

    return grid_z


def elevation_over_chunk(
    dim_x: numpy.ndarray,
    dim_y: numpy.ndarray,
    tile_points: numpy.ndarray,
    options: dict,
) -> numpy.ndarray:
    """Rasterise all points within a chunk."""

    # Get the indicies overwhich to perform IDW
    grid_x, grid_y = numpy.meshgrid(dim_x, dim_y)
    xy_out = numpy.concatenate(
        [[grid_x.flatten()], [grid_y.flatten()]], axis=0
    ).transpose()
    grid_z = numpy.ones(grid_x.shape) * numpy.nan

    # If no points return an array of NaN
    if len(tile_points) == 0:
        logging.warning(
            "In dem.elevation_over_chunk the latest chunk has no data and is being "
            "ignored."
        )
        return grid_z
    # keep only the specified classifications (should be ground / water)
    classification_mask = numpy.zeros_like(tile_points["Classification"], dtype=bool)
    for classification in options["lidar_classifications_to_keep"]:
        classification_mask[tile_points["Classification"] == classification] = True
    tile_points = tile_points[classification_mask]

    # optionally filter to within the specified elevation range
    elevation_range = options["elevation_range"]
    if elevation_range is not None:
        tile_points = tile_points[tile_points["Z"] >= elevation_range[0]]
        tile_points = tile_points[tile_points["Z"] <= elevation_range[1]]
    # Check again - if no points return an array of NaN
    if len(tile_points) == 0:
        return grid_z
    # Perform the specified averaging method over the dense DEM within the extents of
    # this point cloud tile
    z_flat = elevation_from_points(
        point_cloud=tile_points, xy_out=xy_out, options=options
    )
    grid_z = z_flat.reshape(grid_x.shape)

    return grid_z


""" Wrap the `roughness_over_chunk` routine in dask.delayed """
delayed_roughness_over_chunk = dask.delayed(roughness_over_chunk)

""" Wrap the `rasterise_chunk` routine in dask.delayed """
delayed_elevation_over_chunk = dask.delayed(elevation_over_chunk)


""" Wrap the `load_tiles_in_chunk` routine in dask.delayed """
delayed_load_tiles_in_chunk = dask.delayed(load_tiles_in_chunk)<|MERGE_RESOLUTION|>--- conflicted
+++ resolved
@@ -1513,16 +1513,11 @@
 
         # Create xarray
         dem = self._create_data_set(
-<<<<<<< HEAD
-            x=dim_x, y=dim_y, elevations=[elevation], metadata=metadata,
-            dataset_names = [lidar_name]
-=======
             x=dim_x,
             y=dim_y,
             elevations=[elevation],
             metadata=metadata,
-            lidar_names=[lidar_name],
->>>>>>> 26523a41
+            dataset_names=[lidar_name],
         )
 
         return dem
